--- conflicted
+++ resolved
@@ -136,19 +136,7 @@
         """
         return tuple(enumerate(self.headers))
 
-<<<<<<< HEAD
-    def add_to(self, obj: Union[SignalObj, ImageObj]) -> None:
-=======
-    def set_obj_metadata(self, obj: SignalObj | ImageObj) -> None:
-        """Set object metadata from result (alias for add_to).
-
-        Args:
-            obj: Signal or image object
-        """
-        self.add_to(obj)
-
     def add_to(self, obj: SignalObj | ImageObj) -> None:
->>>>>>> e5800dcb
         """Add result to object metadata.
 
         Args:
