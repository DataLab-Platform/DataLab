# French translations for datalab.
# Copyright (C) 2025 DataLab Platform Developers
# This file is distributed under the same license as the datalab project.
#
msgid ""
msgstr ""
"Project-Id-Version:  datalab\n"
"Report-Msgid-Bugs-To: p.raybaut@codra.fr\n"
<<<<<<< HEAD
"POT-Creation-Date: 2025-08-12 12:10+0200\n"
=======
"POT-Creation-Date: 2025-08-18 11:45+0200\n"
>>>>>>> 727246c2
"PO-Revision-Date: 2025-05-22 15:46+0200\n"
"Last-Translator: Christophe Debonnel <c.debonnel@codra.fr>\n"
"Language: fr\n"
"Language-Team: DataLab Platform Developers <p.raybaut@codra.fr\n"
"Plural-Forms: nplurals=2; plural=(n > 1);\n"
"MIME-Version: 1.0\n"
"Content-Type: text/plain; charset=utf-8\n"
"Content-Transfer-Encoding: 8bit\n"
"Generated-By: Babel 2.17.0\n"

msgid "DataLab is a generic signal and image processing platform"
msgstr "DataLab est une plateforme générique de traitement du signal et de l'image"

#, python-format
msgid "New %s"
msgstr "Nouvel objet %s"

#, python-format
msgid "Open %s..."
msgstr "Ouvrir un objet %s..."

#, python-format
msgid "Open %s"
msgstr "Ouvrir un objet %s"

msgid "Open from directory..."
msgstr "Ouvrir depuis le répertoire..."

#, python-format
msgid "Open %s objects from directory"
msgstr "Ouvrir des objets %s depuis le répertoire"

#, python-format
msgid "Save %s..."
msgstr "Enregistrer un objet %s..."

#, python-format
msgid "Save selected %s"
msgstr "Enregistrer l'objet %s sélectionné"

msgid "Import text file..."
msgstr "Importer un fichier texte..."

msgid "Rename"
msgstr "Renommer"

#, python-format
msgid "Edit title of selected %s or group"
msgstr "Modifier le titre de l'objet %s ou du groupe sélectionné"

msgid "New group..."
msgstr "Nouveau groupe..."

msgid "Create a new group"
msgstr "Créer un nouveau groupe"

msgid "Move up"
msgstr "Déplacer vers le haut"

msgid "Move up selection (groups or objects)"
msgstr "Déplacer vers le haut la sélection (groupes ou objets)"

msgid "Move down"
msgstr "Déplacer vers le bas"

msgid "Move down selection (groups or objects)"
msgstr "Déplacer vers le bas la sélection (groupes ou objets)"

msgid "Duplicate"
msgstr "Dupliquer"

#, python-format
msgid "Duplicate selected %s"
msgstr "Dupliquer l'objet %s sélectionné"

msgid "Remove"
msgstr "Supprimer"

#, python-format
msgid "Remove selected %s"
msgstr "Supprimer l'objet %s sélectionné"

msgid "Delete all"
msgstr "Supprimer tout"

msgid "Delete all groups and objects"
msgstr "Supprimer tous les groupes et objets"

msgid "Copy metadata"
msgstr "Copier les métadonnées"

#, python-format
msgid "Copy metadata from selected %s"
msgstr "Copier les métadonnées de l'objet %s sélectionné"

msgid "Paste metadata"
msgstr "Coller les métadonnées"

#, python-format
msgid "Paste metadata into selected %s"
msgstr "Coller les métadonnées dans l'objet %s sélectionné"

msgid "Import metadata"
msgstr "Importer les métadonnées"

#, python-format
msgid "Import metadata into %s"
msgstr "Importer les métadonnées dans l'objet %s"

msgid "Export metadata"
msgstr "Exporter les métadonnées"

#, python-format
msgid "Export selected %s metadata"
msgstr "Exporter les métadonnées de l'objet %s sélectionné"

msgid "Delete object metadata"
msgstr "Supprimer les métadonnées"

msgid "Delete all that is contained in object metadata"
msgstr "Supprimer toutes les métadonnées liées à l'objet"

msgid "Add object title to plot"
msgstr "Ajouter le titre de l'objet au graphique"

msgid "Add object title as a label to the plot"
msgstr "Ajouter le titre de l'objet comme étiquette au graphique"

msgid "Copy titles to clipboard"
msgstr "Copier les titres dans le presse-papier"

msgid "Copy titles of selected objects to clipboard"
msgstr "Copier les titres des objets sélectionnés dans le presse-papier"

msgid "Edit graphically"
msgstr "Édition graphique"

msgid "Edit regions of interest graphically"
msgstr "Édition graphique des régions d'intérêt"

msgid "Edit numerically"
msgstr "Édition numérique"

msgid "Edit regions of interest numerically"
msgstr "Édition numérique des régions d'intérêt"

msgid "View in a new window"
msgstr "Voir dans une nouvelle fenêtre"

#, python-format
msgid "View selected %s in a new window"
msgstr "Voir l'objet %s sélectionné dans une nouvelle fenêtre"

msgid "Edit annotations"
msgstr "Modifier les annotations"

#, python-format
msgid "Edit annotations of selected %s"
msgstr "Modifier les annotations de l'objet %s sélectionné"

msgid "Refresh manually"
msgstr "Rafraîchir manuellement"

msgid "Refresh plot, even if auto-refresh is enabled"
msgstr "Rafraîchit le graphique, même si le rafraîchissement automatique est activé"

msgid "Constant Operations"
msgstr "Opérations avec une constante"

msgid "Axis transformation"
msgstr "Transformation des axes"

msgid "Level adjustment"
msgstr "Ajustement de niveau"

msgid "Offset correction"
msgstr "Soustraction d'offset"

msgid "Evaluate and subtract the offset value from the data"
msgstr "Évaluer et soustraire la valeur d'offset des données"

msgid "Noise reduction"
msgstr "Réduction de bruit"

msgid "Fourier analysis"
msgstr "Analyse de Fourier"

msgid "Extract"
msgstr "Extraire"

msgid "Copy"
msgstr "Copier"

#, python-format
msgid "Copy regions of interest from selected %s"
msgstr "Copier les régions d'intérêt de l'objet %s sélectionné"

msgid "Paste"
msgstr "Coller"

#, python-format
msgid "Paste regions of interest into selected %s"
msgstr "Coller les régions d'intérêt dans l'objet %s sélectionné"

msgid "Import"
msgstr "Importer"

#, python-format
msgid "Import regions of interest into %s"
msgstr "Importer les régions d'intérêt dans l'objet %s"

msgid "Export"
msgstr "Exporter"

#, python-format
msgid "Export selected %s regions of interest"
msgstr "Exporter les régions d'intérêt de l'objet %s sélectionné"

msgid "Remove all"
msgstr "Supprimer tout"

msgid "Show results"
msgstr "Afficher les résultats"

msgid "Plot results"
msgstr "Tracer les résultats"

msgid "Delete results"
msgstr "Supprimer les résultats"

msgid "signal"
msgstr "signal"

msgid "Zeros"
msgstr "Zéros"

msgid "Random uniform distribution"
msgstr "Distribution uniforme aléatoire"

msgid "Random normal distribution"
msgstr "Distribution normale aléatoire"

msgid "Gaussian"
msgstr "Gaussienne"

msgid "Lorentzian"
msgstr "Lorentzienne"

msgid "Voigt"
msgstr "Voigt"

msgid "Blackbody (Planck's law)"
msgstr "Corps noir (loi de Planck)"

msgid "Sinus"
msgstr "Sinus"

msgid "Cosinus"
msgstr "Cosinus"

msgid "Sawtooth"
msgstr "Dents de scie"

msgid "Triangle"
msgstr "Triangle"

msgid "Square"
msgstr "Carré"

msgid "Cardinal sine"
msgstr "Sinus cardinal"

msgid "Linear chirp"
msgstr "Modulation linéaire de fréquence"

msgid "Step"
msgstr "Échelon"

msgid "Exponential"
msgstr "Exponentielle"

msgid "Logistic"
msgstr "Logistique"

msgid "Pulse"
msgstr "Impulsion"

msgid "Polynomial"
msgstr "Polynomial"

msgid "Custom"
msgstr "Personnalisé"

#, python-format
msgid "Create new %s"
msgstr "Créer un nouvel objet %s"

msgid "Frequency filters"
msgstr "Filtres fréquentiels"

msgid "Fitting"
msgstr "Ajustement"

msgid "Linear fit"
msgstr "Ajustement linéaire"

msgid "Polynomial fit"
msgstr "Ajustement polynomial"

msgid "Gaussian fit"
msgstr "Ajustement gaussien"

msgid "Lorentzian fit"
msgstr "Ajustement lorentzien"

msgid "Voigt fit"
msgstr "Ajustement Voigt"

msgid "Multi-Gaussian fit"
msgstr "Ajustement multi-gaussien"

msgid "Exponential fit"
msgstr "Ajustement exponentiel"

msgid "Sinusoidal fit"
msgstr "Ajustement sinusoïdal"

msgid "CDF fit"
msgstr "Ajustement CDF"

msgid "Cumulative distribution function fit, related to Error function (erf)"
msgstr "Fonction de distribution cumulative (CDF), liée à la fonction d'erreur (erf)"

msgid "Stability analysis"
msgstr "Analyse de stabilité"

msgid "All stability features"
msgstr "Toutes les analyses de stabilité"

msgid "Compute all stability features"
msgstr "Calcule toutes les analyses de stabilité"

msgid "Full width at y=..."
msgstr "Largeur à y=..."

msgid "Compute the full width at a given y value"
msgstr "Calcule la largeur à une valeur y donnée"

msgid "First abscissa at y=..."
msgstr "Première abscisse à y=..."

msgid "Compute the first abscissa at a given y value (linear interpolation)"
msgstr "Calcule la première abscisse à une valeur y donnée (interpolation linéaire)"

msgid "Ordinate at x=..."
msgstr "Ordonnée à x=..."

msgid "Compute the ordinate at a given x value (linear interpolation)"
msgstr "Calcule l'ordonnée à une valeur x donnée (interpolation linéaire)"

msgid "Peak detection"
msgstr "Détection de pics"

msgid "Curve anti-aliasing"
msgstr "Anticrénelage des courbes"

msgid "Toggle curve anti-aliasing on/off (may slow down plotting)"
msgstr "Active/désactive l'anticrénelage des courbes (peut ralentir le tracé)"

msgid "Reset curve styles"
msgstr "Réinitialiser les styles de courbes"

msgid ""
"Curve styles are looped over a list of predefined styles.\n"
"This action resets the list to its initial state."
msgstr ""
"Les styles de courbes sont parcourus dans une liste de styles prédéfinis.\n"
"Cette action réinitialise la liste à son état initial."

msgid "image"
msgstr "image"

msgid "Ramp"
msgstr "Rampe"

msgid "Create ROI grid"
msgstr "Créer une grille de ROI"

msgid "Create a grid of regions of interest"
msgstr "Créer une grille de régions d'intérêt"

msgid "Show contrast panel"
msgstr "Afficher le panneau de contraste"

msgid "Show or hide contrast adjustment panel"
msgstr "Afficher ou cacher le panneau de réglage du contraste"

msgid "Flip or rotation"
msgstr "Symétrie ou rotation"

msgid "Intensity profiles"
msgstr "Profils d'intensité"

msgid "Line profile..."
msgstr "Profil rectiligne..."

msgid "Extract horizontal or vertical profile"
msgstr "Extraire un profil horizontal ou vertical"

msgid "Segment profile..."
msgstr "Profil le long d'un segment..."

msgid "Extract profile along a segment"
msgstr "Extraire un profil le long d'un segment"

msgid "Average profile..."
msgstr "Profil moyen..."

msgid "Extract average horizontal or vertical profile"
msgstr "Extraire un profil moyen horizontal ou vertical"

msgid "Radial profile extraction..."
msgstr "Extraire le profil radial..."

msgid "Radial profile extraction around image centroid"
msgstr "Extraire le profil radial autour du barycentre de l'image"

msgid "Distribute on a grid..."
msgstr "Distribuer sur une grille..."

msgid "Reset image positions"
msgstr "Réinitialiser les positions des images"

msgid "Thresholding"
msgstr "Seuillage"

msgid "All thresholding methods"
msgstr "Toutes les méthodes de seuillage"

msgid "Apply all thresholding methods"
msgstr "Appliquer toutes les méthodes de seuillage"

msgid "Exposure"
msgstr "Exposition"

msgid "Restoration"
msgstr "Restauration"

msgid "All denoising methods"
msgstr "Tous les débruitages"

msgid "Apply all denoising methods"
msgstr "Appliquer tous les débruitages"

msgid "Morphology"
msgstr "Morphologie"

msgid "All morphological operations"
msgstr "Toutes les opérations morphologiques"

msgid "Apply all morphological operations"
msgstr "Appliquer toutes les opérations morphologiques"

msgid "Edges"
msgstr "Contours"

msgid "All edges filters"
msgstr "Tous les filtres de contours"

msgid "Compute all edges filters"
msgstr "Calcule tous les filtres de contours"

msgid "Erase area"
msgstr "Gommer une zone"

msgid "Erase area in the image as defined by a region of interest"
msgstr "Gomme une zone de l'image définie par une région d'intérêt (ROI)."

msgid "2D peak detection"
msgstr "Détection de pics 2D"

msgid "Compute automatic 2D peak detection"
msgstr "Détection automatique de pics 2D"

msgid "Blob detection"
msgstr "Détection de taches"

msgid "Resize"
msgstr "Redimensionner"

msgid "Pixel binning"
msgstr "Binning"

msgid "Process signal"
msgstr "Traiter le signal"

#, python-format
msgid "Loading data from %s..."
msgstr "Chargement des données depuis %s..."

msgid "Clipping uint32 data to int32."
msgstr "Troncature de données uint32 en int32."

msgid "No supported data available in HDF5 file(s)."
msgstr "Aucune donnée prise en charge dans le(s) fichier(s) HDF5."

msgid "Macro simple example"
msgstr "Exemple simple de macro"

msgid "Untitled"
msgstr "Sans titre"

#, python-format
msgid "# ==> Unable to run '%s' macro"
msgstr "# ==> Impossible d'exécuter la macro '%s'"

msgid "Macro Python interpreter failed to start!"
msgstr "Le démarrage de l'interpréteur Python des macros a échoué !"

#, python-format
msgid "# ==> Running '%s' macro..."
msgstr "# ==> Exécution de la macro '%s'..."

#, python-format
msgid "Terminating '%s' macro"
msgstr "Arrêt de la macro '%s'"

#, python-format
msgid "# <== '%s' macro has finished"
msgstr "# <== La macro '%s' a terminé son exécution"

#, python-format
msgid "Available memory is below %d MB.<br><br>Do you want to continue?"
msgstr "La mémoire disponible est inférieure à %d Mo.<br><br>Souhaitez-vous néanmoins continuer ?"

msgid "This software is in the <b>beta stage</b> of its release cycle. The focus of beta testing is providing a feature complete software for users interested in trying new features before the final release. However, <u>beta software may not behave as expected and will probably have more bugs or performance issues than completed software</u>."
msgstr "Ce logiciel est en <b>phase beta</b> de son cycle de développement. L'objectif de la phase de beta test est de fournir une version du logiciel disposant de toutes les fonctionnalités prévues dans la version finale, à l'attention d'utilisateurs intéressés de tester en avance de phase ces fonctionnalités. Cependant, <u>un logiciel en version beta peut ne pas fonctionner correctement et présente plus d'anomalies résiduelles et de problèmes de performance que la version finale</u>."

msgid "This software is in the <b>alpha stage</b> of its release cycle. The focus of alpha testing is providing an incomplete software for early testing of specific features by users. Please note that <u>alpha software was not thoroughly tested</u> by the developer before it is released."
msgstr "Ce logiciel est en <b>phase alpha</b> de son cycle de développement. L'objectif de la phase d'alpha test est de fournir une version incomplète du logiciel pour des tests réalisés en amont par des utilisateurs intéressés ou concernés par de nouvelles fonctionnalités ou des corrections d'anomalies. Notez que <u>la version alpha d'un logiciel ne fait pas l'objet de tests poussés avant sa diffusion</u>."

msgid "<i>This is not a stable release.</i>"
msgstr "<i>Ceci n'est pas une version stable.</i>"

msgid "The dependency check feature is not relevant for the standalone version of DataLab."
msgstr "La vérification des dépendances n'est pas pertinente pour la version autonome de DataLab."

msgid "All critical dependencies of DataLab have been qualified on this operating system."
msgstr "Toutes les dépendances critiques de DataLab ont été qualifiées sur ce système d'exploitation."

msgid "Non-compliant dependency:"
msgstr "Dépendance non-conforme :"

msgid "Non-compliant dependencies:"
msgstr "Dépendances non-conformes :"

msgid "DataLab has not yet been qualified on your operating system."
msgstr "DataLab n'a pas encore été qualifié sur votre système d'exploitation."

msgid "At least one dependency does not comply with DataLab qualification standard reference (wrong dependency version has been installed, or dependency source code has been modified, or the application has not yet been qualified on your operating system)."
msgstr "Au moins une dépendance est non-conforme avec le référentiel de qualification de DataLab (la version de la dépendance est non-conforme, ou le code source de la dépendance a été modifié, ou encore l'application n'a pas encore été qualifiée dans le cadre de votre système d'exploitation)."

msgid "This means that the application has not been officially qualified in this context and may not behave as expected."
msgstr "Cela signifie que l'application n'a pas été officiellement qualifiée dans ce contexte et peut donc se comporter de façon inattendue."

msgid "Do you want to see available log files?"
msgstr "Souhaitez-vous consulter les journaux de bord disponibles ?"

#, python-format
msgid "Welcome to %s!"
msgstr "Bienvenue dans %s !"

msgid "Open HDF5 files..."
msgstr "Ouvrir des fichiers HDF5..."

msgid "Open one or several HDF5 files"
msgstr "Ouvrir un ou plusieurs fichier(s) HDF5"

msgid "Save to HDF5 file..."
msgstr "Enregistrer dans un fichier HDF5..."

msgid "Save to HDF5 file"
msgstr "Enregistrer dans un fichier HDF5"

msgid "Browse HDF5 file..."
msgstr "Parcourir un fichier HDF5..."

msgid "Browse an HDF5 file"
msgstr "Parcourir un fichier HDF5"

msgid "Settings..."
msgstr "Préférences..."

msgid "Open settings dialog"
msgstr "Ouvrir la boîte de dialogue des préférences"

msgid "Main Toolbar"
msgstr "Barre d'outils principale"

msgid "Hide window"
msgstr "Cacher la fenêtre"

msgid "Hide DataLab window"
msgstr "Cacher la fenêtre de DataLab"

msgid "Quit"
msgstr "Quitter"

msgid "Quit application"
msgstr "Quitter l'application"

msgid "Auto-refresh"
msgstr "Rafraîchissement automatique"

msgid "Auto-refresh plot when object is modified, added or removed"
msgstr "Rafraîchir le graphique automatiquement lors de la modification, de l'ajout ou de la suppression d'un objet"

msgid "Show first object only"
msgstr "Afficher uniquement le premier objet"

msgid "Show only the first selected object (signal or image)"
msgstr "Afficher uniquement le premier objet sélectionné (signal ou image)"

msgid "Show graphical object titles"
msgstr "Afficher les titres des objets graphiques"

msgid "Show or hide ROI and other graphical object titles or subtitles"
msgstr "Afficher ou cacher les titres (et sous-titres) des régions d'intérêt et autres objets graphiques"

msgid "Signal Panel Toolbar"
msgstr "Barre d'outils du panneau Signal"

msgid "Image Panel Toolbar"
msgstr "Barre d'outils du panneau Image"

msgid "Signal View"
msgstr "Vue Signal"

msgid "Image View"
msgstr "Vue Image"

msgid "Signal Panel"
msgstr "Panneau Signal"

msgid "Image Panel"
msgstr "Panneau Image"

msgid "File"
msgstr "Fichier"

msgid "&Edit"
msgstr "&Édition"

msgid "ROI"
msgstr "ROI"

msgid "Operations"
msgstr "Opérations"

msgid "Processing"
msgstr "Traitement"

msgid "Analysis"
msgstr "Analyse"

msgid "Plugins"
msgstr "Plugins"

msgid "&View"
msgstr "&Affichage"

msgid "Online documentation"
msgstr "Documentation en ligne"

msgid "PDF documentation"
msgstr "Documentation PDF"

msgid "Tour"
msgstr "Visite guidée"

msgid "Demo"
msgstr "Démo"

msgid "Test segfault/Python error"
msgstr "Tester un plantage/une erreur Python"

msgid "Log files"
msgstr "Journaux de bord"

msgid "Installation and configuration"
msgstr "Installation et configuration"

msgid "Project home page"
msgstr "Page d'accueil du projet"

msgid "Bug report or feature request"
msgstr "Rapport d'anomalie ou demande de nouvelle fonctionnalité"

msgid "Check critical dependencies..."
msgstr "Vérifier les dépendances critiques..."

msgid "About..."
msgstr "À propos..."

msgid "Console"
msgstr "Console"

msgid "Macro Panel"
msgstr "Gestionnaire de Macros"

msgid "Save"
msgstr "Enregistrer"

#, python-format
msgid "Do you want to clear current workspace (signals and images) before importing data from HDF5 files?<br><br>Choosing to ignore this message will prevent it from being displayed again, and will use the current setting (%s)."
msgstr "Souhaitez-vous effacer l'espace de travail actuel (signaux et images) avant d'importer des données depuis des fichiers HDF5 ?<br><br>Ignorer ce message empêchera son affichage ultérieur, et utilisera le réglage actuel (%s)."

msgid "Yes"
msgstr "Oui"

msgid "No"
msgstr "Non"

msgid "Open"
msgstr "Ouvrir"

msgid "HDF5 files (*.h5 *.hdf5)"
msgstr "Fichiers HDF5 (*.h5 *.hdf5)"

msgid "not started"
msgstr "non démarré"

#, python-format
msgid "started (port %s)"
msgstr "démarré (port %s)"

msgid "enabled"
msgstr "activé"

msgid "disabled"
msgstr "désactivé"

msgid "Advanced configuration:"
msgstr "Configuration avancée :"

msgid "XML-RPC server:"
msgstr "Serveur XML-RPC :"

msgid "Process isolation:"
msgstr "Isolation de processus :"

msgid "Created by"
msgstr "Créé par"

#, python-format
msgid "Developed and maintained by %s open-source project team"
msgstr "Développé et maintenu par l'équipe du projet libre %s"

msgid "About"
msgstr "À propos de"

msgid "Visualization settings"
msgstr "Réglages d'affichage"

#, python-format
msgid "Default visualization settings have changed.<br><br>Do you want to update all active %s objects?"
msgstr "Les réglages d'affichage par défaut ont changé.<br><br>Souhaitez-vous mettre à jour tous les objets %s actifs ?"

msgid "Do you want to save all signals and images to an HDF5 file before quitting DataLab?"
msgstr "Souhaitez-vous enregistrer tous les signaux et images dans un fichier HDF5 avant de quitter DataLab ?"

msgid "Select one point then press OK to accept"
msgstr "Sélectionnez un point puis appuyez sur OK pour valider"

msgid "Edit curve interactively"
msgstr "Modifier la courbe graphiquement"

msgid "Insert point"
msgstr "Insérer un point"

msgid "Custom signal"
msgstr "Signal personnalisé"

msgid "Object metadata"
msgstr "Métadonnées de l'objet"

msgid "(click on Metadata button for more details)"
msgstr "(cliquer sur le bouton Métadonnées pour plus de détails)"

msgid "Drag files here to open"
msgstr "Déposer des fichiers ici pour les ouvrir"

msgid "Properties"
msgstr "Propriétés"

msgid "Analysis parameters"
msgstr "Paramètres d'analyse"

#, fuzzy
msgid "Geometry results"
msgstr "Supprimer les résultats"

#, fuzzy
msgid "Table results"
msgstr "Supprimer les résultats"

msgid "Other metadata"
msgstr "Autres métadonnées"

msgid "Select what to keep from the clipboard.<br><br>Result shapes and annotations, if kept, will be merged with existing ones. <u>All other metadata will be replaced</u>."
msgstr "Sélectionnez ce que vous souhaitez conserver dans le presse-papier.<br><br>Les formes graphiques et les annotations, si conservées, seront fusionnées avec celles existantes. <u>Toutes les autres métadonnées seront remplacées</u>."

msgid "Delete group(s)"
msgstr "Supprimer le(s) groupe(s)"

msgid "Are you sure you want to delete the selected group(s)?"
msgstr "Êtes-vous sûr de vouloir supprimer le(s) groupe(s) sélectionné(s) ?"

#, python-format
msgid "Do you want to delete all objects (%s)?"
msgstr "Souhaitez-vous supprimer tous les objets (%s) ?"

msgid "Delete metadata"
msgstr "Supprimer les métadonnées"

msgid "Some selected objects have regions of interest.<br>Do you want to delete them as well?"
msgstr "Certains objets sélectionnés ont des régions d'intérêt.<br>Souhaitez-vous les supprimer également ?"

msgid "New group"
msgstr "Nouveau groupe"

msgid "Group name:"
msgstr "Nom du groupe :"

msgid "Rename object"
msgstr "Renommer l'objet"

msgid "Object name:"
msgstr "Nom de l'objet :"

msgid "Rename group"
msgstr "Renommer le groupe"

msgid "Adding objects to workspace"
msgstr "Ajout d'objets à l'espace de travail"

msgid "Scanning directory"
msgstr "Analyse du répertoire"

msgid "Save as"
msgstr "Enregistrer sous"

msgid "Import ROI"
msgstr "Importer une ROI"

msgid "Export ROI"
msgstr "Exporter une ROI"

msgid "Annotations"
msgstr "Annotations"

msgid "Results"
msgstr "Résultats"

msgid "Show results obtained from previous analysis"
msgstr "Afficher les résultats obtenus avec des analyses réalisées précédemment"

msgid "Open a dialog to edit annotations"
msgstr "Ouvrir une boîte de dialogue pour éditer les annotations"

msgid "No result currently available for this object."
msgstr "Aucun résultat disponible pour le moment."

msgid "This feature leverages the results of previous analysis performed on the selected object(s).<br><br>To compute results, select one or more objects and choose a feature in the <u>Analysis</u> menu."
msgstr "Cette fonctionnalité exploite les résultats d'analyse précédents.<br><br>Pour calculer des résultats, sélectionnez un ou plusieurs objets et choisissez une fonctionnalité dans le menu <u>Analyse</u>."

msgid "Indices"
msgstr "Indices"

msgid "Plot kind"
msgstr "Type de graphique"

msgid "One curve per object (or ROI) and per result title"
msgstr "Une courbe par objet (ou ROI) et par titre de résultat"

msgid "One curve per result title"
msgstr "Une courbe par titre de résultat"

msgid "X axis"
msgstr "Axe des X"

msgid "Y axis"
msgstr "Axe des Y"

#, python-format
msgid "Plot results obtained from previous analyses.<br><br>This plot is based on results associated with '%s' prefix."
msgstr "Tracer les résultats obtenus avec des analyses réalisées précédemment.<br><br>Ce graphique est basé sur les résultats associés au préfixe '%s'."

msgid "All objects associated with results must have the same regions of interest (ROIs) to plot results together."
msgstr "Tous les objets associés aux résultats doivent avoir les mêmes ROIs pour tracer les résultats ensemble."

msgid "Are you sure you want to delete all results of the selected object(s)?"
msgstr "Êtes-vous sûr de vouloir supprimer tous les résultats des objets sélectionnés ?"

msgid "Macro panel"
msgstr "Panneau des macros"

msgid "-***- Macro Console -***-"
msgstr "-***- Console des macros -***-"

msgid "Run macro"
msgstr "Exécuter la macro"

msgid "Stop macro"
msgstr "Arrêter la macro"

msgid "New macro"
msgstr "Nouvelle macro"

msgid "Rename macro"
msgstr "Renommer la macro"

msgid "Import macro from file"
msgstr "Importer la macro depuis un fichier"

msgid "Export macro to file"
msgstr "Exporter la macro vers un fichier"

msgid "Remove macro"
msgstr "Supprimer la macro"

msgid "Macro editor toolbar"
msgstr "Barre d'outils des macros"

msgid "New title:"
msgstr "Nouveau titre :"

msgid "When closed, the macro is <u>permanently destroyed</u>, unless it has been exported first."
msgstr "Lorsqu'elle est fermée, une macro est <u>détruite de manière définitive</u>, sauf si elle a été exportée au préalable."

msgid "Do you want to continue?"
msgstr "Souhaitez-vous vraiment continuer ?"

msgid "Creating geometric shapes"
msgstr "Création des formes géométriques"

msgid "Creating plot items"
msgstr "Création des objets graphiques"

msgid "DataLab relies on various libraries to perform the computation. During the computation, errors may occur because of the data (e.g. division by zero, unexpected data type, etc.) or because of the libraries (e.g. memory error, etc.). If you encounter an error, before reporting it, please ensure that the computation is correct, by checking the data and the parameters."
msgstr "DataLab utilise plusieurs bibliothèques pour réaliser les calculs. Lors des calculs, des erreurs peuvent survenir en raison de la nature des données (par exemple division par zéro, type de données inattendu, etc.) ou à cause de limitations ou d'erreurs dans les bibliothèques (par exemple erreur mémoire, etc.). Si vous rencontrez une erreur, avant de la signaler, assurez-vous que le calcul est correct, en vérifiant les données et les paramètres."

#, python-format
msgid "Computing: %s"
msgstr "Calcul en cours : %s"

msgid "In pairwise mode, you need to select objects in at least two groups."
msgstr "En mode 'pairwise', vous devez sélectionner des objets dans au moins deux groupes."

msgid "In pairwise mode, you need to select the same number of objects in each group."
msgstr "En mode 'pairwise', vous devez sélectionner le même nombre d'objets dans chaque groupe."

msgid "Parameters"
msgstr "Paramètres"

#, python-format
msgid "Calculating: %s"
msgstr "Calcul : %s"

#, python-format
msgid "Select %s"
msgstr "Sélectionner %s"

#, python-format
msgid "<u>Note:</u> operation mode is <i>pairwise</i>: %s object(s) expected (i.e. as many as in the first group)"
msgstr "<u>Note :</u> le mode d'opération est <i>pairwise</i> : %s objet(s) attendu(s) (c'est-à-dire autant que dans le premier groupe)"

msgid "<u>Note:</u> operation mode is <i>single operand</i>: 1 object expected"
msgstr "<u>Note :</u> le mode d'opération est <i>single</i> : 1 objet attendu"

msgid "Second operand"
msgstr "Second opérande"

msgid "Regions of Interest"
msgstr "Régions d'intérêt"

msgid "No ROI selected for editing."
msgstr ""

msgid "Sum"
msgstr "Addition"

msgid "Average"
msgstr "Moyenne"

msgid "Difference"
msgstr "Soustraction"

msgid "image to subtract"
msgstr "image à soustraire"

msgid "Quadratic Difference"
msgstr "Différence quadratique"

msgid "Product"
msgstr "Produit"

msgid "Division"
msgstr "Division"

msgid "divider"
msgstr "le diviseur"

msgid "Inverse"
msgstr "Inverse"

msgid "Arithmetic"
msgstr "Arithmétique"

msgid "signal to operate with"
msgstr "signal opérande"

msgid "Add constant"
msgstr "Additionner une constante"

msgid "Subtract constant"
msgstr "Soustraire une constante"

msgid "Multiply by constant"
msgstr "Multiplier par une constante"

msgid "Divide by constant"
msgstr "Diviser par une constante"

msgid "Absolute value"
msgstr "Valeur absolue"

msgid "Real part"
msgstr "Partie réelle"

msgid "Imaginary part"
msgstr "Partie imaginaire"

msgid "Convert data type"
msgstr "Convertir le type de données"

msgid "Logarithm (base 10)"
msgstr "Logarithme (base 10)"

msgid "Flat-field correction"
msgstr "Correction de champ plat"

msgid "flat field image"
msgstr "l'image de champ plat"

msgid "Flip horizontally"
msgstr "Symétrie horizontale"

msgid "Flip diagonally"
msgstr "Symétrie diagonale"

msgid "Flip vertically"
msgstr "Symétrie verticale"

#, python-format
msgid "Rotate %s right"
msgstr "Rotation directe de %s"

#, python-format
msgid "Rotate %s left"
msgstr "Rotation inverse de %s"

msgid "Rotate by..."
msgstr "Rotation de..."

msgid "Line profile"
msgstr "Profil rectiligne"

msgid "Segment profile"
msgstr "Profil le long d'un segment"

msgid "Average profile"
msgstr "Profil moyen"

msgid "Radial profile"
msgstr "Profil radial"

msgid "Linear calibration"
msgstr "Étalonnage linéaire"

msgid ""
"Apply linear calibration to the X, Y or Z axis:\n"
"  • x' = ax + b\n"
"  • y' = ay + b\n"
"  • z' = az + b"
msgstr ""
"Appliquer un étalonnage linéaire à l'axe X, Y ou Z :\n"
"  • x' = ax + b\n"
"  • y' = ay + b\n"
"  • z' = az + b"

msgid "Swap X/Y axes"
msgstr "Permuter les axes X/Y"

msgid "Normalize"
msgstr "Normaliser"

msgid "Clipping"
msgstr "Écrêtage"

msgid "Gaussian filter"
msgstr "Filtre gaussien"

msgid "Moving average"
msgstr "Moyenne mobile"

msgid "Moving median"
msgstr "Médiane mobile"

msgid "Wiener filter"
msgstr "Filtre de Wiener"

msgid "Gaussian frequency filter"
msgstr "Filtre fréquentiel gaussien"

msgid "Zero padding"
msgstr "Complément de zéros"

msgid "Zero padding is used to increase the frequency resolution of the FFT"
msgstr "Le complément de zéros est utilisé pour augmenter la résolution de la FFT"

msgid "FFT"
msgstr "FFT"

msgid "Fast Fourier Transform (FFT) is an estimation of the Discrete Fourier Transform (DFT). Results are complex numbers, but only the real part is plotted."
msgstr "La transformée de Fourier rapide (FFT) est une estimation de la transformée de Fourier discrète (DFT). Les résultats sont des nombres complexes, mais seule la partie réelle est tracée."

msgid "Inverse FFT"
msgstr "FFT inverse"

msgid "Inverse Fast Fourier Transform (IFFT) is an estimation of the Inverse Discrete Fourier Transform (IDFT). Results are complex numbers, but only the real part is plotted."
msgstr "La transformée de Fourier rapide inverse (IFFT) est une estimation de la transformée de Fourier discrète inverse (IDFT). Les résultats sont des nombres complexes, mais seule la partie réelle est tracée."

msgid "Magnitude spectrum"
msgstr "Spectre d'amplitude"

msgid "Magnitude spectrum is the absolute value of the FFT result. It is a measure of the amplitude of the frequency components."
msgstr "Le spectre d'amplitude est la valeur absolue du résultat de la transformée de Fourier rapide. Il mesure l'amplitude des composantes fréquentielles."

msgid "Phase spectrum"
msgstr "Spectre de phase"

msgid "Phase spectrum is the angle of the FFT result. It is a measure of the phase of the frequency components."
msgstr "Le spectre de phase est l'angle du résultat de la transformée de Fourier rapide. Il mesure la phase des composantes fréquentielles."

msgid "Power spectral density"
msgstr "Densité spectrale de puissance"

msgid "Power spectral density (PSD) is the square of the magnitude spectrum. It is a measure of the power of the frequency components."
msgstr "La densité spectrale de puissance est le carré du spectre d'amplitude. Elle mesure la puissance des composantes fréquentielles."

msgid "Parametric thresholding"
msgstr "Seuillage paramétrique"

msgid "Parametric thresholding allows to select a thresholding method and a threshold value."
msgstr "Le seuillage paramétrique permet de sélectionner une méthode de seuillage et une valeur de seuil."

msgid "ISODATA thresholding"
msgstr "Seuillage ISODATA"

msgid "Li thresholding"
msgstr "Seuillage Li"

msgid "Mean thresholding"
msgstr "Seuillage moyen"

msgid "Minimum thresholding"
msgstr "Seuillage minimum"

msgid "Otsu thresholding"
msgstr "Seuillage Otsu"

msgid "Triangle thresholding"
msgstr "Seuillage Triangle"

msgid "Gamma correction"
msgstr "Correction gamma"

msgid "Logarithmic correction"
msgstr "Correction logarithmique"

msgid "Sigmoid correction"
msgstr "Correction sigmoïde"

msgid "Histogram equalization"
msgstr "Egalisation d'histogramme"

msgid "Adaptive histogram equalization"
msgstr "Egalisation d'histogramme adaptative"

msgid "Intensity rescaling"
msgstr "Ajustement des niveaux"

msgid "Total variation denoising"
msgstr "Filtrage variationnel (débruitage)"

msgid "Bilateral filter denoising"
msgstr "Filtrage bilatéral (débruitage)"

msgid "Wavelet denoising"
msgstr "Débruitage par ondelettes"

msgid "White Top-hat denoising"
msgstr "Débruitage Top-Hat"

msgid "White Top-Hat (disk)"
msgstr "Top-Hat (disque)"

msgid "Black Top-Hat (disk)"
msgstr "Top-Hat dual (disque)"

msgid "Erosion (disk)"
msgstr "Erosion (disque)"

msgid "Dilation (disk)"
msgstr "Dilatation (disque)"

msgid "Opening (disk)"
msgstr "Ouverture (disque)"

msgid "Closing (disk)"
msgstr "Fermeture (disque)"

msgid "Roberts filter"
msgstr "Filtre de Roberts"

msgid "Prewitt filter"
msgstr "Filtre de Prewitt"

msgid "Prewitt filter (horizontal)"
msgstr "Filtre de Prewitt (horizontal)"

msgid "Prewitt filter (vertical)"
msgstr "Filtre de Prewitt (vertical)"

msgid "Sobel filter"
msgstr "Filtre de Sobel"

msgid "Sobel filter (horizontal)"
msgstr "Filtre de Sobel (horizontal)"

msgid "Sobel filter (vertical)"
msgstr "Filtre de Sobel (vertical)"

msgid "Scharr filter"
msgstr "Filtre de Scharr"

msgid "Scharr filter (horizontal)"
msgstr "Filtre de Scharr (horizontal)"

msgid "Scharr filter (vertical)"
msgstr "Filtre de Scharr (vertical)"

msgid "Farid filter"
msgstr "Filtre de Farid"

msgid "Farid filter (horizontal)"
msgstr "Filtre de Farid (horizontal)"

msgid "Farid filter (vertical)"
msgstr "Filtre de Farid (vertical)"

msgid "Laplace filter"
msgstr "Filtre de Laplace"

msgid "Canny filter"
msgstr "Filtre de Canny"

msgid "Butterworth filter"
msgstr "Filtre de Butterworth"

msgid "Statistics"
msgstr "Statistiques"

msgid "Histogram"
msgstr "Histogramme"

msgid "Centroid"
msgstr "Barycentre"

msgid "Compute image centroid"
msgstr "Calcule le barycentre de l'image"

msgid "Minimum enclosing circle center"
msgstr "Centre du cercle minimum"

msgid "Compute smallest enclosing circle center"
msgstr "Calcule le centre du cercle minimum"

msgid "Contour detection"
msgstr "Détection de contours"

msgid "Compute contour shape fit"
msgstr "Ajustement d'une forme géométrique à un contour"

msgid "Detect peaks in the image"
msgstr "Détection de pics dans l'image"

msgid "Circle Hough transform"
msgstr "Transformée de Hough circulaire"

msgid "Detect circular shapes using circle Hough transform"
msgstr "Détection de formes circulaires à partir d'une tranformée de Hough"

msgid "Blob detection (DOG)"
msgstr "Détection de taches (gaussien)"

msgid "Detect blobs using Difference of Gaussian (DOG) method"
msgstr "Détection de taches basée sur la méthode du discriminant gaussien"

msgid "Blob detection (DOH)"
msgstr "Détection de taches (hessien)"

msgid "Detect blobs using Difference of Gaussian (DOH) method"
msgstr "Détection de taches basée sur la méthode du hessien gaussien"

msgid "Blob detection (LOG)"
msgstr "Détection de taches (LOG)"

msgid "Detect blobs using Laplacian of Gaussian (LOG) method"
msgstr "Détection de taches basée sur la méthode du laplacien de gaussien (LOG)"

msgid "Blob detection (OpenCV)"
msgstr "Détection de taches (OpenCV)"

msgid "Detect blobs using OpenCV SimpleBlobDetector"
msgstr "Détection de taches basée sur SimpleBlobDetector d'OpenCV"

msgid "Creating a ROI grid will overwrite any existing ROI.<br><br>Do you want to continue?"
msgstr "La création d'une grille de ROI écrasera toute ROI existante.<br><br>Voulez-vous continuer ?"

msgid "Extract ROI"
msgstr "Extraire une ROI"

msgid "Do you want to extract images from the defined ROI?"
msgstr "Souhaitez-vous extraire les images de la ROI définie ?"

msgid "Warning:"
msgstr "Attention :"

msgid "Selected images do not have the same size"
msgstr "Les images sélectionnées n'ont pas la même taille"

msgid "Destination size:"
msgstr "Taille de destination :"

msgid "Binning"
msgstr "Binning"

msgid "Profile"
msgstr "Profil"

msgid "Distribute on grid"
msgstr "Distribuer sur grille"

msgid "Denoise / Top-Hat"
msgstr "Débruitage Top-Hat"

msgid "signal to subtract"
msgstr "signal à soustraire"

msgid "Square root"
msgstr "Racine carrée"

msgid "Derivative"
msgstr "Dérivée"

msgid "Integral"
msgstr "Intégrale"

msgid "Convolution"
msgstr "Convolution"

msgid "signal to convolve with"
msgstr "signal à convoluer"

msgid ""
"Apply linear calibration to the X or Y axis:\n"
"  • x' = ax + b\n"
"  • y' = ay + b"
msgstr ""
"Appliquer un étalonnage linéaire à l'axe X ou Y :\n"
"  • x' = ax + b\n"
"  • y' = ay + b"

msgid "Reverse X-axis"
msgstr "Inverser l'axe des X"

msgid "Convert to polar coordinates"
msgstr "Convertir en coordonnées polaires"

msgid "Convert to cartesian coordinates"
msgstr "Convertir en coordonnées cartésiennes"

msgid "Power"
msgstr "Puissance"

msgid "Low-pass filter"
msgstr "Filtre passe-bas"

msgid "High-pass filter"
msgstr "Filtre passe-haut"

msgid "Band-pass filter"
msgstr "Filtre passe-bande"

msgid "Band-stop filter"
msgstr "Filtre coupe-bande"

msgid "Windowing"
msgstr "Fenêtrage"

msgid "Apply a window function (or apodization): Hanning, Hamming, ..."
msgstr "Appliquer une fonction de fenêtrage (ou d'apodisation) : Hanning, Hamming, ..."

msgid "Detrending"
msgstr "Elimination de tendance"

msgid "Interpolation"
msgstr "Interpolation"

msgid "signal for X values"
msgstr "signal pour les valeurs X"

msgid "Resampling"
msgstr "Rééchantillonnage"

msgid "Allan variance"
msgstr "Variance d'Allan"

msgid "Allan deviation"
msgstr "Ecart-type d'Allan"

msgid "Overlapping Allan variance"
msgstr "Variance d’Allan avec recouvrement"

msgid "Modified Allan variance"
msgstr "Variance d'Allan modifiée"

msgid "Hadamard variance"
msgstr "Variance de Hadamard"

msgid "Total variance"
msgstr "Variance totale"

msgid "Time deviation"
msgstr "Ecart-type temporel"

msgid "X-Y mode"
msgstr "Mode X-Y"

msgid "Y-signal of the X-Y mode"
msgstr "Signal de l'axe des ordonnées du mode X-Y"

msgid "Plot one signal as a fonction of the other one"
msgstr "Tracer un signal en fonction de l'autre"

msgid "Full width at half-maximum"
msgstr "Largeur à mi-hauteur"

msgid "Full width at"
msgstr "Largeur à "

msgid "Abscissa of the minimum and maximum"
msgstr "Abscisse du minimum et du maximum"

msgid "Compute the smallest argument of the minima and the smallest argument of the maxima"
msgstr "Calcule le plus petit argument du minimum et le plus petit argument du maximum"

msgid "Sampling rate and period"
msgstr "Fréquence et période d'échantillonnage"

msgid "Compute sampling rate and period for a constant sampling signal"
msgstr "Calcule la fréquence et la période d'échantillonnage pour un signal à pas constant"

msgid "Dynamic parameters"
msgstr "Paramètres dynamiques"

msgid "Compute dynamic parameters: ENOB, SNR, SINAD, THD, ..."
msgstr "Calcule les paramètres dynamiques : ENOB, SNR, SINAD, THD..."

msgid "Bandwidth at -3dB"
msgstr "Bande passante à -3dB"

msgid "Compute bandwidth at -3dB assuming the signal is already in decibels"
msgstr "Calcule la bande passante à -3dB en supposant que le signal est déjà en décibels"

msgid "Contrast"
msgstr "Contraste"

msgid "Compute contrast of a signal, i.e. (max-min)/(max+min), e.g. for an image profile"
msgstr "Calcule le contraste d'un signal, c'est-à-dire (max-min)/(max+min), p.ex. pour un profil d'image"

msgid "Edit profile parameters"
msgstr "Modifier les paramètres du profil"

msgid "Reset selection"
msgstr "Réinitialiser la sélection"

msgid "Range ROI"
msgstr "Intervalle ROI"

msgid "Rectangular ROI"
msgstr "ROI rectangulaire"

msgid "Circular ROI"
msgstr "ROI circulaire"

msgid "Polygonal ROI"
msgstr "ROI polygonale"

msgid "Regions of interest"
msgstr "Régions d'intérêt"

#, python-format
msgid ""
"Extract all ROIs\n"
"into a single %s"
msgstr ""
"Extraire toutes les ROI\n"
"dans un seul objet %s"

msgid "Graphical ROI"
msgstr "ROI graphique"

msgid "Coordinate-based ROI"
msgstr "ROI par coordonnées"

msgid "Remove all ROIs"
msgstr "Supprimer toutes les ROI"

msgid "Are you sure you want to remove all ROIs?"
msgstr "Êtes-vous sûr de vouloir supprimer toutes les ROI ?"

msgid "Show mask"
msgstr "Afficher le masque"

msgid "Show ROI"
msgstr "Afficher la ROI"

msgid "Show names"
msgstr "Afficher les noms"

msgid "ROI grid files (*.dlabgrid);;All files (*)"
msgstr ""

msgid "Grid parameters"
msgstr "Paramètres de grille"

msgid "Display parameters"
msgstr "Paramètres d'affichage"

msgid "ROI grid"
msgstr "Grille de ROI"

msgid "Import/Export"
msgstr "Importer/Exporter"

msgid "Import grid"
msgstr "Importer une grille"

msgid "Export grid"
msgstr "Exporter une grille"

msgid "Import ROI grid"
msgstr "Importer une grille de ROI"

#, python-brace-format
msgid "Failed to import ROI grid: {0}"
msgstr "Échec de l'importation de la grille de ROI : {0}"

msgid "Export ROI grid"
msgstr "Exporter une grille de ROI"

#, python-brace-format
msgid "Failed to export ROI grid: {0}"
msgstr "Échec de l'exportation de la grille de ROI : {0}"

msgid "Settings for main window and general features"
msgstr "Réglages de la fenêtre principale et des fonctionnalités générales"

msgid "Color mode"
msgstr "Thème de couleur"

msgid "Color mode for the application"
msgstr "Thème de couleur pour l'application"

msgid "Process isolation"
msgstr "Isolation de processus"

msgid "With process isolation, each computation is run in a separate process,<br>which prevents the application from freezing during long computations."
msgstr "Avec l'isolation de processus, chaque calcul est exécuté dans un processus séparé,<br>ce qui évite que l'application ne se fige pendant les calculs longs."

msgid "RPC server"
msgstr "Serveur XML-RPC"

msgid "RPC server is used to communicate with external applications,<br>like your own scripts (e.g. from Spyder or Jupyter) or other software."
msgstr "Le serveur XML-RPC est utilisé pour communiquer avec des applications externes,<br>comme vos propres scripts (par exemple depuis Spyder ou Jupyter) ou d'autres logiciels."

msgid "Available memory threshold"
msgstr "Seuil de mémoire disponible"

msgid "MB"
msgstr "Mo"

msgid "Threshold below which a warning is displayed before loading any new data"
msgstr "Seuil en dessous duquel un avertissement est affiché avant de charger toute nouvelle donnée"

msgid "Third-party plugins"
msgstr "Plugins tiers"

msgid "Disable third-party plugins at startup"
msgstr "Désactiver les plugins tiers au démarrage"

msgid "Plugins path"
msgstr "Chemin des plugins"

msgid "Path to third-party plugins.<br><br>DataLab will discover plugins in this path, as well as in your PYTHONPATH."
msgstr "Chemin d'accès aux plugins tiers.<br><br>DataLab découvrira les plugins dans ce chemin, ainsi que dans votre PYTHONPATH."

msgid "Settings for internal console, used for debugging or advanced users"
msgstr "Réglages de la console interne, utilisée pour le débogage ou les utilisateurs avancés"

msgid "Console enabled"
msgstr "Console activée"

msgid "Show console on error"
msgstr "Afficher la console en cas d'erreur"

msgid "If enabled, the console will be shown when an error occurs in the application. This is useful for debugging purposes as it allows to see the error traceback."
msgstr "Si activé, la console sera affichée lorsqu'une erreur se produit dans l'application. Cela est utile pour le débogage car cela permet de voir la trace de l'erreur."

msgid "External editor path"
msgstr "Chemin de l'éditeur externe"

msgid "External editor arguments"
msgstr "Arguments de l'éditeur externe"

msgid "Settings for I/O operations"
msgstr "Réglages des opérations d'entrée/sortie"

msgid "Clear workspace before loading HDF5 file"
msgstr "Effacer l'espace de travail avant de charger un fichier HDF5"

msgid "Ask before clearing workspace"
msgstr "Demander avant d'effacer l'espace de travail"

msgid "HDF5 full path in title"
msgstr "Chemin complet du fichier HDF5 dans le titre"

msgid "If enabled, the full path of the HDF5 data set will be used as the title for the signal/image object.<br>If disabled, only the name of the data set will be used as the title."
msgstr "Si activé, le chemin complet du fichier HDF5 sera utilisé comme titre de l'objet signal/image.<br>Si désactivé, seul le nom du fichier HDF5 sera utilisé comme titre."

msgid "HDF5 file name in title"
msgstr "Nom du fichier HDF5 dans le titre"

msgid "If enabled, the name of the HDF5 file will be used as a suffix in the title of the signal/image object."
msgstr "Si activé, le nom du fichier HDF5 sera utilisé comme suffixe dans le titre de l'objet signal/image."

msgid "Settings for computations"
msgstr "Réglages des calculs"

msgid "Operation mode"
msgstr "Mode d'opération"

#, python-format
msgid "Operation mode for computations taking <i>N</i> inputs:<ul><li><b>single</b>: single operand mode</li><li><b>pairwise</b>: pairwise operation mode</li></ul><br>Computations taking <i>N</i> inputs are the ones where:<ul><li>N(>=2) objects in %s 1 object out</li><li>N(>=1) objects + 1 object in %s N objects out</li></ul>"
msgstr "Mode d'opération pour les calculs prenant <i>N</i> entrées:<ul><li><b>single</b>: mode d'opération avec un seul opérande</li><li><b>pairwise</b>: mode d'opération par paire</li></ul><br>Les calculs prenant <i>N</i> entrées sont ceux où :<ul><li>N(>=2) objets en %s 1 objet en sortie</li><li>N(>=1) objets + 1 objet en %s N objets en sortie</li></ul>"

msgid "FFT shift"
msgstr "Décalage FFT"

msgid "Enable FFT shift to center the zero-frequency component in the frequency spectrum for easier visualization and analysis."
msgstr "Activer le décalage FFT pour centrer la composante de fréquence nulle dans le spectre de fréquence pour une visualisation et une analyse plus faciles."

msgid "Extract ROI in single object"
msgstr "Extraire les ROI dans un seul objet"

msgid "If enabled, multiple ROIs will be extracted into a single object.<br>If disabled, each ROI will be extracted into a separate object."
msgstr "Si activé, plusieurs ROI seront extraites dans un seul objet.<br>Si désactivé, chaque ROI sera extraite dans un objet séparé."

msgid "Keep results after computation"
msgstr "Conserver les résultats après le calcul"

msgid "If enabled, the results of a previous analysis will be kept in object's metadata after the computation.<br>If disabled, the results will be removed from the object's metadata.<br><br>This option is disabled by default because keeping analysis results may be confusing as those results could be outdated following the computation."
msgstr "Si activé, les résultats d'une analyse précédente seront conservés dans les métadonnées de l'objet après le calcul.<br>Si désactivé, les résultats seront supprimés des métadonnées de l'objet.<br><br>Cette option est désactivée par défaut car la conservation des résultats d'analyse peut prêter à confusion, car ces résultats pourraient être obsolètes suite au calcul."

msgid "Ignore warnings"
msgstr "Ignorer les avertissements"

msgid "Ignore warnings during computations"
msgstr "Ignorer les avertissements lors des calculs"

msgid "Default image visualization settings"
msgstr "Réglages d'affichage d'images par défaut"

msgid "Common"
msgstr "Commun"

msgid "Plot toolbar position"
msgstr "Position de la barre d'outils des graphiques"

msgid "Top (above plot)"
msgstr "Haut (au-dessus du graphique)"

msgid "Bottom (below plot)"
msgstr "Bas (en-dessous du graphique)"

msgid "Left (of plot)"
msgstr "Gauche (à gauche du graphique)"

msgid "Right (of plot)"
msgstr "Droite (à droite du graphique)"

msgid "Signal"
msgstr "Signal"

msgid "Use auto downsampling"
msgstr "Utiliser l'auto-sous-échantillonnage"

msgid "Use auto downsampling for large signals"
msgstr "Utiliser l'auto-sous-échantillonnage pour les signaux volumineux"

msgid "Downsampling max points"
msgstr "Nombre max. de points"

msgid "Maximum number of points for downsampling"
msgstr "Nombre maximum de points pour le sous-échantillonnage"

msgid "Image"
msgstr "Image"

msgid "Lock aspect ratio to 1:1"
msgstr "Verrouiller le ratio d'aspect à 1:1"

msgid "If enabled, the aspect ratio of the image will be locked to 1:1.<br>If disabled, the aspect ratio will be determined by the physical pixel size (this is the default and recommended setting)."
msgstr "Si activé, le ratio d'aspect de l'image sera verrouillé à 1:1.<br>Si désactivé, le ratio d'aspect sera déterminé par la taille des pixels physiques (c'est le paramètre par défaut et recommandé)."

msgid "Use reference image LUT range"
msgstr "Utiliser la LUT de l'image de référence"

msgid "If this setting is enabled, images are shown<br>with the same LUT range as the first selected image"
msgstr "Si cette option est activée, les images sont affichées<br>avec la même LUT que la première image sélectionnée"

msgid "Eliminate outliers"
msgstr "Eliminer les bords"

msgid "%"
msgstr "%"

msgid "Eliminate a percentage of the highest and lowest values<br>of the image histogram - <i>recommanded values are below 1%</i>"
msgstr "Eliminer un pourcentage des valeurs les plus hautes et les plus basses<br>de l'histogramme de l'image - <i>les valeurs recommandées sont inférieures à 1%</i>"

msgid "Process isolation enable status"
msgstr "Etat d'activation de l'isolation de processus"

msgid "RPC server enable status"
msgstr "Etat d'activation du serveur XML-RPC"

msgid "Console enable status"
msgstr "Etat d'activation de la console"

msgid "Third-party plugins support"
msgstr "Prise en charge des plugins tiers"

msgid "Third-party plugins path"
msgstr "Chemin des plugins tiers"

msgid "General"
msgstr "Général"

msgid "Visualization"
msgstr "Visualisation"

msgid "I/O"
msgstr "Entrée/sortie"

msgid "Settings"
msgstr "Préférences"

msgid "Restart required"
msgstr "Redémarrage requis"

#, python-format
msgid ""
"The following options have been changed:\n"
"\n"
"- %s\n"
"\n"
"A restart is required for these changes to take effect."
msgstr ""
"Les options suivantes ont été modifiées :\n"
"\n"
"- %s\n"
"\n"
"Un redémarrage est nécessaire pour que ces changements prennent effet."

msgid "Start"
msgstr "Démarrer"

msgid "Close"
msgstr "Fermer"

msgid "Hit <b>Enter</b> to continue to the next step, or <b>Esc</b> to close the tour."
msgstr "Taper <b>Entrée</b> pour passer à l'étape suivante, ou <b>Echap</b> pour fermer la visite guidée."

msgid "Test signal, for the tour"
msgstr "Signal de test, pour la visite guidée"

msgid "Test image, for the tour"
msgstr "Image de test, pour la visite guidée"

msgid "Welcome to DataLab!"
msgstr "Bienvenue dans DataLab !"

msgid "This tour will guide you through the main features of DataLab."
msgstr "Cette visite guidée vous présentera les principales fonctionnalités de DataLab."

msgid "DataLab main window"
msgstr "Fenêtre principale de DataLab"

msgid "This is the main window of DataLab. It is composed of several parts that we will describe in the following steps."
msgstr "Ceci est la fenêtre principale de DataLab. Elle est composée de plusieurs parties que nous décrirons dans les étapes suivantes."

msgid "Menus and toolbars regroup the main actions that can be performed in DataLab. Their content is adapted to the current panel, as we will see in the following steps."
msgstr "Les menus et barres d'outils regroupent les principales actions qui peuvent être réalisées dans DataLab. Leur contenu est adapté au panneau courant, comme nous le verrons dans les étapes suivantes."

msgid "The main window is composed of two main panels: the Signal Panel, and the Image Panel.<br>Switching between panels is done using the highlighted tabs."
msgstr "La fenêtre principale est composée de deux panneaux principaux : le panneau Signal, et le panneau Image.<br>Le passage d'un panneau à l'autre se fait en utilisant les onglets surlignés."

msgid "The <b>Signal Panel</b> is used to manage 1D signals.It is composed of the elements shown in the following steps."
msgstr "Le <b>Panneau Signal</b> est utilisé pour gérer les signaux 1D. Il est composé des éléments décrits dans les étapes suivantes."

msgid "List and properties"
msgstr "Liste et propriétés"

msgid "In the highlighted area, signals are listed at the top, and their properties may be displayed and edited at the bottom.<br><br>Signals are numbered (but may be reorganized) and put together in numbered groups."
msgstr "Dans la zone surlignée, les signaux sont listés en haut, et leurs propriétés peuvent être affichées et éditées en bas.<br><br>Les signaux sont numérotés (mais peuvent être réorganisés) et peuvent être regroupés dans des groupes numérotés."

msgid "View"
msgstr "Vue"

msgid "Signals are plotted in the <b>Signal View</b>.<br><br>Curves may be customized using context menus or the vertical toolbar on the left (appearance settings are saved in the signal metadata)."
msgstr "Les signaux sont tracés dans la <b>Vues Signal</b>.<br><br>Les courbes peuvent être personnalisées en utilisant les menus contextuels ou la barre d'outils verticale à gauche (ces réglages d'apparence sont enregistrés dans les métadonnées du signal)."

msgid "File menu"
msgstr "Menu Fichier"

msgid "The <b>File</b> menu contains actions to create new signals, import and export signals individually (various formats) or to save or restore the whole workspace (HDF5 files)."
msgstr "Le menu <b>Fichier</b> contient les actions pour créer de nouveaux signaux, importer et exporter des signaux individuellement (divers formats) ou pour enregistrer ou restaurer l'ensemble de l'espace de travail (fichiers HDF5)."

msgid "Edit menu"
msgstr "Menu Edition"

msgid "The <b>Edit</b> menu contains actions to edit signals individually or in groups."
msgstr "Le menu <b>Edition</b> contient les actions pour éditer des signaux individuellement ou en groupes."

msgid "Operations menu"
msgstr "Menu Opérations"

msgid "The <b>Operations</b> menu is focused on arithmetic operations, basic mathematical functions or data type conversions."
msgstr "Le menu <b>Opérations</b> est centré sur les opérations arithmétiques, les fonctions mathématiques de base ou les conversions de type de données."

msgid "Processing menu"
msgstr "Menu Traitement"

msgid "The <b>Processing</b> menu regroups 1->1 signal processing actions."
msgstr "Le menu <b>Traitement</b> regroupe les actions de traitement de signaux 1->1."

msgid "Analysis menu"
msgstr "Menu Analyse"

msgid "The <b>Analysis</b> menu regroups 1->0 signal computing actions (that is, actions that do not modify the signals, but compute a result, e.g. scalar values), with optional ROI selection."
msgstr "Le menu <b>Analyse</b> regroupe les actions de calculs de signaux 1->0 (c'est-à-dire les actions qui ne modifient pas les signaux, mais qui calculent un résultat, par exemple des valeurs scalaires), avec une sélection optionnelle de ROI."

msgid "The <b>Image Panel</b> is used to manage 2D images. It is composed of the elements shown in the following steps."
msgstr "Le <b>Panneau Image</b> est utilisé pour gérer les images 2D. Il est composé des éléments décrits dans les étapes suivantes."

msgid "In the highlighted area, images are listed at the top, and their properties may be displayed and edited at the bottom.<br><br>Images are numbered (but may be reorganized) and put together in numbered groups."
msgstr "Dans la zone surlignée, les images sont listées en haut, et leurs propriétés peuvent être affichées et éditées en bas.<br><br>Les images sont numérotées (mais peuvent être réorganisées) et peuvent être regroupées dans des groupes numérotés."

msgid "Images are shown in the <b>Image View</b>.<br><br>The displayed images may be customized using context menus or the vertical toolbar on the left (appearance settings are saved in the image metadata)."
msgstr "Les images sont affichées dans la <b>Vues Image</b>.<br><br>Les images affichées peuvent être personnalisées en utilisant les menus contextuels ou la barre d'outils verticale à gauche (ces réglages d'apparence sont enregistrés dans les métadonnées de l'image)."

msgid "The <b>File</b> menu contains actions to create new images, import and export images individually (various formats) or to save or restore the whole workspace (HDF5 files)."
msgstr "Le menu <b>Fichier</b> contient les actions pour créer de nouvelles images, importer et exporter des images individuellement (divers formats) ou pour enregistrer ou restaurer l'ensemble de l'espace de travail (fichiers HDF5)."

msgid "The <b>Edit</b> menu contains actions to edit images individually or in groups."
msgstr "Le menu <b>Edition</b> contient les actions pour éditer des images individuellement ou en groupes."

msgid "The <b>Operations</b> menu is focused on arithmetic operations, data type conversions, pixel binning resize, intensity profiles..."
msgstr "Le menu <b>Opérations</b> est centré sur les opérations arithmétiques, les conversions de type de données, le redimensionnement par binning de pixels, les profils d'intensité..."

msgid "The <b>Processing</b> menu regroups 1->1 image processing actions (that is, actions that modify the images)."
msgstr "Le menu <b>Traitement</b> regroupe les actions de traitement d'images 1->1 (c'est-à-dire les actions qui modifient les images)."

msgid "The <b>Analysis</b> menu regroups 1->0 image computing actions (that is, actions that do not modify the images, but compute a result, e.g. circle coordinates), with optional ROI selection."
msgstr "Le menu <b>Analyse</b> regroupe les actions de calculs d'images 1->0 (c'est-à-dire les actions qui ne modifient pas les images, mais qui calculent un résultat, par exemple les coordonnées d'un cercle), avec une sélection optionnelle de ROI."

msgid "Extensions"
msgstr "Extensions"

msgid "DataLab is designed to be easily extended with new features, by using <b>Macros</b>, <b>Plugins</b> or <b>Remote Control</b>.<br><br>The common point between these mechanisms is that they are all relying on Python scripts and the <i>DataLab API</i>."
msgstr "DataLab est conçu pour être facilement personnalisable avec de nouvelles fonctionnalités, en utilisant des <b>Macros</b>, des <b>Plugins</b> ou un <b>Contrôle à distance</b>.<br><br>Le point commun entre ces mécanismes est qu'ils reposent tous sur des scripts Python et l'<i>API DataLab</i>."

msgid "Macros"
msgstr "Macros"

msgid "The <b>Macro Panel</b> allows to create, edit and run macros.<br>Macros are saved together with the DataLab workspace (HDF5 file)."
msgstr "Le <b>Gestionnaire de Macros</b> permet de créer, éditer et exécuter des macros.<br>Les macros sont sauvegardées avec l'espace de travail DataLab (fichier HDF5)."

msgid "The <b>Plugins</b> menu regroups features that are not part of the core of DataLab, but that are provided as plugins.<br>(See the documentation for more information about plugins.)"
msgstr "Le menu <b>Plugins</b> regroupe des fonctionnalités qui ne font pas partie du coeur de DataLab, mais qui sont fournies sous forme de plugins.<br>(Voir la documentation pour plus d'informations sur les plugins.)"

msgid "This is the end of the tour!"
msgstr "C'est la fin de la visite guidée !"

msgid "You can show the tour again, or close this dialog box."
msgstr "Vous pouvez afficher la visite guidée à nouveau, ou fermer cette boîte de dialogue."

msgid "Registered plugins:"
msgstr "Plugins enregistrés :"

msgid "No plugins available"
msgstr "Aucun plugin disponible"

msgid "Plugins are disabled (see DataLab settings)"
msgstr "Les plugins sont désactivés (voir les préférences de DataLab)"

msgid "Warning"
msgstr "Attention"

msgid "Error"
msgstr "Erreur"

msgid "Information"
msgstr "Information"

msgid "Question"
msgstr "Question"

msgid "Test data"
msgstr "Données de test"

msgid "Testing DataLab functionalities"
msgstr "Tester les fonctionnalités de DataLab"

msgid "Add noise"
msgstr "Ajouter du bruit"

msgid "Noise"
msgstr "Bruit"

msgid "Ring"
msgstr "Anneau"

msgid "Grid of Gaussian Images"
msgstr "Grille d'images gaussiennes"

msgid "Add noise to signal"
msgstr "Ajouter du bruit au signal"

msgid "Load spectrum of paracetamol"
msgstr "Charger le spectre du paracétamol"

msgid "Create noisy signal"
msgstr "Créer un signal bruité"

msgid "Add noise to image"
msgstr "Ajouter du bruit à l'image"

msgid "Create image with peaks"
msgstr "Créer une image avec des pics"

msgid "Create 2D sin cos image"
msgstr "Créer une image 2D sin cos"

msgid "Create 2D noisy gaussian image"
msgstr "Créer une image 2D gaussienne bruitée"

msgid "Create 2D multi gaussian image"
msgstr "Créer une image 2D multi-gaussienne"

msgid "Create annotated image"
msgstr "Créer une image annotée"

msgid "Create 2D step image"
msgstr "Créer une image 2D échelon"

msgid "Create ring image"
msgstr "Créer une image avec un anneau"

msgid "Create image with a grid of gaussian spots"
msgstr "Créer une image avec une grille de spots gaussiens"

msgid "Host application"
msgstr "Application hôte"

msgid "Raise window"
msgstr "Placer la fenêtre au premier plan"

msgid "Add signal objects"
msgstr "Ajouter des objets signaux"

msgid "Add image objects"
msgstr "Ajouter des objets images"

msgid "Remove all objects"
msgstr "Supprimer tous les objets"

msgid "Import macro from file (example)"
msgstr "Importer une macro depuis un fichier (exemple)"

msgid "Close DataLab"
msgstr "Fermer DataLab"

msgid "This the host application, which embeds DataLab."
msgstr "Ceci est une application embarquant DataLab."

msgid "Open DataLab"
msgstr "Ouvrir DataLab"

msgid "Import signal from DataLab"
msgstr "Importer un signal depuis DataLab"

msgid "Import image from DataLab"
msgstr "Importer une image depuis DataLab"

msgid "Remote client test"
msgstr "Test du client distant"

msgid "This the client application, which connects to DataLab."
msgstr "Ceci l'application cliente, qui se connecte à DataLab."

msgid "Connect to DataLab"
msgstr "Se connecter à DataLab"

msgid "Execute multiple commands"
msgstr "Exécuter des commandes multiples"

msgid "Get object titles"
msgstr "Obtenir la liste des titres"

msgid "Get object uuids"
msgstr "Obtenir la liste des uuids"

msgid "Get object"
msgstr "Obtenir un objet"

msgid "Raw data (2D-Gaussian)"
msgstr "Image brute (gaussienne 2D)"

msgid "Flat data (Uniform random)"
msgstr "Image d'homogénéité (Distribution uniforme)"

msgid "Random function"
msgstr "Fonction gaussienne aléatoire"

msgid "Click OK to start the demo.<br><br><u>Note:</u><br>- Demo will cover a <i>selection</i> of DataLab features (for a complete list of features, please refer to the documentation).<br>- It won't require any user interaction."
msgstr "Cliquer sur OK pour démarrer la démo.<br><br><u>Note :</u><br>- La démo couvre une <i>sélection</i> des fonctionnalités de DataLab (pour une liste complète des fonctionnalités, veuillez vous référer à la documentation).<br>- Elle ne nécessite aucune interaction de l'utilisateur."

msgid "Click OK to end demo."
msgstr "Cliquer sur OK pour terminer la démo."

msgid "Cancel"
msgstr "Annuler"

msgid "Error:"
msgstr "Erreur:"

msgid "Context"
msgstr "Contexte"

#, python-format
msgid "The file %s could not be read:"
msgstr "Le fichier %s n'a pas pu être ouvert :"

#, python-format
msgid "The file %s could not be written:"
msgstr "Le fichier %s n'a pas pu être enregistré :"

msgid "in this folder"
msgstr "dans ce dossier"

msgid "Open tab menu"
msgstr "Ouvrir le menu des onglets"

msgid "Connection to DataLab"
msgstr "Connexion à DataLab"

msgid "Contents of file"
msgstr "Contenu du fichier"

msgid "Polymomial fit"
msgstr "Ajustement polynomial"

msgid "Amplitude"
msgstr "Amplitude"

msgid "Base line"
msgstr "Ligne de base"

msgid "Std-dev"
msgstr "Ecart-type"

msgid "Mean"
msgstr "Moyenne"

msgid "Y0"
msgstr "Y0"

msgid "A coefficient"
msgstr "Coefficient A"

msgid "B coefficient"
msgstr "Coefficient B"

msgid "y0 constant"
msgstr "Constante y0"

msgid "Frequency"
msgstr "Fréquence"

msgid "Phase"
msgstr "Phase"

msgid "Continuous component"
msgstr "Composante continue"

msgid "Collapse all"
msgstr "Replier tout"

msgid "Expand all"
msgstr "Déplier tout"

msgid "Restore"
msgstr "Restaurer"

msgid "Restore original tree layout"
msgstr "Restaurer l'organisation initiale de l'arbre"

msgid "Collapse selection"
msgstr "Replier la sélection"

msgid "Expand selection"
msgstr "Déplier la sélection"

msgid "HDF5 Browser"
msgstr "Explorateur HDF5"

msgid "Size"
msgstr "Taille"

msgid "Type"
msgstr "Type"

msgid "Value"
msgstr "Valeur"

msgid "Name"
msgstr "Nom"

msgid "Unsupported data"
msgstr "Données non prises en charge"

msgid "Group"
msgstr "Groupe"

msgid "Attributes"
msgstr "Attributs"

msgid "Show array"
msgstr "Afficher le tableau"

msgid "Path"
msgstr "Chemin"

msgid "Description"
msgstr "Description"

msgid "Textual preview"
msgstr "Aperçu textuel"

msgid "Select HDF5 file"
msgstr "Sélectionner un fichier HDF5"

msgid "Check all"
msgstr "Cocher tout"

msgid "Uncheck all"
msgstr "Décocher tout"

msgid "Show only supported data"
msgstr "Afficher uniquement les données prises en charge"

msgid "Show values"
msgstr "Afficher les valeurs"

msgid "Image background selection"
msgstr "Sélection de l'arrière-plan de l'image"

msgid "Background area"
msgstr "Zone d'arrière-plan"

msgid "Background value:"
msgstr "Valeur de l'arrière-plan :"

msgid "Installation configuration"
msgstr "Configuration d'installation"

msgid "User configuration"
msgstr "Configuration utilisateur"

msgid "Plugins and I/O features"
msgstr "Plugins et fonctionnalités d'entrée/sortie"

msgid "Log files were generated during current session."
msgstr "Des journaux de bord ont été générés lors de la session en cours."

msgid "Log files were generated during last session."
msgstr "Des journaux de bord ont été générés lors de la dernière session."

msgid "Log files are currently empty."
msgstr "Les journaux de bord sont vides."

msgid "Signal baseline selection"
msgstr "Sélection de la ligne de base du signal"

msgid "Select X value with cursor"
msgstr "Sélectionner la valeur X avec le curseur"

msgid "Select Y value with cursor"
msgstr "Sélectionner la valeur Y avec le curseur"

msgid "Apply"
msgstr "Appliquer"

msgid "Apply cursor position"
msgstr "Appliquer la position du curseur"

msgid "Cursor position"
msgstr "Position du curseur"

msgid "Minimum distance:"
msgstr "Distance minimale :"

msgid "Signal peak detection"
msgstr "Détection de pics 1D"

msgid "Memory available:"
msgstr "Mémoire disponible :"

msgid "Memory used:"
msgstr "Mémoire utilisée :"

msgid "Alarm threshold:"
msgstr "Seuil d'alarme :"

msgid "Memory:"
msgstr "Mémoire :"

msgid "Plugins:"
msgstr "Plugins :"

msgid "XML-RPC:"
msgstr "XML-RPC :"

msgid "Source"
msgstr "Source"

msgid "Clipboard"
msgstr "Presse-papiers"

msgid "Source of the data"
msgstr "Source des données"

msgid "File containing the data"
msgstr "Fichier contenant les données"

msgid "Preview parameters"
msgstr "Paramètres de l'aperçu"

msgid "Maximum Number of Rows"
msgstr "Nombre maximum de lignes"

msgid "Maximum number of rows to display"
msgstr "Nombre maximum de lignes à afficher"

msgid "Select the source of the data:"
msgstr "Sélectionner la source des données :"

msgid "Source Parameters"
msgstr "Paramètres de la source"

msgid "Delimiter"
msgstr "Délimiteur"

msgid "Tab"
msgstr "Tabulation"

msgid "Space"
msgstr "Espace"

msgid "Column delimiter character"
msgstr "Caractère délimiteur de colonne"

msgid "Decimal"
msgstr "Décimal"

msgid "Point"
msgstr "Point"

msgid "Comma"
msgstr "Virgule"

msgid "Decimal separator character"
msgstr "Caractère séparateur décimal"

msgid "Comments"
msgstr "Commentaires"

msgid "Character that indicates a comment line"
msgstr "Caractère indiquant une ligne de commentaire"

msgid "Rows to Skip"
msgstr "Lignes à sauter"

msgid "Number of rows to skip at the beginning of the file (including comments)"
msgstr "Nombre de lignes à sauter au début du fichier (y compris les commentaires)"

msgid "Max. nb of rows"
msgstr "Nb max. de lignes"

msgid "Maximum number of rows to import"
msgstr "Nombre maximum de lignes à importer"

msgid "Header"
msgstr "En-tête"

msgid "None"
msgstr "Aucun"

msgid "Infer"
msgstr "Inférer"

msgid "First row"
msgstr "Première ligne"

msgid "Row index to use as the column names"
msgstr "Indice de ligne à utiliser comme noms de colonnes"

msgid "Transpose"
msgstr "Transposer"

msgid "Transpose the data (swap rows and columns)"
msgstr "Transposer les données (échanger les lignes et les colonnes)"

msgid "Data type"
msgstr "Type de données"

msgid "Output signal data type."
msgstr "Type de données du signal de sortie."

msgid "First Column is X"
msgstr "La première colonne est X"

msgid ""
"First column contains the X values\n"
"(ignored if there is only one column)"
msgstr ""
"La première colonne contient les valeurs des X\n"
"(ignoré s'il n'y a qu'une seule colonne)"

msgid "Output image data type."
msgstr "Type de données de l'image générée."

msgid "Raw Data"
msgstr "Données brutes"

msgid "Preview"
msgstr "Aperçu"

msgid "Data Preview"
msgstr "Aperçu des données"

msgid "Preview and modify the import settings:"
msgstr "Aperçu et modification des paramètres d'importation :"

msgid "Import Parameters"
msgstr "Paramètres d'importation"

msgid "Reading data"
msgstr "Lecture des données"

#, python-format
msgid ""
"The number of signals to import is very high (%d).\n"
"This may be an error.\n"
"\n"
"Are you sure you want to continue?"
msgstr ""
"Le nombre de signaux à importer est très élevé (%d).\n"
"Cela peut être une erreur.\n"
"\n"
"Etes-vous sûr de vouloir continuer ?"

msgid "Graphical Representation"
msgstr "Représentation graphique"

msgid "Graphical representation of the imported data"
msgstr "Représentation graphique des données importées"

#, python-format
msgid "Unselect the %s that you do not want to import:"
msgstr "Désélectionner les %s que vous ne voulez pas importer :"

msgid "signals"
msgstr "signaux"

msgid "images"
msgstr "images"

msgid "Select all"
msgstr "Tout sélectionner"

msgid "Adding data to the plot"
msgstr "Ajout des données au graphique"

msgid "Title"
msgstr "Titre"

msgid "X label"
msgstr "Titre X"

msgid "Y label"
msgstr "Titre Y"

msgid "X unit"
msgstr "Unité X"

msgid "Y unit"
msgstr "Unité Y"

msgid "Z label"
msgstr "Titre Z"

msgid "Z unit"
msgstr "Unité Z"

msgid "Labels and units"
msgstr "Titres et unités"

msgid "Set the labels and units for the imported data"
msgstr "Définir les titres et unités pour les données importées"

msgid "The following title, labels and units will be applied to the data.<br><br><i><u>Note</u>: Leave empty the labels and units to keep the default values (i.e. the values which were inferred from the data).</i>"
msgstr "Les titres, étiquettes et unités suivants seront appliqués aux données.<br><br><i><u>Note</u> : Laisser vide les étiquettes et unités pour conserver les valeurs par défaut (c'est-à-dire les valeurs qui ont été déduites des données)."

msgid "clipboard"
msgstr "presse-papiers"

msgid "Imported from:"
msgstr "Importer depuis :"

msgid "DataLab Import Wizard"
msgstr "Assistant d'importation de DataLab"

msgid "Error message"
msgstr "Message d'erreur"

msgid "The following traceback may help to understand the problem:"
msgstr "Le traceback suivant peut aider à comprendre le problème :"

msgid "Warning message"
msgstr "Message d'avertissement"

msgid "Please take into account the following warning message:"
msgstr "Merci de prendre en compte le message d'avertissement suivant :"

msgid "An error has occured during the following context:"
msgstr "Une erreur est survenue dans le contexte suivant:"

msgid "Tip"
msgstr "Astuce"

msgid "Please click on the 'Ignore' button to ignore this warning next time."
msgstr "Merci de cliquer sur le bouton 'Ignorer' pour ignorer cet avertissement la prochaine fois."

msgid "Back"
msgstr "Précédent"

msgid "Next"
msgstr "Suivant"

msgid "Finish"
msgstr "Terminer"

msgid "Welcome to the Example Wizard"
msgstr "Bienvenue dans l'assistant exemple"

msgid "This wizard will guide you through the process of importing data."
msgstr "Cet assistant vous guidera à travers le processus d'importation de données."

msgid "Select the Source of the Data"
msgstr "Sélectionner la source des données"

msgid "Select the source of the data to be imported (clipboard or file)."
msgstr "Sélectionner la source des données à importer (presse-papiers ou fichier)."

msgid "Browse..."
msgstr "Parcourir..."

msgid "Select the File to Import"
msgstr "Sélectionner le fichier à importer"

msgid "CSV Files (*.csv);;Text Files (*.txt);;All Files (*)"
msgstr "Fichiers CSV (*.csv);;Fichiers texte (*.txt);;Tous les fichiers (*)"

msgid "Please select the file to import."
msgstr "Merci de sélectionner le fichier à importer."

msgid "Example Wizard"
msgstr "Assistant exemple"
<|MERGE_RESOLUTION|>--- conflicted
+++ resolved
@@ -6,11 +6,7 @@
 msgstr ""
 "Project-Id-Version:  datalab\n"
 "Report-Msgid-Bugs-To: p.raybaut@codra.fr\n"
-<<<<<<< HEAD
-"POT-Creation-Date: 2025-08-12 12:10+0200\n"
-=======
 "POT-Creation-Date: 2025-08-18 11:45+0200\n"
->>>>>>> 727246c2
 "PO-Revision-Date: 2025-05-22 15:46+0200\n"
 "Last-Translator: Christophe Debonnel <c.debonnel@codra.fr>\n"
 "Language: fr\n"
@@ -809,13 +805,11 @@
 msgid "Analysis parameters"
 msgstr "Paramètres d'analyse"
 
-#, fuzzy
 msgid "Geometry results"
-msgstr "Supprimer les résultats"
-
-#, fuzzy
+msgstr "Résultats géométriques"
+
 msgid "Table results"
-msgstr "Supprimer les résultats"
+msgstr "Résultats tabulaires"
 
 msgid "Other metadata"
 msgstr "Autres métadonnées"
@@ -2543,4 +2537,4 @@
 msgstr "Merci de sélectionner le fichier à importer."
 
 msgid "Example Wizard"
-msgstr "Assistant exemple"
+msgstr "Assistant exemple"