--- conflicted
+++ resolved
@@ -44,16 +44,11 @@
     def get_objects(self):
         """Get all objects"""
         return self._objects
-
-<<<<<<< HEAD
-    def set_current_row(self, row, extend=False, refresh=True):
-=======
     def get_titles(self):
         """Get object titles as diplayed in QListWidget"""
         return [self.item(row).text() for row in range(self.count())]
 
-    def set_current_row(self, row, extend=False):
->>>>>>> 023a1d7c
+    def set_current_row(self, row, extend=False, refresh=True):
         """Set list widget current row"""
         if row < 0:
             row += self.count()
