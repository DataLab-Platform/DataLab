--- conflicted
+++ resolved
@@ -1,6 +1,2 @@
 .. automodule:: sigima.objects
-<<<<<<< HEAD
-    :no-index:
-=======
-   :no-index:
->>>>>>> cd86d099
+   :no-index: