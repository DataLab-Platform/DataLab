# SOME DESCRIPTIVE TITLE.
# Copyright (C) 2023, DataLab Platform Developers
# This file is distributed under the same license as the DataLab package.
# FIRST AUTHOR <EMAIL@ADDRESS>, 2024.
#
#, fuzzy
msgid ""
msgstr ""
"Project-Id-Version: DataLab \n"
"Report-Msgid-Bugs-To: \n"
<<<<<<< HEAD
"POT-Creation-Date: 2025-08-05 14:55+0200\n"
=======
"POT-Creation-Date: 2025-08-05 15:22+0200\n"
>>>>>>> 0028f846
"PO-Revision-Date: YEAR-MO-DA HO:MI+ZONE\n"
"Last-Translator: FULL NAME <EMAIL@ADDRESS>\n"
"Language: fr\n"
"Language-Team: fr <LL@li.org>\n"
"Plural-Forms: nplurals=2; plural=(n > 1);\n"
"MIME-Version: 1.0\n"
"Content-Type: text/plain; charset=utf-8\n"
"Content-Transfer-Encoding: 8bit\n"
"Generated-By: Babel 2.17.0\n"

msgid "Processing Signals"
msgstr "Traitement des signaux"

msgid "This section describes the signal processing features available in DataLab."
msgstr "Cette section décrit les fonctionnalités de traitement de signal disponibles dans DataLab."

msgid ":ref:`sig-menu-operations` for more information on operations that can be performed on signals, or :ref:`sig-menu-analysis` for information on analysis features on signals."
msgstr ":ref:`sig-menu-operations` pour plus d'informations sur les opérations qui peuvent être effectuées sur les signaux, ou :ref:`sig-menu-analysis` pour des informations sur les fonctionnalités d'analyse des signaux."

msgid "Screenshot of the \"Processing\" menu."
msgstr "Capture d'écran du menu \"Traitement\"."

msgid "When the \"Signal Panel\" is selected, the menus and toolbars are updated to provide signal-related actions."
msgstr "Lorsque le \"Panneau Signal\" est sélectionné, les menus et barres d'outils sont mis à jour pour fournir les actions liées aux signaux."

msgid "The \"Processing\" menu allows you to perform various processing on the selected signals, such as smoothing, normalization, or interpolation."
msgstr "Le menu \"Traitement\" permet d'effectuer divers traitements sur les signaux sélectionnés, tels que le lissage, la normalisation, ou encore l'interpolation."

msgid "Axis transformation"
msgstr "Transformation des axes"

msgid "Linear calibration"
msgstr "Étalonnage linéaire"

msgid "Create a new signal which is a linear calibration of each selected signal with respect to X or Y axis:"
msgstr "Crée un signal à partir de l'étalonnage linéaire (par rapport aux axes X et Y) de chaque signal sélectionné."

msgid "Parameter"
msgstr "Paramètre"

msgid "X-axis"
msgstr "Axe des X"

#, python-brace-format
msgid ":math:`x_{1} = a.x_{0} + b`"
msgstr ""

msgid "Y-axis"
msgstr "Axe des Y"

#, python-brace-format
msgid ":math:`y_{1} = a.y_{0} + b`"
msgstr ""

msgid "Swap X/Y axes"
msgstr "Permuter les axes X/Y"

msgid "Create a new signal which is the result of swapping X/Y data."
msgstr "Crée un signal à partir des données inversées X/Y du signal sélectionné."

msgid "Reverse X-axis"
msgstr "Inverser l'axe des X"

msgid "Create a new signal which is the result of reversing X data."
msgstr "Crée un signal à partir des données inversées de l'axe des X du signal sélectionné."

msgid "Convert to Cartesian coordinates"
msgstr "Convertir en coordonnées cartésiennes"

msgid "Create a new signal which is the result of converting polar coordinates to Cartesian coordinates."
msgstr "Crée un signal en convertissant les coordonnées polaires en coordonnées cartésiennes."

msgid "This function assumes that the x-axis represents the radius and the y-axis represents the angle. Negative values are not allowed for the radius, and will be clipped to 0 (a warning will be raised)."
msgstr "Cette fonction suppose que l'axe des X représente le rayon et l'axe des Y représente l'angle. Les valeurs négatives ne sont pas autorisées pour le rayon, et seront écrêtées à 0 (un avertissement sera émis)."

msgid "Convert to polar coordinates"
msgstr "Convertir en coordonnées polaires"

msgid "Create a new signal which is the result of converting Cartesian coordinates to polar coordinates."
msgstr "Crée un signal en convertissant les coordonnées cartésiennes en coordonnées polaires."

msgid "Level adjustment"
msgstr "Ajustement des niveaux"

msgid "Normalize"
msgstr "Normaliser"

msgid "Create a new signal which is the normalization of each selected signal by maximum, amplitude, sum, energy or RMS:"
msgstr "Crée un signal à partir de la normalisation de chaque signal sélectionné par maximum, amplitude, somme, énergie ou RMS :"

msgid "Normalization"
msgstr "Normalisation"

msgid "Maximum"
msgstr "Maximum"

msgid ":math:`y_{1}= \\dfrac{y_{0}}{max(y_{0})}`"
msgstr ""

msgid "Amplitude"
msgstr "Amplitude"

msgid ":math:`y_{1}= \\dfrac{y_{0}'}{max(y_{0}')}` with :math:`y_{0}'=y_{0}-min(y_{0})`"
msgstr ":math:`y_{1}= \\dfrac{y_{0}'}{max(y_{0}')}` avec :math:`y_{0}'=y_{0}-min(y_{0})`"

msgid "Area"
msgstr "Aire"

msgid ":math:`y_{1}= \\dfrac{y_{0}}{\\sum_{n=0}^{N}y_{0}[n]}`"
msgstr ""

msgid "Energy"
msgstr "Energie"

msgid ":math:`y_{1}= \\dfrac{y_{0}}{\\sqrt{\\sum_{n=0}^{N}|y_{0}[n]|^2}}`"
msgstr ""

msgid "RMS"
msgstr ""

msgid ":math:`y_{1}= \\dfrac{y_{0}}{\\sqrt{\\dfrac{1}{N}\\sum_{n=0}^{N}|y_{0}[n]|^2}}`"
msgstr ""

msgid "Clipping"
msgstr "Ecrêtage"

msgid "Create a new signal which is the result of clipping each selected signal."
msgstr "Crée un signal à partir de l'écrêtage de chaque signal sélectionné."

msgid "Offset correction"
msgstr "Soustraction d'offset"

msgid "Create a new signal which is the result of offset correction of each selected signal. This operation is performed by subtracting the signal baseline which is estimated by the mean value of a user-defined range."
msgstr "Crée un signal à partir de la soustraction d'offset de chaque signal sélectionné. Cette opération est réalisée en soustrayant la valeur moyenne d'une plage définie par l'utilisateur."

msgid "Noise reduction"
msgstr "Réduction de bruit"

msgid "Create a new signal which is the result of noise reduction of each selected signal."
msgstr "Crée un signal à partir du débruitage de chaque signal sélectionné."

msgid "The following filters are available:"
msgstr "Les filtres suivants sont disponibles :"

msgid "Filter"
msgstr "Filtre"

msgid "Formula/implementation"
msgstr "Formule/implémentation"

msgid "Gaussian filter"
msgstr "Filtre gaussien"

msgid "`scipy.ndimage.gaussian_filter <https://docs.scipy.org/doc/scipy/reference/generated/scipy.ndimage.gaussian_filter.html>`_"
msgstr ""

msgid "Moving average"
msgstr "Moyenne mobile"

msgid "`scipy.ndimage.uniform_filter <https://docs.scipy.org/doc/scipy/reference/generated/scipy.ndimage.uniform_filter.html>`_"
msgstr ""

msgid "Moving median"
msgstr "Médiane mobile"

msgid "`scipy.ndimage.median_filter <https://docs.scipy.org/doc/scipy/reference/generated/scipy.ndimage.median_filter.html>`_"
msgstr ""

msgid "Wiener filter"
msgstr "Filtre de Wiener"

msgid "`scipy.signal.wiener <https://docs.scipy.org/doc/scipy/reference/generated/scipy.signal.wiener.html>`_"
msgstr ""

msgid "Fourier analysis"
msgstr "Analyse de Fourier"

msgid "Zero padding"
msgstr "Complément de zéro"

msgid "Create a new signal which is the result of zero padding of each selected signal."
msgstr "Crée un signal à partir du complément de zéro de chaque signal sélectionné."

msgid "The following parameters are available:"
msgstr "Les paramètres suivants sont disponibles :"

msgid "Description"
msgstr "Description"

msgid "Strategy"
msgstr "Stratégie"

msgid "Zero padding strategy (see below)"
msgstr "Stratégie de complément de zéro (voir ci-dessous)"

msgid "Number of points"
msgstr "Nombre de points"

msgid "Custom length (if `strategy` is \"custom\")"
msgstr "Longueur personnalisée (si `strategy` est \"custom\")"

msgid "Zero padding strategy refers to the method used to increase the length of the signal, and it can be one of the following:"
msgstr "La stratégie de complément de zéro fait référence à la méthode utilisée pour augmenter la longueur du signal, et elle peut être l'une des suivantes :"

msgid "next_pow2"
msgstr ""

msgid "Next power of 2 (e.g. 1024 → 2048)"
msgstr "Puissance de 2 supérieure (e.g. 1024 → 2048)"

msgid "double"
msgstr ""

msgid "Double the length (e.g. 1024 → 2048)"
msgstr "Double la longueur (e.g. 1024 → 2048)"

msgid "triple"
msgstr ""

msgid "Triple the length (e.g. 1024 → 3072)"
msgstr "Triple la longueur (e.g. 1024 → 3072)"

msgid "custom"
msgstr ""

msgid "Custom length (user-defined)"
msgstr "Longueur personnalisée (définie par l'utilisateur)"

msgid "FFT related functions"
msgstr "Fonctions liées à la FFT"

msgid "Create a new signal which is the result of a Fourier analysis of each selected signal."
msgstr "Crée un signal à partir de l'analyse de Fourier de chaque signal sélectionné."

msgid "The following functions are available:"
msgstr "Les fonctions suivantes sont disponibles :"

msgid "Function"
msgstr "Fonction"

msgid "FFT"
msgstr "FFT"

msgid "Fast Fourier Transform"
msgstr "Transformée de Fourier rapide"

msgid "`numpy.fft.fft <https://docs.scipy.org/doc/numpy/reference/generated/numpy.fft.fft.html>`_"
msgstr ""

msgid "Inverse FFT"
msgstr "FFT inverse"

msgid "Inverse Fast Fourier Transform"
msgstr "Transformée de Fourier rapide inverse"

msgid "`numpy.fft.ifft <https://docs.scipy.org/doc/numpy/reference/generated/numpy.fft.ifft.html>`_"
msgstr ""

msgid "Magnitude spectrum"
msgstr "Spectre d'amplitude"

msgid "Optionnal: use logarithmic scale (dB)"
msgstr "Optionnel : utiliser une échelle logarithmique (dB)"

#, python-brace-format
msgid ":math:`y_{1} = |FFT(y_{0})|` or :math:`20.log_{10}(|FFT(y_{0})|)` (dB)"
msgstr ":math:`y_{1} = |FFT(y_{0})|` ou :math:`20.log_{10}(|FFT(y_{0})|)` (dB)"

msgid "Phase spectrum"
msgstr "Spectre de phase"

msgid "Phase of the FFT expressed in degrees, using `numpy.angle <https://docs.scipy.org/doc/numpy/reference/generated/numpy.angle.html>`_ function"
msgstr "Phase de la FFT exprimée en degrés, utilisant la fonction `numpy.angle <https://docs.scipy.org/doc/numpy/reference/generated/numpy.angle.html>`_"

#, python-brace-format
msgid ":math:`y_{1} = \\angle FFT(y_{0})`"
msgstr ""

msgid "Power spectral density (PSD)"
msgstr "Densité spectrale de puissance (PSD)"

msgid "Optionnal: use logarithmic scale (dB). PSD is estimated using Welch's method (see `scipy.signal.welch <https://docs.scipy.org/doc/scipy/reference/generated/scipy.signal.welch.html>`_)"
msgstr "Optionnel : utiliser une échelle logarithmique (dB). La PSD est estimée en utilisant la méthode de Welch (voir `scipy.signal.welch <https://docs.scipy.org/doc/scipy/reference/generated/scipy.signal.welch.html>`_)"

#, python-brace-format
msgid ":math:`Y_{k} = PSD(y_{k})` or :math:`10.log_{10}(PSD(y_{k}))` (dB)"
msgstr ":math:`Y_{k} = PSD(y_{k})` ou :math:`10.log_{10}(PSD(y_{k}))` (dB)"

msgid "FFT and inverse FFT are performed using frequency shifting if the option is enabled in DataLab settings (see :ref:`settings`)."
msgstr "La FFT et la FFT inverse sont effectuées en utilisant un décalage de fréquence si l'option est activée dans les paramètres de DataLab (voir :ref:`settings`)."

msgid "Frequency filters"
msgstr "Filtres fréquentiels"

msgid "Create a new signal which is the result of applying a frequency filter to each selected signal."
msgstr "Crée un signal à partir de l'application d'un filtre fréquentiel à chaque signal sélectionné."

msgid "|lowpass| Low-pass"
msgstr ""

msgid "lowpass"
msgstr ""

msgid "Filter out high frequencies, above a cutoff frequency"
msgstr "Filtre les hautes fréquences, au-dessus d'une fréquence de coupure"

msgid "|highpass| High-pass"
msgstr ""

msgid "highpass"
msgstr ""

msgid "Filter out low frequencies, below a cutoff frequency"
msgstr "Filtre les basses fréquences, en-dessous d'une fréquence de coupure"

msgid "|bandpass| Band-pass"
msgstr ""

msgid "bandpass"
msgstr ""

msgid "Filter out frequencies outside a range"
msgstr "Filtre les fréquences en dehors d'une plage"

msgid "|bandstop| Band-stop"
msgstr ""

msgid "bandstop"
msgstr ""

msgid "Filter out frequencies inside a range"
msgstr "Filtre les fréquences à l'intérieur d'une plage"

msgid "For each filter, the following methods are available:"
msgstr "Pour chaque filtre, les méthodes suivantes sont disponibles :"

msgid "Method"
msgstr "Méthode"

msgid "Bessel"
msgstr ""

msgid "Bessel filter, using SciPy's `scipy.signal.bessel <https://docs.scipy.org/doc/scipy/reference/generated/scipy.signal.bessel.html>`_ function"
msgstr "Filtre de Bessel, utilisant la fonction `scipy.signal.bessel <https://docs.scipy.org/doc/scipy/reference/generated/scipy.signal.bessel.html>`_"

msgid "Brick wall"
msgstr "Filtre idéal"

msgid "Ideal (rectangular) filter in the frequency domain"
msgstr "Filtre idéal (rectangulaire) dans le domaine de la fréquence"

msgid "Butterworth"
msgstr ""

msgid "Butterworth filter, using SciPy's `scipy.signal.butter <https://docs.scipy.org/doc/scipy/reference/generated/scipy.signal.butter.html>`_ function"
msgstr "Filtre de Butterworth, utilisant la fonction `scipy.signal.butter <https://docs.scipy.org/doc/scipy/reference/generated/scipy.signal.butter.html>`_"

msgid "Chebyshev I"
msgstr ""

msgid "Chebyshev type I filter, using SciPy's `scipy.signal.cheby1 <https://docs.scipy.org/doc/scipy/reference/generated/scipy.signal.cheby1.html>`_ function"
msgstr "Filtre de Chebyshev de type I, utilisant la fonction `scipy.signal.cheby1 <https://docs.scipy.org/doc/scipy/reference/generated/scipy.signal.cheby1.html>`_"

msgid "Chebyshev II"
msgstr ""

msgid "Chebyshev type II filter, using SciPy's `scipy.signal.cheby2 <https://docs.scipy.org/doc/scipy/reference/generated/scipy.signal.cheby2.html>`_ function"
msgstr "Filtre de Chebyshev de type II, utilisant la fonction `scipy.signal.cheby2 <https://docs.scipy.org/doc/scipy/reference/generated/scipy.signal.cheby2.html>`_"

msgid "Elliptic"
msgstr ""

msgid "Elliptic filter, using SciPy's `scipy.signal.ellip <https://docs.scipy.org/doc/scipy/reference/generated/scipy.signal.ellip.html>`_ function"
msgstr "Filtre elliptique, utilisant la fonction `scipy.signal.ellip <https://docs.scipy.org/doc/scipy/reference/generated/scipy.signal.ellip.html>`_"

msgid "Fitting"
msgstr "Ajustement"

msgid "Open an interactive curve fitting tool in a modal dialog box."
msgstr "Ouvre une boîte de dialogue permettant de réaliser des ajustements de courbe de manière interactive."

msgid "Model"
msgstr "Modèle"

msgid "Equation"
msgstr "Equation"

msgid "Linear"
msgstr "Linéaire"

#, python-brace-format
msgid ":math:`y = c_{0}+c_{1}.x`"
msgstr ""

msgid "Polynomial"
msgstr "Polynomial"

#, python-brace-format
msgid ":math:`y = c_{0}+c_{1}.x+c_{2}.x^2+...+c_{n}.x^n`"
msgstr ""

msgid "Gaussian"
msgstr "Gaussienne"

msgid ":math:`y = y_{0}+\\dfrac{A}{\\sqrt{2\\pi}.\\sigma}.exp(-\\dfrac{1}{2}.(\\dfrac{x-x_{0}}{\\sigma})^2)`"
msgstr ""

msgid "Lorentzian"
msgstr "Lorentzienne"

msgid ":math:`y = y_{0}+\\dfrac{A}{\\sigma.\\pi}.\\dfrac{1}{1+(\\dfrac{x-x_{0}}{\\sigma})^2}`"
msgstr ""

msgid "Voigt"
msgstr "Voigt"

msgid ":math:`y = y_{0}+A.\\dfrac{Re(exp(-z^2).erfc(-j.z))}{\\sqrt{2\\pi}.\\sigma}` with :math:`z = \\dfrac{x-x_{0}-j.\\sigma}{\\sqrt{2}.\\sigma}`"
msgstr ":math:`y = y_{0}+A.\\dfrac{Re(exp(-z^2).erfc(-j.z))}{\\sqrt{2\\pi}.\\sigma}` avec :math:`z = \\dfrac{x-x_{0}-j.\\sigma}{\\sqrt{2}.\\sigma}`"

msgid "Multi-Gaussian"
msgstr "Multi-gaussien"

msgid ":math:`y = y_{0}+\\sum_{i=0}^{K}\\dfrac{A_{i}}{\\sqrt{2\\pi}.\\sigma_{i}}.exp(-\\dfrac{1}{2}.(\\dfrac{x-x_{0,i}}{\\sigma_{i}})^2)`"
msgstr ""

msgid "Exponential"
msgstr "Exponentielle"

#, python-brace-format
msgid ":math:`y = y_{0}+A.exp(B.x)`"
msgstr ""

msgid "Sinusoidal"
msgstr "Sinusoïdal"

#, python-brace-format
msgid ":math:`y = y_{0}+A.sin(2\\pi.f.x+\\phi)`"
msgstr ""

msgid "Cumulative Distribution Function (CDF)"
msgstr "Fonction de distribution cumulative (CDF)"

msgid ":math:`y = y_{0}+A.erf(\\dfrac{x-x_{0}}{\\sigma.\\sqrt{2}})`"
msgstr ""

msgid "Windowing"
msgstr "Fenêtrage"

msgid "Create a new signal which is the result of applying a window function to each selected signal."
msgstr "Crée un signal à partir de l'application d'une fonction de fenêtrage à chaque signal sélectionné."

msgid "The following window functions are available:"
msgstr "Les fonctions de fenêtrage suivantes sont disponibles :"

msgid "Window function"
msgstr "Fonction de fenêtrage"

msgid "Reference"
msgstr "Référence"

msgid "Barthann"
msgstr ""

msgid ":py:func:`scipy.signal.windows.barthann`"
msgstr ""

msgid "Bartlett"
msgstr ""

msgid ":py:func:`numpy.bartlett`"
msgstr ""

msgid "Blackman"
msgstr ""

msgid ":py:func:`scipy.signal.windows.blackman`"
msgstr ""

msgid "Blackman-Harris"
msgstr ""

msgid ":py:func:`scipy.signal.windows.blackmanharris`"
msgstr ""

msgid "Bohman"
msgstr ""

msgid ":py:func:`scipy.signal.windows.bohman`"
msgstr ""

msgid "Boxcar"
msgstr ""

msgid ":py:func:`scipy.signal.windows.boxcar`"
msgstr ""

msgid "Cosine"
msgstr "Cosinus"

msgid ":py:func:`scipy.signal.windows.cosine`"
msgstr ""

msgid ":py:func:`scipy.signal.windows.exponential`"
msgstr ""

msgid "Flat top"
msgstr ""

msgid ":py:func:`scipy.signal.windows.flattop`"
msgstr ""

msgid ":py:func:`scipy.signal.windows.gaussian`"
msgstr ""

msgid "Hamming"
msgstr ""

msgid ":py:func:`numpy.hamming`"
msgstr ""

msgid "Hanning"
msgstr ""

msgid ":py:func:`numpy.hanning`"
msgstr ""

msgid "Kaiser"
msgstr ""

msgid ":py:func:`scipy.signal.windows.kaiser`"
msgstr ""

msgid "Lanczos"
msgstr ""

msgid ":py:func:`scipy.signal.windows.lanczos`"
msgstr ""

msgid "Nuttall"
msgstr ""

msgid ":py:func:`scipy.signal.windows.nuttall`"
msgstr ""

msgid "Parzen"
msgstr ""

msgid ":py:func:`scipy.signal.windows.parzen`"
msgstr ""

msgid "Rectangular"
msgstr "Rectangulaire"

msgid ":py:func:`numpy.ones`"
msgstr ""

msgid "Taylor"
msgstr ""

msgid ":py:func:`scipy.signal.windows.taylor`"
msgstr ""

msgid "Tukey"
msgstr ""

msgid ":py:func:`scipy.signal.windows.tukey`"
msgstr ""

msgid "Detrending"
msgstr "Elimination de tendance"

msgid "Create a new signal which is the detrending of each selected signal. This features is based on SciPy's `scipy.signal.detrend <https://docs.scipy.org/doc/scipy/reference/generated/scipy.signal.detrend.html>`_ function."
msgstr "Crée un signal à partir de l'élimination de tendance de chaque signal. Cette fonctionnalité est basée sur la fonction `scipy.signal.detrend <https://docs.scipy.org/doc/scipy/reference/generated/scipy.signal.detrend.html>`_ de SciPy."

msgid "Detrending method: 'linear' or 'constant'. See SciPy's `scipy.signal.detrend <https://docs.scipy.org/doc/scipy/reference/generated/scipy.signal.detrend.html>`_ function."
msgstr "Méthode d'élimination de tendance : 'linéaire' ou 'constante'. Voir la fonction `scipy.signal.detrend <https://docs.scipy.org/doc/scipy/reference/generated/scipy.signal.detrend.html>`_ de SciPy."

msgid "Interpolation"
msgstr "Interpolation"

msgid "Create a new signal which is the interpolation of each selected signal with respect to a second signal X-axis (which might be the same as one of the selected signals)."
msgstr "Crée un signal à partir de l'interpolation de chaque signal sélectionné, par rapport à l'axe X d'un second signal (qui peut être l'un des signaux sélectionnés)."

msgid "The following interpolation methods are available:"
msgstr "Les méthodes d'interpolation suivantes sont disponibles :"

msgid "Linear interpolation, using using NumPy's `interp <https://docs.scipy.org/doc/numpy/reference/generated/numpy.interp.html>`_ function"
msgstr "Interpolation linéaire, utilisant la fonction `interp <https://docs.scipy.org/doc/numpy/reference/generated/numpy.interp.html>`_ de NumPy."

msgid "Spline"
msgstr "Spline"

msgid "Cubic spline interpolation, using using SciPy's `scipy.interpolate.splev <https://docs.scipy.org/doc/scipy/reference/generated/scipy.interpolate.splev.html>`_ function"
msgstr "Interpolation par spline cubique, utilisant la fonction `scipy.interpolate.splev <https://docs.scipy.org/doc/scipy/reference/generated/scipy.interpolate.splev.html>`_ de SciPy."

msgid "Quadratic"
msgstr "Quadratique"

msgid "Quadratic interpolation, using using NumPy's `polyval <https://docs.scipy.org/doc/numpy/reference/generated/numpy.polyval.html>`_ function"
msgstr "Interpolation quadratique, utilisant la fonction `polyval <https://docs.scipy.org/doc/numpy/reference/generated/numpy.polyval.html>`_ de NumPy."

msgid "Cubic"
msgstr "Cubique"

msgid "Cubic interpolation, using using SciPy's `Akima1DInterpolator <https://docs.scipy.org/doc/scipy/reference/generated/scipy.interpolate.Akima1DInterpolator.html>`_ class"
msgstr "Interpolation cubique, utilisant la classe `Akima1DInterpolator <https://docs.scipy.org/doc/scipy/reference/generated/scipy.interpolate.Akima1DInterpolator.html>`_ de SciPy."

msgid "Barycentric"
msgstr "Barycentrique"

msgid "Barycentric interpolation, using using SciPy's `BarycentricInterpolator <https://docs.scipy.org/doc/scipy/reference/generated/scipy.interpolate.BarycentricInterpolator.html>`_ class"
msgstr "Interpolation barycentrique, utilisant la classe `BarycentricInterpolator <https://docs.scipy.org/doc/scipy/reference/generated/scipy.interpolate.BarycentricInterpolator.html>`_ de SciPy."

msgid "PCHIP"
msgstr "PCHIP"

msgid "Piecewise Cubic Hermite Interpolating Polynomial (PCHIP) interpolation, using using SciPy's `PchipInterpolator <https://docs.scipy.org/doc/scipy/reference/generated/scipy.interpolate.PchipInterpolator.html>`_ class"
msgstr "Interpolation par polynôme de Hermite cubique par morceaux (PCHIP), utilisant la classe `PchipInterpolator <https://docs.scipy.org/doc/scipy/reference/generated/scipy.interpolate.PchipInterpolator.html>`_ de SciPy."

msgid "Resampling"
msgstr "Rééchantillonnage"

msgid "Create a new signal which is the resampling of each selected signal."
msgstr "Crée un signal à partir du rééchantillonnage de chaque signal."

msgid "Interpolation method (see previous section)"
msgstr "Méthode d'interpolation (voir section précédente)"

msgid "Fill value"
msgstr "Valeur de remplissage"

msgid "Interpolation fill value (see previous section)"
msgstr "Valeur de remplissage pour l'interpolation (voir section précédente)"

msgid "Xmin"
msgstr "Xmin"

msgid "Minimum X value"
msgstr "Borne inférieure"

msgid "Xmax"
msgstr "Xmax"

msgid "Maximum X value"
msgstr "Borne supérieure"

msgid "Mode"
msgstr "Mode"

msgid "Resampling mode: step size or number of points"
msgstr "Mode de rééchantillonnage : pas ou nombre de points"

msgid "Step size"
msgstr "Pas"

msgid "Resampling step size"
msgstr "Pas de rééchantillonnage"

msgid "Resampling number of points"
msgstr "Nombre de points de rééchantillonnage"

msgid "Stability analysis"
msgstr "Analyse de stabilité"

msgid "Create a new signal which is the result of a stability analysis of each selected signal."
msgstr "Crée un signal à partir de l'analyse de stabilité de chaque signal "

msgid "The following stability analysis methods are available:"
msgstr "Les méthodes d'analyse de stabilité suivantes sont disponibles :"

msgid "Allan variance"
msgstr "Variance d'Allan"

msgid "Measure of the stability of a signal: defined as the variance of the difference between two successive measurements as a function of the time interval between them."
msgstr "Mesure de la stabilité d'un signal : définie comme la variance de la différence entre deux mesures successives en fonction de l'intervalle de temps entre elles."

msgid "Allan deviation"
msgstr "Ecart-type d'Allan"

msgid "Square root of the Allan variance."
msgstr "Racine carrée de la variance d'Allan."

msgid "Overlapping Allan deviation"
msgstr "Ecart-type d'Allan avec recouvrement"

msgid "A more robust version of the Allan variance that overlaps successive segments to improve statistical confidence."
msgstr "Une version plus robuste de la variance d'Allan qui recoupe les segments successifs pour améliorer la confiance statistique."

msgid "Modified Allan variance"
msgstr "Variance d'Allan modifiée"

msgid "A variation of the Allan variance that accounts for phase noise by introducing a filtering operation."
msgstr "Une variation de la variance d'Allan qui tient compte du bruit de phase en introduisant une opération de filtrage."

msgid "Hadamard variance"
msgstr "Variance de Hadamard"

msgid "An alternative to Allan variance, more robust to linear frequency drift in the signal"
msgstr "Une alternative à la variance d'Allan, plus robuste aux dérives de fréquence linéaires dans le signal."

msgid "Total variance"
msgstr "Variance totale"

msgid "Extends the Allan variance concept to cover all possible averaging intervals."
msgstr "Etend le concept de variance d'Allan pour couvrir tous les intervalles de moyenne possibles."

msgid "Time deviation"
msgstr "Déviation temporelle"

msgid "Derived from Allan deviation, quantifies stability in terms of time rather than frequency."
msgstr "Dérivée de la déviation d'Allan, quantifie la stabilité en termes de temps plutôt que de fréquence."

msgid "The \"All stability features\" option allows to compute all stability analysis methods at once."
msgstr "L'option \"Toutes les analyses de stabilité\" permet de calculer toutes les méthodes d'analyse de stabilité en une seule fois."

msgid "X-Y Mode"
msgstr "Mode XY"

msgid "Simulate the X-Y mode of an oscilloscope."
msgstr "Simuler le mode XY d'un oscilloscope."<|MERGE_RESOLUTION|>--- conflicted
+++ resolved
@@ -8,11 +8,7 @@
 msgstr ""
 "Project-Id-Version: DataLab \n"
 "Report-Msgid-Bugs-To: \n"
-<<<<<<< HEAD
-"POT-Creation-Date: 2025-08-05 14:55+0200\n"
-=======
-"POT-Creation-Date: 2025-08-05 15:22+0200\n"
->>>>>>> 0028f846
+"POT-Creation-Date: 2025-08-03 12:07+0200\n"
 "PO-Revision-Date: YEAR-MO-DA HO:MI+ZONE\n"
 "Last-Translator: FULL NAME <EMAIL@ADDRESS>\n"
 "Language: fr\n"
@@ -732,4 +728,4 @@
 msgstr "Mode XY"
 
 msgid "Simulate the X-Y mode of an oscilloscope."
-msgstr "Simuler le mode XY d'un oscilloscope."+msgstr "Simuler le mode XY d'un oscilloscope."
