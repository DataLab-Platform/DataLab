# SOME DESCRIPTIVE TITLE.
# Copyright (C) 2023, DataLab Platform Developers
# This file is distributed under the same license as the DataLab package.
# FIRST AUTHOR <EMAIL@ADDRESS>, 2023.
#
#, fuzzy
msgid ""
msgstr ""
"Project-Id-Version: DataLab \n"
"Report-Msgid-Bugs-To: \n"
<<<<<<< HEAD
"POT-Creation-Date: 2025-12-03 21:59+0100\n"
=======
>>>>>>> 284b0976
"PO-Revision-Date: YEAR-MO-DA HO:MI+ZONE\n"
"Language: fr\n"
"Language-Team: fr <LL@li.org>\n"
"Plural-Forms: nplurals=2; plural=(n > 1);\n"
"MIME-Version: 1.0\n"
"Content-Type: text/plain; charset=utf-8\n"
"Content-Transfer-Encoding: 8bit\n"
"Generated-By: Babel 2.17.0\n"

msgid "The `datalab-platform` package requires the following Python modules:"
msgstr "Le paquet `datalab-platform` nécessite les modules Python suivants :"

msgid "Name"
msgstr "Nom"

msgid "Version"
msgstr "Version"

msgid "Summary"
msgstr "Description"

msgid "Python"
msgstr "Python"

msgid ">=3.9, <4"
msgstr ""

msgid "Python programming language"
msgstr "Langage de programmation Python"

msgid "guidata"
msgstr ""

msgid ">= 3.13.4"
msgstr ""

msgid "Automatic GUI generation for easy dataset editing and display"
msgstr "Génération automatique d'interface graphique pour l'édition et l'affichage de jeux de données"

msgid "PlotPy"
msgstr ""

msgid ">= 2.8.2"
msgstr ""

msgid "Curve and image plotting tools for Python/Qt applications"
msgstr "Outils de tracé de courbes et d'images pour les applications Python/Qt"

msgid "Sigima"
msgstr ""

msgid ">= 1.0.3"
msgstr ""

msgid "Scientific computing engine for 1D signals and 2D images, part of the DataLab open-source platform."
msgstr ""

msgid "NumPy"
msgstr ""

msgid ">= 1.22"
msgstr ""

msgid "Fundamental package for array computing in Python"
msgstr "Paquet fondamental pour le calcul sur tableaux en Python"

msgid "SciPy"
msgstr ""

msgid ">= 1.10.1"
msgstr ""

msgid "Fundamental algorithms for scientific computing in Python"
msgstr "Algorithmes fondamentaux pour le calcul scientifique en Python"

msgid "scikit-image"
msgstr ""

msgid ">= 0.19.2"
msgstr ""

msgid "Image processing in Python"
msgstr "Traitement d'images en Python"

msgid "pandas"
msgstr ""

msgid ">= 1.4"
msgstr ""

msgid "Powerful data structures for data analysis, time series, and statistics"
msgstr "Analyse de données, séries temporelles et statistiques"

msgid "PyWavelets"
msgstr ""

msgid ">= 1.2"
msgstr ""

msgid "PyWavelets, wavelet transform module"
msgstr "PyWavelets, module de transformation en ondelettes"

msgid "psutil"
msgstr ""

msgid ">= 5.8"
msgstr ""

msgid "Cross-platform lib for process and system monitoring."
msgstr ""

msgid "packaging"
msgstr ""

msgid ">= 21.3"
msgstr ""

msgid "Core utilities for Python packages"
msgstr ""

msgid "Optional modules for GUI support (Qt):"
msgstr "Modules optionnels pour le support de l'interface graphique (Qt) :"

msgid "PyQt5"
msgstr ""

msgid ">= 5.15.6"
msgstr ""

msgid "Python bindings for the Qt cross platform application toolkit"
msgstr "Paquet Python pour la bibliothèque d'interfaces graphiques Qt"

msgid "Optional modules for development:"
msgstr "Modules optionnels pour le développement :"

msgid "build"
msgstr ""

msgid "A simple, correct Python build frontend"
msgstr ""

msgid "babel"
msgstr ""

msgid "Internationalization utilities"
msgstr "Utilitaires d'internationalisation"

msgid "Coverage"
msgstr ""

msgid "Code coverage measurement for Python"
msgstr "Mesure de la couverture de code pour Python"

msgid "pylint"
msgstr ""

msgid "python code static checker"
msgstr "Analyseur statique de code Python"

msgid "ruff"
msgstr ""

msgid "An extremely fast Python linter and code formatter, written in Rust."
msgstr "Analyseur de code et formateur de code Python extrêmement rapide, écrit en Rust."

msgid "pre-commit"
msgstr ""

msgid "A framework for managing and maintaining multi-language pre-commit hooks."
msgstr ""

msgid "Optional modules for building the documentation:"
msgstr "Modules optionnels pour construire la documentation :"

msgid "sphinx"
msgstr ""

msgid "Python documentation generator"
msgstr "Générateur de documentation Python"

msgid "sphinx_intl"
msgstr ""

msgid "Sphinx utility that make it easy to translate and to apply translation."
msgstr "Utilitaire Sphinx qui facilite la traduction et l'application de la traduction."

msgid "sphinx-sitemap"
msgstr ""

msgid "Sitemap generator for Sphinx"
msgstr "Générateur de plan de site pour Sphinx"

msgid "myst_parser"
msgstr ""

msgid "An extended [CommonMark](https://spec.commonmark.org/) compliant parser,"
msgstr "Un analyseur étendu compatible [CommonMark](https://spec.commonmark.org/),"

msgid "sphinx_design"
msgstr ""

msgid "A sphinx extension for designing beautiful, view size responsive web components."
msgstr "Une extension sphinx pour concevoir des composants web soignés et adaptés à la taille de l'écran."

msgid "sphinx-copybutton"
msgstr ""

msgid "Add a copy button to each of your code cells."
msgstr "Extension Sphinx pour ajouter un bouton de copie aux cellules de code."

msgid "pydata-sphinx-theme"
msgstr ""

msgid "Bootstrap-based Sphinx theme from the PyData community"
msgstr "Thème Sphinx basé sur Bootstrap de la communauté PyData"

msgid "Optional modules for running test suite:"
msgstr "Modules optionnels pour exécuter la suite de tests :"

msgid "pytest"
msgstr ""

msgid "pytest: simple powerful testing with Python"
msgstr "pytest : tests simples et puissants avec Python"

msgid "pytest-xvfb"
msgstr ""

msgid "A pytest plugin to run Xvfb (or Xephyr/Xvnc) for tests."
msgstr "Un plugin pytest pour exécuter Xvfb (ou Xephyr/Xvnc) pour les tests."
<|MERGE_RESOLUTION|>--- conflicted
+++ resolved
@@ -8,10 +8,6 @@
 msgstr ""
 "Project-Id-Version: DataLab \n"
 "Report-Msgid-Bugs-To: \n"
-<<<<<<< HEAD
-"POT-Creation-Date: 2025-12-03 21:59+0100\n"
-=======
->>>>>>> 284b0976
 "PO-Revision-Date: YEAR-MO-DA HO:MI+ZONE\n"
 "Language: fr\n"
 "Language-Team: fr <LL@li.org>\n"
@@ -63,7 +59,7 @@
 msgid "Sigima"
 msgstr ""
 
-msgid ">= 1.0.3"
+msgid ">= 1.0.4"
 msgstr ""
 
 msgid "Scientific computing engine for 1D signals and 2D images, part of the DataLab open-source platform."
