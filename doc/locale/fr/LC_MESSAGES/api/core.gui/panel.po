--- conflicted
+++ resolved
@@ -8,11 +8,7 @@
 msgstr ""
 "Project-Id-Version: DataLab \n"
 "Report-Msgid-Bugs-To: \n"
-<<<<<<< HEAD
-"POT-Creation-Date: 2025-04-05 12:29+0200\n"
-=======
 "POT-Creation-Date: 2025-04-07 19:11+0200\n"
->>>>>>> c684a48c
 "PO-Revision-Date: YEAR-MO-DA HO:MI+ZONE\n"
 "Last-Translator: FULL NAME <EMAIL@ADDRESS>\n"
 "Language: fr\n"
@@ -206,7 +202,7 @@
 msgid "Setup panel"
 msgstr ""
 
-msgid "Refresh plot."
+msgid "Refresh plot. This method simply emits the signal SIG_REFRESH_PLOT which is connected to the method `PlotHandler.refresh_plot`."
 msgstr ""
 
 msgid "string describing the objects to refresh. Valid values are \"selected\" (refresh the selected objects), \"all\" (refresh all objects), \"existing\" (refresh existing plot items), or an object uuid."
