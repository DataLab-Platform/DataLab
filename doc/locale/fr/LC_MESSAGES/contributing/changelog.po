# SOME DESCRIPTIVE TITLE.
# Copyright (C) 2023, DataLab Platform Developers
# This file is distributed under the same license as the DataLab package.
# FIRST AUTHOR <EMAIL@ADDRESS>, 2023.
#
msgid ""
msgstr ""
"Project-Id-Version: DataLab \n"
"Report-Msgid-Bugs-To: \n"
<<<<<<< HEAD
"POT-Creation-Date: 2025-06-26 15:12+0200\n"
=======
"POT-Creation-Date: 2025-06-28 10:44+0200\n"
>>>>>>> e11a4848
"PO-Revision-Date: YEAR-MO-DA HO:MI+ZONE\n"
"Last-Translator: FULL NAME <EMAIL@ADDRESS>\n"
"Language: fr\n"
"Language-Team: fr <LL@li.org>\n"
"Plural-Forms: nplurals=2; plural=(n > 1);\n"
"MIME-Version: 1.0\n"
"Content-Type: text/plain; charset=utf-8\n"
"Content-Transfer-Encoding: 8bit\n"
"Generated-By: Babel 2.17.0\n"

msgid "Changelog"
msgstr "Historique des modifications"

msgid "See DataLab [roadmap page](https://datalab-platform.com/en/contributing/roadmap.html) for future and past milestones."
msgstr "Voir la page de la [feuille de route](https://datalab-platform.com/fr/contributing/roadmap.html) de DataLab pour les jalons futurs et passés."

msgid "DataLab Version 0.21.0"
msgstr "DataLab Version 0.21.0"

msgid "💥 New features and enhancements:"
msgstr "💥 Nouvelles fonctionnalités et améliorations :"

msgid "Signal cursors:"
msgstr "Curseurs de signal :"

msgid "Fixed [Issue #231](https://github.com/DataLab-Platform/DataLab/issues/231) - Add horizontal cursors to the Signal View (requires PlotPy v2.8)"
msgstr "Correction de l'[Issue #231](https://github.com/DataLab-Platform/DataLab/issues/231) - Ajout de curseurs horizontaux à la Vue Signal (nécessite PlotPy v2.8)"

msgid "Fixed [Issue #232](https://github.com/DataLab-Platform/DataLab/issues/232) - Add Δx measurement on curve stats tool (vertical cursors)"
msgstr "Correction de l'[Issue #232](https://github.com/DataLab-Platform/DataLab/issues/232) - Ajout de la mesure Δx sur l'outil de statistiques de courbe (curseurs verticaux)"

msgid "Computation functions refactoring:"
msgstr "Refactorisation des fonctions de calcul :"

msgid "Added new `@computation_function` decorator to mark and register computation functions"
msgstr "Ajout d'un nouveau décorateur `@computation_function` pour marquer et enregistrer les fonctions de calcul"

msgid "Renamed computation functions to remove redundant \"compute_\" prefix (e.g., `compute_fft` ➝ `fft`)"
msgstr "Renommé les fonctions de calcul pour supprimer le préfixe redondant \"compute_\" (par exemple, `compute_fft` ➝ `fft`)"

msgid "Added infrastructure for discovering computation functions via introspection"
msgstr "Ajout d'une infrastructure pour découvrir les fonctions de calcul via l'introspection"

msgid "Improved function naming in coordinate transformations (e.g., `to_polar` ➝ `to_polar`)"
msgstr "Amélioration de la nomination des fonctions dans les transformations de coordonnées (par exemple, `to_polar` ➝ `to_polar`)"

msgid "Added type hints and improved documentation across computation modules"
msgstr "Ajout de types d'indices et amélioration de la documentation dans les modules de calcul"

msgid "These changes improve code organization and maintainability while making the API more intuitive"
msgstr "Ces changements améliorent l'organisation et la maintenabilité du code tout en rendant l'API plus intuitive"

msgid "Internal changes only - **no backward compatibility is maintained** for plugin developers"
msgstr "Changements internes uniquement - **aucune compatibilité ascendante n'est maintenue** pour les développeurs de plugins"

msgid "Generic processing types refactoring:"
msgstr "Refactorisation des types de traitement génériques :"

msgid "Refactored the naming convention of core `BaseProcessor` methods implementing generic data processing patterns (e.g. one input ➝ one output, n inputs ➝ one output, etc.)"
msgstr "Refactorisation de la convention de nommage des méthodes `BaseProcessor` de base implémentant des modèles de traitement de données génériques (par exemple, une entrée ➝ une sortie, n entrées ➝ une sortie, etc.)"

msgid "New method names are now based on their input/output signature for better clarity and extensibility:"
msgstr "Les nouveaux noms de méthodes sont désormais basés sur leur signature d'entrée/sortie pour une meilleure clarté et extensibilité :"

msgid "`compute_1_to_1`: transforms each selected object independently"
msgstr "``compute_1_to_1`` : transforme chaque objet sélectionné indépendamment"

msgid "`compute_1_to_0`: performs a measurement or analysis without generating a new object"
msgstr "``compute_1_to_0`` : effectue une mesure ou une analyse sans générer un nouvel objet"

msgid "`compute_1_to_n`: generates multiple outputs from a single input (e.g. ROI extraction)"
msgstr "``compute_1_to_n`` : génère plusieurs sorties à partir d'une seule entrée (par exemple, extraction de ROI)"

msgid "`compute_n_to_1`: combines multiple inputs into a single output (e.g. sum, mean); supports pairwise mode"
msgstr "``compute_n_to_1`` : combine plusieurs entrées en une seule sortie (par exemple, somme, moyenne) ; prend en charge le mode pairwise"

msgid "`compute_2_to_1`: applies a binary operation between an object and a second operand (object or constant); supports pairwise mode"
msgstr "``compute_2_to_1`` : applique une opération binaire entre un objet et un second opérande (objet ou constante) ; prend en charge le mode pairwise"

msgid "These methods are internal and used by advanced developers (e.g. plugin authors); hence, **no backward compatibility is maintained**"
msgstr "Ces méthodes sont internes et utilisées par des développeurs avancés (par exemple, auteurs de plugins) ; par conséquent, **aucune compatibilité ascendante n'est maintenue**"

msgid "This closes [Issue #180](https://github.com/DataLab-Platform/DataLab/issues/180) - Rationalize `BaseProcessor` method names for core processing types"
msgstr "Ceci corrige l'[Issue #180](https://github.com/DataLab-Platform/DataLab/issues/180) - Rationaliser les noms de méthodes `BaseProcessor` pour les types de traitement de base"

msgid "🛠️ Bug fixes:"
msgstr "🛠️ Corrections de bugs :"

msgid "Fixed [Issue #233](https://github.com/DataLab-Platform/DataLab/issues/233) - Hard crash when trying to activate the curve stats tool on a zero signal"
msgstr "Correction de l'[Issue #233](https://github.com/DataLab-Platform/DataLab/issues/233) - Plantage sévère lors de l'activation de l'outil de statistiques de courbe sur un signal nul"

msgid "Fixed [Issue #184](https://github.com/DataLab-Platform/DataLab/issues/184) - Curve marker style unexpectedly changes to \"Square\" after validating \"Parameters…\" dialog"
msgstr "Correction de l'[Issue #184](https://github.com/DataLab-Platform/DataLab/issues/184) - Le style du marqueur de courbe change de manière inattendue en \"Carré\" après validation de la boîte de dialogue \"Paramètres…\""

msgid "Fixed [Issue #117](https://github.com/DataLab-Platform/DataLab/issues/117) - DataLab's signal moving median crashes on Linux with `mode='mirror'`: `free(): invalid next size (normal)` (this is a bug in SciPy v1.15.0 to v1.15.2, which was fixed in SciPy v1.15.3)"
msgstr "Correction de l'[Issue #117](https://github.com/DataLab-Platform/DataLab/issues/117) - Le filtre médian mobile de DataLab plante sur Linux avec `mode='mirror'` : `free(): invalid next size (normal)` (il s'agit d'un bug dans SciPy v1.15.0 à v1.15.2, qui a été corrigé dans SciPy v1.15.3)"

msgid "Fixed [Issue #186](https://github.com/DataLab-Platform/DataLab/issues/186) - Image text files with a comma as decimal separator cannot be opened directly (only the Import Wizard does support this)"
msgstr "Correction de l'[Issue #186](https://github.com/DataLab-Platform/DataLab/issues/186) - Les fichiers texte d'image avec une virgule comme séparateur décimal ne peuvent pas être ouverts directement (seul l'Assistant d'importation prend en charge cela)"

msgid "Fixed [Issue #238](https://github.com/DataLab-Platform/DataLab/issues/238) - Image text files with a trailing delimiter leads to data with a superfluous column when opened directly (does not happen in the Import Wizard)"
msgstr "Correction de l'[Issue #238](https://github.com/DataLab-Platform/DataLab/issues/238) - Les fichiers texte d'image avec un délimiteur final entraînent l'apparition d'une colonne superflue dans les données importées lorsqu'ils sont ouverts directement (ce qui ne se produit pas dans l'Assistant d'importation)"

<<<<<<< HEAD
msgid "Improved delimiter handling in CSV reading (signals) to better support files with variable whitespace separators (now using regex pattern `\\s+` instead of single space character)"
msgstr "Amélioration de la gestion des délimiteurs dans la lecture CSV (signaux) pour mieux prendre en charge les fichiers avec des séparateurs d'espaces variables (utilisation désormais du motif regex `\\s+` au lieu du caractère espace simple)"

msgid "ℹ️ Other changes:"
msgstr "ℹ️ Autres changements :"

msgid "Updated `guidata` dependency to V3.10.0"
msgstr "Dépendance `guidata` mise à jour vers V3.10.0"

msgid "Using new `guidata` translation utility based on `babel`"
msgstr "Utilisation du nouvel utilitaire de traduction `guidata` basé sur `babel`"
=======
msgid "Fixed [Issue #239](https://github.com/DataLab-Platform/DataLab/issues/239) - Text Import Wizard does not preserve user-defined titles and units"
msgstr "Correction de l'[Issue #239](https://github.com/DataLab-Platform/DataLab/issues/239) - L'Assistant d'importation de texte ne préserve pas les titres et unités définis par l'utilisateur"

msgid "Fixed [Issue #240](https://github.com/DataLab-Platform/DataLab/issues/240) - Text Import Wizard does not preserve user-defined data type (e.g. `int16`, `float32`, etc.)"
msgstr "Correction de l'[Issue #240](https://github.com/DataLab-Platform/DataLab/issues/240) - L'Assistant d'importation de texte ne préserve pas le type de données défini par l'utilisateur (par exemple, `int16`, `float32`, etc.)"
>>>>>>> e11a4848

msgid "DataLab Version 0.20.0"
msgstr "DataLab Version 0.20.0"

msgid "ANDOR SIF Images:"
msgstr "Images ANDOR SIF :"

msgid "Added support for background images in ANDOR SIF files"
msgstr "Ajout de la prise en charge des images de fond dans les fichiers ANDOR SIF"

msgid "This closes [Issue #178](https://github.com/DataLab-Platform/DataLab/issues/178) - Add support for ANDOR SIF files with background image"
msgstr "Ceci clotûre le ticket [Issue #178](https://github.com/DataLab-Platform/DataLab/issues/178) - Ajout de la prise en charge des fichiers ANDOR SIF avec image de fond"

msgid "Array editor (results, signal and image data, ...):"
msgstr "Éditeur de tableau (résultats, données de signal et d'image, ...)"

msgid "New \"Copy all\" button in the array editor dialog box, to copy all the data in the clipboard, including row and column headers"
msgstr "Nouvelle fonctionnalité \"Copier tout\" dans la boîte de dialogue de l'éditeur de tableau, pour copier toutes les données dans le presse-papiers, y compris les en-têtes de ligne et de colonne"

msgid "New \"Export\" button in the array editor dialog box, to export the data in a CSV file, including row and column headers"
msgstr "Nouvelle fonctionnalité \"Exporter\" dans la boîte de dialogue de l'éditeur de tableau, pour exporter les données dans un fichier CSV, y compris les en-têtes de ligne et de colonne"

msgid "New \"Paste\" button in the array editor dialog box, to paste the data from the clipboard into the array editor (this feature is not available for read-only data, such as analysis results)"
msgstr "Nouvelle fonctionnalité \"Coller\" dans la boîte de dialogue de l'éditeur de tableau, pour coller les données du presse-papiers dans l'éditeur de tableau (cette fonctionnalité n'est pas disponible pour les données en lecture seule, telles que les résultats d'analyse)"

msgid "The features above require guidata v3.9.0 or later"
msgstr "Les fonctionnalités ci-dessus nécessitent guidata v3.9.0 ou une version ultérieure"

#, fuzzy
msgid "This closes [Issue #174](https://github.com/DataLab-Platform/DataLab/issues/174), [Issue #175](https://github.com/DataLab-Platform/DataLab/issues/175) and [Issue #176](https://github.com/DataLab-Platform/DataLab/issues/176)"
msgstr "Ceci clotûre les tickets [Issue #174](https://github.com/DataLab-Platform/DataLab/issues/174), [Issue #175](https://github.com/DataLab-Platform/DataLab/issues/175) et [Issue #176](https://github.com/DataLab-Platform/DataLab/issues/176)"

msgid "Fourier analysis features (\"Processing\" menu):"
msgstr "Fonctionnalités d'analyse de Fourier (menu \"Traitement\") :"

msgid "New \"Zero padding\" feature"
msgstr "Nouvelle fonctionnalité \"Complément de zéros\""

msgid "Implementation for signals:"
msgstr "Implémentation pour les signaux :"

msgid "Choose a zero padding strategy (Next power of 2, Double the length, Triple the length, Custom length)"
msgstr "Choisissez une stratégie de complément de zéros (prochain multiple de 2, double la longueur, triple la longueur, longueur personnalisée)"

msgid "Or manually set the zero padding length (if \"Custom length\" is selected)"
msgstr "Ou définissez manuellement la longueur de complément de zéros (si \"Longueur personnalisée\" est sélectionnée)"

msgid "Implementation for images:"
msgstr "Implémentation pour les images :"

msgid "Choose a zero padding strategy (Next power of 2, Next multiple of 64, Custom length)"
msgstr "Choisissez une stratégie de complément de zéros (prochain multiple de 2, prochain multiple de 64, longueur personnalisée)"

msgid "Or manually set the zero padding row and column lengths (if \"Custom length\" is selected)"
msgstr "Ou définissez manuellement les longueurs de ligne et de colonne de complément de zéros (si \"Longueur personnalisée\" est sélectionnée)"

msgid "Set the position of the zero padding (bottom-right, centered)"
msgstr "Définir la position du complément de zéros (en bas à droite, centré)"

msgid "This closes [Issue #170](https://github.com/DataLab-Platform/DataLab/issues/170) - Fourier analysis: add zero padding feature for signals and images"
msgstr "Ceci corrige l'[Issue #170](https://github.com/DataLab-Platform/DataLab/issues/170) - Analyse de Fourier : ajouter la fonctionnalité de complément de zéros pour les signaux et les images"

msgid "Region of Interest (ROI) editor:"
msgstr "Éditeur de région d'intérêt (ROI) :"

msgid "This concerns the \"Edit Regions of Interest\" feature for both signals and images"
msgstr "Cela concerne la fonctionnalité \"Éditer les régions d'intérêt\" pour les signaux et les images"

msgid "New behavior:"
msgstr "Nouveau comportement :"

msgid "Signals: the range ROI selection tool is now active by default, and the user can select right away the range of the signal to be used as a ROI"
msgstr "Signaux : l'outil de sélection de la plage ROI est désormais actif par défaut, et l'utilisateur peut sélectionner immédiatement la plage du signal à utiliser comme ROI"

msgid "Images: the rectangular ROI selection tool is now active by default, and the user can select right away the rectangular ROI to be used as a ROI"
msgstr "Images : l'outil de sélection de la ROI rectangulaire est désormais actif par défaut, et l'utilisateur peut sélectionner immédiatement la ROI rectangulaire à utiliser comme ROI"

msgid "This closes [Issue #154](https://github.com/DataLab-Platform/DataLab/issues/154) - ROI editor: activate ROI selection tool by default, so that the user can select right away the area to be used as a ROI"
msgstr "Ceci clotûre le ticket [Issue #154](https://github.com/DataLab-Platform/DataLab/issues/154) - Éditeur de ROI : activer l'outil de sélection de ROI par défaut, afin que l'utilisateur puisse sélectionner immédiatement la zone à utiliser comme ROI"

msgid "Added the \"Select tool\" to editor's toolbar, to allow the user to switch between the \"Select\" and \"Draw\" tools easily without having to use the plot toolbar on the top of the window"
msgstr "Ajout de l'outil \"Sélectionner\" à la barre d'outils de l'éditeur, pour permettre à l'utilisateur de basculer facilement entre les outils \"Sélectionner\" et \"Dessiner\" sans avoir à utiliser la barre d'outils de tracé en haut de la fenêtre"

msgid "Signal processing features (\"Processing\" menu):"
msgstr "Fonctionnalités de traitement du signal (menu \"Traitement\") :"

msgid "New \"X-Y mode\" feature: this feature simulates the behavior of the X-Y mode of an oscilloscope, i.e. it allows to plot one signal as a function of another signal (e.g. X as a function of Y)"
msgstr "Nouvelle fonctionnalité \"Mode X-Y\" : cette fonctionnalité simule le comportement du mode X-Y d'un oscilloscope, c'est-à-dire qu'elle permet de tracer un signal en fonction d'un autre signal (par exemple X en fonction de Y)"

msgid "New abscissa and ordinate find features:"
msgstr "Nouvelles fonctionnalités de recherche d'abscisse et d'ordonnée :"

msgid "\"First abscissa at y=...\" feature: this feature allows to find the first abscissa value of a signal at a given y value (e.g. the abscissa value of a signal at y=0)"
msgstr "Fonctionnalité \"Abscisse à y=...\" : cette fonctionnalité permet de trouver la première valeur d'abscisse d'un signal à une valeur y donnée (par exemple, la valeur d'abscisse d'un signal à y=0)"

msgid "\"Ordinate at x=...\" feature: this feature allows to find the ordinate value of a signal at a given x value (e.g. the ordinate value of a signal at x=0)"
msgstr "Fonctionnalité \"Ordonnée à x=...\" : cette fonctionnalité permet de trouver la valeur d'ordonnée d'un signal à une valeur x donnée (par exemple, la valeur d'ordonnée d'un signal à x=0)"

msgid "Each feature has its own dialog box, which allows to set the y or x value to be used for the search with a slider or a text box"
msgstr "Chaque fonctionnalité a sa propre boîte de dialogue, qui permet de définir la valeur y ou x à utiliser pour la recherche avec un curseur ou une zone de texte"

msgid "This closes [Issue #125](https://github.com/DataLab-Platform/DataLab/issues/125) and [Issue #126](https://github.com/DataLab-Platform/DataLab/issues/126)"
msgstr "Ceci clotûre les tickets [Issue #125](https://github.com/DataLab-Platform/DataLab/issues/125) et [Issue #126](https://github.com/DataLab-Platform/DataLab/issues/126)"

msgid "New full width at given y feature:"
msgstr "Nouvelle fonctionnalité de calcul de largeur à un y donné :"

msgid "The \"Full width at y=...\" feature allows to find the full width of a signal at a given y value (e.g. the full width of a signal at y=0)"
msgstr "La fonctionnalité \"Largeur à y=...\" permet de calculer la largeur d'un signal à une valeur y donnée"

msgid "A specific dialog box allows to set the y value to be used for the search with a slider or a text box"
msgstr "Une boîte de dialogue spécifique permet de définir la valeur y à utiliser avec un curseur ou une zone de texte"

msgid "This closes [Issue #127](https://github.com/DataLab-Platform/DataLab/issues/127)"
msgstr "Ceci clotûre le ticket [Issue #127](https://github.com/DataLab-Platform/DataLab/issues/127)"

msgid "Public API (local or remote):"
msgstr "API publique (locale ou distante) :"

msgid "Add `group_id` and `set_current` arguments to `add_signal`, `add_image` and `add_object` methods:"
msgstr "Ajout des arguments `group_id` et `set_current` aux méthodes `add_signal`, `add_image` et `add_object` :"

msgid "This concerns the `LocalProxy`, `AbstractCDLControl`, `RemoteClient`, `RemoteServer` and `CDLMainWindow` classes"
msgstr "Cela concerne les classes `LocalProxy`, `AbstractCDLControl`, `RemoteClient`, `RemoteServer` et `CDLMainWindow`"

msgid "`group_id` argument allows to specify the group ID where the signal or image should be added (if not specified, the signal or image is added to the current group)"
msgstr "L'argument `group_id` permet de spécifier l'identifiant du groupe où le signal ou l'image doit être ajouté (s'il n'est pas spécifié, le signal ou l'image est ajouté au groupe actuel)"

msgid "`set_current` argument allows to specify if the signal or image should be set as current after being added (default is `True`)"
msgstr "L'argument `set_current` permet de spécifier si le signal ou l'image doit être défini comme actuel après avoir été ajouté (la valeur par défaut est `True`)"

msgid "This closes [Issue #151](https://github.com/DataLab-Platform/DataLab/issues/151) - Public API: add a keyword `group_id` to `add_signal` and `add_image`"
msgstr "Ceci corrige l'[Issue #151](https://github.com/DataLab-Platform/DataLab/issues/151) - API publique : ajouter un mot-clé `group_id` à `add_signal` et `add_image`"

msgid "DataLab Version 0.19.2"
msgstr "DataLab Version 0.19.2"

msgid "Fixed [Issue #172](https://github.com/DataLab-Platform/DataLab/issues/172) - Image profiles: when moving/resizing image, profile plots are not refreshed (fixed in PlotPy v2.7.4)"
msgstr "Correction de l'[Issue #172](https://github.com/DataLab-Platform/DataLab/issues/172) - Profils d'image : lors du déplacement/redimensionnement de l'image, les graphiques de profil ne sont pas actualisés (corrigé dans PlotPy v2.7.4)"

msgid "Fixed [Issue #173](https://github.com/DataLab-Platform/DataLab/issues/173) - Phase spectrum: add unit (degree) and function reference (`numpy.angle`) to the documentation"
msgstr "Correction de l'[Issue #173](https://github.com/DataLab-Platform/DataLab/issues/173) - Spectre de phase : ajouter l'unité (degré) et la référence de fonction (`numpy.angle`) à la documentation"

msgid "Fixed [Issue #177](https://github.com/DataLab-Platform/DataLab/issues/177) - \"Open from directory\" feature: unexpected group name (a group named \".\" is created instead of the root folder name)"
msgstr "Correction de l'[Issue #177](https://github.com/DataLab-Platform/DataLab/issues/177) - Fonctionnalité \"Ouvrir depuis le répertoire\" : nom de groupe inattendu (un groupe nommé \".\" est créé au lieu du nom du dossier racine)"

msgid "Fixed [Issue #169](https://github.com/DataLab-Platform/DataLab/issues/169) - Signal / Fourier analysis: magnitude spectrum feature does not work as expected with logarithmic scale enabled"
msgstr "Correction de l'[Issue #169](https://github.com/DataLab-Platform/DataLab/issues/169) - Analyse de signal / Fourier : la fonction de spectre de magnitude ne fonctionne pas comme prévu avec l'échelle logarithmique activée"

msgid "Fixed [Issue #168](https://github.com/DataLab-Platform/DataLab/issues/168) - Average profile visualization: empty profile is displayed when the target rectangular area is outside the image area (this has been fixed upstream, in PlotPy v2.7.4, and so requires the latest version of PlotPy)"
msgstr "Correction de l'[Issue #168](https://github.com/DataLab-Platform/DataLab/issues/168) - Visualisation du profil moyen : le profil vide est affiché lorsque la zone rectangulaire cible est en dehors de la zone de l'image (ceci a été corrigé en amont, dans PlotPy v2.7.4, et nécessite donc la dernière version de PlotPy)"

msgid "DataLab Version 0.19.1"
msgstr "DataLab Version 0.19.1"

msgid "Pairwise operation mode:"
msgstr "Mode d'opération pairwise :"

msgid "Fixed an unexpected behavior when using the pairwise operation mode with functions that take a single second operand (e.g. for images: difference, division, arithmetic operations, and flatfield correction)"
msgstr "Correction d'un comportement inattendu lors de l'utilisation du mode d'opération pairwise avec des fonctions qui prennent un seul second opérande (par exemple pour les images : différence, division, opérations arithmétiques et correction de champ plat)"

msgid "If only one set of operands was selected in a single group, a warning message was displayed \"In pairwise mode, you need to select objects in at least two groups.\", which is correct for functions that are symmetric (e.g. addition, multiplication, etc.), but not for functions that are not symmetric (e.g. difference, division, etc.)."
msgstr "Si un seul ensemble d'opérandes était sélectionné dans un seul groupe, un message d'avertissement était affiché \"En mode pairwise, vous devez sélectionner des objets dans au moins deux groupes. \", ce qui est correct pour les fonctions qui sont symétriques (par exemple addition, multiplication, etc.), mais pas pour les fonctions qui ne le sont pas (par exemple différence, division, etc.)."

msgid "This is now fixed: the warning message is only displayed for functions that are symmetric (e.g. addition, multiplication, etc.)."
msgstr "Ceci est maintenant corrigé : le message d'avertissement n'est affiché que pour les fonctions qui sont symétriques (par exemple addition, multiplication, etc.)."

msgid "This closes [Issue #157](https://github.com/DataLab-Platform/DataLab/issues/157) - Pairwise operation mode: unexpected behavior with functions that take a single second operand"
msgstr "Ceci corrige l'[Issue #157](https://github.com/DataLab-Platform/DataLab/issues/157) - Mode d'opération pairwise : comportement inattendu avec des fonctions qui prennent un seul second opérande"

msgid "Fixed [Issue #152](https://github.com/DataLab-Platform/DataLab/issues/152) - Ignore `nan` values for image normalization, flatfield correction, offset correction, and centroid computation"
msgstr "Correction de l'[Issue #152](https://github.com/DataLab-Platform/DataLab/issues/152) - Ignorer les valeurs `nan` pour la normalisation d'image, la correction de champ plat, la correction de décalage et le calcul du centroïde"

msgid "Fixed [Issue #153](https://github.com/DataLab-Platform/DataLab/issues/153) - Ignore `nan` values for signal normalization and statistics computations (both analysis result and interactive tool)"
msgstr "Correction de l'[Issue #153](https://github.com/DataLab-Platform/DataLab/issues/153) - Ignorer les valeurs `nan` pour la normalisation du signal et les calculs de statistiques (à la fois le résultat d'analyse et l'outil interactif)"

msgid "Fixed [Issue #158](https://github.com/DataLab-Platform/DataLab/issues/158) - When editing ROI of a list of images, the first image of the selection is shown (instead of the last as in the image panel)"
msgstr "Correction de l'[Issue #158](https://github.com/DataLab-Platform/DataLab/issues/158) - Lors de l'édition de la ROI d'une liste d'images, la première image de la sélection est affichée (au lieu de la dernière comme dans le panneau d'image)"

msgid "Fixed [Issue #159](https://github.com/DataLab-Platform/DataLab/issues/159) - When selecting multiple images just after opening an HDF5 file, the \"View in a new window\" feature does not work (`KeyError` exception)"
msgstr "Correction de l'[Issue #159](https://github.com/DataLab-Platform/DataLab/issues/159) - Lors de la sélection de plusieurs images juste après l'ouverture d'un fichier HDF5, la fonctionnalité \"Afficher dans une nouvelle fenêtre\" ne fonctionne pas (exception `KeyError`)"

msgid "Fixed [Issue #160](https://github.com/DataLab-Platform/DataLab/issues/160) - When selecting multiple images and clearing ROI in ROI editor, only the first image is affected"
msgstr "Correction de l'[Issue #160](https://github.com/DataLab-Platform/DataLab/issues/160) - Lors de la sélection de plusieurs images et de l'effacement de la ROI dans l'éditeur de ROI, seule la première image est affectée"

msgid "Fixed [Issue #161](https://github.com/DataLab-Platform/DataLab/issues/161) - Refresh image items only if necessary (when editing ROI, pasting/deleting metadata)"
msgstr "Correction de l'[Issue #161](https://github.com/DataLab-Platform/DataLab/issues/161) - Rafraîchir les items d'image uniquement si nécessaire (lors de l'édition de la ROI, du collage/de la suppression de métadonnées)"

msgid "Fixed [Issue #162](https://github.com/DataLab-Platform/DataLab/issues/162) - View in a new window: when displaying multiple images, the item list panel should be visible"
msgstr "Correction de l'[Issue #162](https://github.com/DataLab-Platform/DataLab/issues/162) - Afficher dans une nouvelle fenêtre : lors de l'affichage de plusieurs images, le panneau de liste d'items doit être visible"

msgid "Fixed [Issue #163](https://github.com/DataLab-Platform/DataLab/issues/163) - Open from directory: expected one group per folder when loading multiple files"
msgstr "Ceci corrige l'[Issue #163](https://github.com/DataLab-Platform/DataLab/issues/163) - Ouvrir depuis le répertoire : un groupe par dossier attendu lors du chargement de plusieurs fichiers"

msgid "Fixed [Issue #164](https://github.com/DataLab-Platform/DataLab/issues/164) - Open from directory: unsupported files should be ignored when loading files recursively, to avoid warning popup dialog boxes"
msgstr "Ceci corrige l'[Issue #164](https://github.com/DataLab-Platform/DataLab/issues/164) - Ouvrir depuis le répertoire : les fichiers non pris en charge doivent être ignorés lors du chargement de fichiers de manière récursive, pour éviter les boîtes de dialogue d'avertissement"

msgid "Fixed [Issue #165](https://github.com/DataLab-Platform/DataLab/issues/165) - When opening a file, the default signal/image title must be set to the file name, instead of the relative path to the file name"
msgstr "Correction de l'[Issue #165](https://github.com/DataLab-Platform/DataLab/issues/165) - Lors de l'ouverture d'un fichier, le titre par défaut du signal/image doit être défini sur le nom du fichier, au lieu du chemin relatif au nom du fichier"

msgid "DataLab Version 0.19.0"
msgstr "DataLab Version 0.19.0"

msgid "Image operation features (\"Operations\" menu):"
msgstr "Fonctionnalités d'opération sur les images (menu \"Opérations\") :"

msgid "Renamed \"Rotation\" submenu to \"Flip or rotation\""
msgstr "Renommage du sous-menu \"Rotation\" en \"Symétrie ou rotation\""

msgid "New \"Flip diagonally\" feature"
msgstr "Nouvelle fonctionnalité \"Symétrie diagonale\""

msgid "New \"Convert to Cartesian coordinates\" feature"
msgstr "Nouvelle fonctionnalité \"Convertir en coordonnées cartésiennes\""

msgid "New \"Convert to polar coordinates\" feature"
msgstr "Nouvelle fonctionnalité \"Convertir en coordonnées polaires\""

msgid "Signal analysis features (\"Analysis\" menu):"
msgstr "Fonctionnalités d'analyse du signal (menu \"Analyse\") :"

msgid "Renamed \"X values at min/max\" to \"Abscissa of the minimum and maximum\""
msgstr "Renommage de \"Valeurs X au min/max\" en \"Abscisse du minimum et du maximum\""

msgid "New \"Abscissa at y=...\" feature"
msgstr "Nouvelle fonctionnalité \"Abscisse à y=...\""

msgid "New \"Open from directory\" feature:"
msgstr "Nouvelle fonctionnalité \"Ouvrir depuis le répertoire\" :"

msgid "This feature allows to open multiple files from a directory at once, recursively (only the files with the supported extensions by the current panel are opened)"
msgstr "Cette fonctionnalité permet d'ouvrir plusieurs fichiers d'un répertoire à la fois, de manière récursive (seuls les fichiers avec les extensions prises en charge par le panneau actuel sont ouverts)"

msgid "Add \"Open from directory\" action to the \"File\" menu for both Signal and Image panels"
msgstr "Ajout de l'action \"Ouvrir depuis le répertoire\" au menu \"Fichier\" pour les panneaux Signal et Image"

msgid "Add support for folders when dropping files in the Signal and Image panels"
msgstr "Ajout de la prise en charge des dossiers lors du glisser-déposer de fichiers dans les panneaux Signal et Image"

msgid "Add `1/x` operation to the \"Operations\" menu for both Signal and Image panels:"
msgstr "Ajout de l'opération `1/x` au menu \"Opérations\" pour les panneaux Signal et Image :"

msgid "This feature relies on the `numpy.reciprocal` function, and handles the case where the denominator is zero by catching warnings and replacing the `np.inf` values with `np.nan` values"
msgstr "Cette fonctionnalité repose sur la fonction `numpy.reciprocal`, et gère le cas où le dénominateur est zéro en interceptant les avertissements et en remplaçant les valeurs `np.inf` par des valeurs `np.nan`"

msgid "Add `compute_inverse` method for image and signal processors"
msgstr "Ajout de la méthode `compute_inverse` pour les processeurs d'image et de signal"

msgid "This closes [Issue #143](https://github.com/DataLab-Platform/DataLab/issues/143) - New feature: `1/x` for signals and images"
msgstr "Ceci corrige l'[Issue #143](https://github.com/DataLab-Platform/DataLab/issues/143) - Nouvelle fonctionnalité : `1/x` pour les signaux et les images"

msgid "Add `add_group` method with `title` and `select` arguments to create a new group in a data panel (e.g. Signal or Image panel) and eventually select it after creation:"
msgstr "Ajout de la méthode `add_group` avec les arguments `title` et `select` pour créer un nouveau groupe dans un panneau de données (par exemple, panneau Signal ou Image) et éventuellement le sélectionner après sa création :"

msgid "Method was added to the following classes: `AbstractCDLControl`, `BaseDataPanel` and `RemoteClient`"
msgstr "Cette méthode a été ajoutée aux classes suivantes : `AbstractCDLControl`, `BaseDataPanel` et `RemoteClient`"

msgid "This closes the following issues:"
msgstr "Cette fonctionnalité clotûre les tickets suivants :"

msgid "[Issue #131](https://github.com/DataLab-Platform/DataLab/issues/131) - `BaseDataPanel.add_group`: add `select` argument"
msgstr "[Issue #131](https://github.com/DataLab-Platform/DataLab/issues/131) - `BaseDataPanel.add_group` : ajout de l'argument `select`"

msgid "[Issue #47](https://github.com/DataLab-Platform/DataLab/issues/47) - Remote proxy / Public API: add `add_group` method"
msgstr "[Issue #47](https://github.com/DataLab-Platform/DataLab/issues/47) - Proxy distant / API publique : ajout de la méthode `add_group`"

msgid "`AbstractCDLControl.get_object_uuids`: add an optional `group` argument (group ID, title or number) to eventually filter the objects by group (this closes [Issue #130](https://github.com/DataLab-Platform/DataLab/issues/130))"
msgstr "`AbstractCDLControl.get_object_uuids` : ajout d'un argument optionnel `group` (identifiant, titre ou numéro du groupe) pour éventuellement filtrer les objets par groupe (ceci clôture le ticket [Issue #130](https://github.com/DataLab-Platform/DataLab/issues/130))"

msgid "When opening an HDF5 file, the confirmation dialog box asking if current workspace should be cleared has a new possible answer \"Ignore\":"
msgstr "Lors de l'ouverture d'un fichier HDF5, la boîte de dialogue de confirmation demandant si l'espace de travail actuel doit être effacé a une nouvelle réponse possible \"Ignorer\" :"

msgid "Choosing \"Ignore\" will prevent the confirmation dialog box from being displayed again, and will choose the current setting (i.e. clear or not the workspace) for all subsequent file openings"
msgstr "Choisir \"Ignorer\" empêchera la boîte de dialogue de confirmation d'être affichée à nouveau, et choisira le paramètre actuel (c'est-à-dire effacer ou non l'espace de travail) pour toutes les ouvertures de fichiers suivantes"

msgid "Added a new \"Clear workspace before loading HDF5 file\" option in the \"Settings\" dialog box, to allow the user to change the current setting (i.e. clear or not the workspace) for all subsequent file openings"
msgstr "Ajout d'une nouvelle option \"Effacer l'espace de travail avant de charger le fichier HDF5\" dans la boîte de dialogue \"Paramètres\", pour permettre à l'utilisateur de changer le paramètre actuel (c'est-à-dire effacer ou non l'espace de travail) pour toutes les ouvertures de fichiers suivantes"

msgid "Added a new \"Ask before clearing workspace\" option in the \"Settings\" dialog box, to allow the user to disable or re-enable the confirmation dialog box asking if current workspace should be cleared when opening an HDF5 file"
msgstr "Ajout d'une nouvelle option \"Demander avant d'effacer l'espace de travail\" dans la boîte de dialogue \"Paramètres\", pour permettre à l'utilisateur de désactiver ou de réactiver la boîte de dialogue de confirmation demandant si l'espace de travail actuel doit être effacé lors de l'ouverture d'un fichier HDF5"

msgid "This closes [Issue #146](https://github.com/DataLab-Platform/DataLab/issues/146) - Ask before clearing workspace when opening HDF5 file: add \"Ignore\" option to prevent dialog from being displayed again"
msgstr "Ceci clotûre le ticket [Issue #146](https://github.com/DataLab-Platform/DataLab/issues/146) - Demander avant d'effacer l'espace de travail lors de l'ouverture d'un fichier HDF5 : ajouter l'option \"Ignorer\" pour empêcher la boîte de dialogue d'être affichée à nouveau"

msgid "Object and group title renaming:"
msgstr "Renommage du titre des objets et des groupes :"

msgid "Removed \"Rename group\" feature from the \"Edit\" menu and context menu"
msgstr "Suppression de la fonctionnalité \"Renommer le groupe\" du menu \"Édition\" et du menu contextuel"

msgid "Added \"Rename object\" feature to the \"Edit\" menu and context menu, with F2 shortcut, to rename the title of the selected object or group"
msgstr "Ajout de la fonctionnalité \"Renommer l'objet\" au menu \"Édition\" et au menu contextuel, avec le raccourci F2, pour renommer le titre de l'objet ou du groupe sélectionné"

msgid "This closes [Issue #148](https://github.com/DataLab-Platform/DataLab/issues/148) - Rename signal/image/group title by pressing F2"
msgstr "Ceci corrige l'[Issue #148](https://github.com/DataLab-Platform/DataLab/issues/148) - Renommer le titre du signal/image/groupe en appuyant sur F2"

msgid "Region of Interest editor:"
msgstr "Éditeur de région d'intérêt :"

msgid "Regrouped the graphical actions (new rectangular ROI, new circular ROI, new polygonal ROI) in a single menu \"Graphical ROI\""
msgstr "Regroupement des actions graphiques (nouvelle ROI rectangulaire, nouvelle ROI circulaire, nouvelle ROI polygonale) dans un seul menu \"ROI graphique\""

msgid "Added new \"Coordinate-based ROI\" menu to create a ROI using manual input of the coordinates:"
msgstr "Ajout d'un nouveau menu \"ROI par coordonnées\" pour créer une ROI en utilisant la saisie manuelle des coordonnées :"

msgid "For signals, the ROI is defined by the start and end coordinates"
msgstr "Pour les signaux, la ROI est définie par les coordonnées de début et de fin"

msgid "For images:"
msgstr "Pour les images :"

msgid "The rectangular ROI is defined by the top-left and bottom-right coordinates"
msgstr "La ROI rectangulaire est définie par les coordonnées du coin supérieur gauche et du coin inférieur droit"

msgid "The circular ROI is defined by the center and radius coordinates"
msgstr "La ROI circulaire est définie par les coordonnées du centre et du rayon"

msgid "The polygonal ROI is not supported yet"
msgstr "La ROI polygonale n'est pas encore prise en charge"

msgid "This closes [Issue #145](https://github.com/DataLab-Platform/DataLab/issues/145) - ROI editor: add manual input of the coordinates"
msgstr "Ceci clotûre le ticket [Issue #145](https://github.com/DataLab-Platform/DataLab/issues/145) - Éditeur de ROI : ajouter la saisie manuelle des coordonnées"

msgid "Fixed [Issue #141](https://github.com/DataLab-Platform/DataLab/issues/141) - Image analysis: mask `nan` values when computing statistics, for example"
msgstr "Correction de l'[Issue #141](https://github.com/DataLab-Platform/DataLab/issues/141) - Analyse d'image : masque des valeurs `nan` lors du calcul des statistiques, par exemple"

msgid "Fixed [Issue #144](https://github.com/DataLab-Platform/DataLab/issues/144) - Average profile extraction: `ValueError` when selection rectangle is larger than the image"
msgstr "Correction de l'[Issue #144](https://github.com/DataLab-Platform/DataLab/issues/144) - Extraction du profil moyen : `ValueError` lorsque le rectangle de sélection est plus grand que l'image"

msgid "DataLab Version 0.18.2"
msgstr "DataLab Version 0.18.2"

msgid "ℹ️ General information:"
msgstr "ℹ️ Informations générales :"

msgid "Python 3.13 is now supported, since the availability of the scikit-image V0.25 (see [Issue #104](https://github.com/DataLab-Platform/DataLab/issues/104) - Python 3.13: `KeyError: 'area_bbox'`)"
msgstr "Python 3.13 est désormais pris en charge, depuis la disponibilité de scikit-image V0.25 (voir [Issue #104](https://github.com/DataLab-Platform/DataLab/issues/104) - Python 3.13 : `KeyError: 'area_bbox'`)"

msgid "💥 Enhancements:"
msgstr "💥 Améliorations :"

msgid "Added new \"Keep results after computation\" option in \"Processing\" section:"
msgstr "Ajout de la nouvelle option \"Conserver les résultats après le calcul\" dans la section \"Traitement\" :"

msgid "Before this change, when applying a processing feature (e.g. a filter, a threshold, etc.) on a signal or an image, the analysis results were removed from the object"
msgstr "Avant ce changement, lors de l'application d'une fonction de traitement (par exemple un filtre, un seuil, etc.) sur un signal ou une image, les résultats de l'analyse étaient supprimés de l'objet"

msgid "This new option allows to keep the analysis results after applying a processing feature on a signal or an image. Even if the analysis results are not updated, they might be relevant in some use cases (e.g. when using the 2D peak detection feature on an image, and then applying a filter on the image, or summing two images, etc.)"
msgstr "Cette nouvelle option permet de conserver les résultats de l'analyse après l'application d'une fonction de traitement sur un signal ou une image. Même si les résultats de l'analyse ne sont pas mis à jour, ils peuvent être pertinents dans certains cas d'utilisation (par exemple lors de l'utilisation de la fonction de détection de pics 2D sur une image, puis de l'application d'un filtre sur l'image, ou de la sommation de deux images, etc.)"

msgid "Fixed [Issue #138](https://github.com/DataLab-Platform/DataLab/issues/138) - Image colormaps were no longer stored in metadata (and serialized in HDF5 files) since PlotPy v2.6.3 (this commit, specifically: [PlotPyStack/PlotPy@a37af8a](https://github.com/PlotPyStack/PlotPy/commit/a37af8ae8392e5e3655e5c34b67a7cd1544ea845))"
msgstr "Correction de l'[Issue #138](https://github.com/DataLab-Platform/DataLab/issues/138) - Les cartes de couleurs d'image n'étaient plus stockées dans les métadonnées (et sérialisées dans les fichiers HDF5) depuis PlotPy v2.6.3 (ce commit, en particulier : [PlotPyStack/PlotPy@a37af8a](https://github.com/PlotPyStack/PlotPy/commit/a37af8ae8392e5e3655e5c34b67a7cd1544ea845))"

msgid "Fixed [Issue #137](https://github.com/DataLab-Platform/DataLab/issues/137) - Arithmetic operations and signal interpolation: dialog box with parameters is not displayed"
msgstr "Correction de l'[Issue #137](https://github.com/DataLab-Platform/DataLab/issues/137) - Opérations arithmétiques et interpolation de signal : la boîte de dialogue avec les paramètres n'est pas affichée"

msgid "Fixed [Issue #136](https://github.com/DataLab-Platform/DataLab/issues/136) - When processing a signal or an image, the analysis result is kept from original object"
msgstr "Correction de l'[Issue #136](https://github.com/DataLab-Platform/DataLab/issues/136) - Lors du traitement d'un signal ou d'une image, le résultat de l'analyse est conservé à partir de l'objet d'origine"

msgid "Before this fix, when processing a signal or an image (e.g. when applying a filter, a threshold, etc.), the analysis result was kept from the original object, and was not updated with the new data. Thus the analysis result was not meaningful anymore, and was misleading the user."
msgstr "Avant cette correction, lors du traitement d'un signal ou d'une image (par exemple lors de l'application d'un filtre, d'un seuil, etc.), le résultat de l'analyse était conservé à partir de l'objet d'origine, et n'était pas mis à jour avec les nouvelles données. Ainsi, le résultat de l'analyse n'était plus pertinent, et induisait l'utilisateur en erreur."

msgid "This is now fixed: the analysis result is now removed when processing a signal or an image. However it is not recalculated automatically, because there is no way to know which analysis result should be recalculated (e.g. if the user has applied a filter, should the FWHM be recalculated?) - besides, the current implementation of the analysis features does not allow to recalculate the analysis results automatically when the data is modified. The user has to recalculate the analysis results manually if needed."
msgstr "Ceci est maintenant corrigé : le résultat de l'analyse est maintenant supprimé lors du traitement d'un signal ou d'une image. Cependant, il n'est pas recalculé automatiquement, car il n'y a aucun moyen de savoir quel résultat de l'analyse doit être recalculé (par exemple, si l'utilisateur a appliqué un filtre, le FWHM doit-il être recalculé ?) - de plus, l'implémentation actuelle des fonctionnalités d'analyse ne permet pas de recalculer automatiquement les résultats de l'analyse lorsque les données sont modifiées. L'utilisateur doit recalculer manuellement les résultats de l'analyse si nécessaire."

msgid "Fixed [Issue #132](https://github.com/DataLab-Platform/DataLab/issues/132) - Plot analysis results: \"One curve per result title\" mode ignores ROIs"
msgstr "Correction de l'[Issue #132](https://github.com/DataLab-Platform/DataLab/issues/132) - Tracer les résultats de l'analyse : le mode \"Une courbe par titre de résultat\" ignore les ROI"

msgid "Before this fix, the \"One curve per result title\" mode was ignoring ROIs, and was plotting the selected result for all objects (signals or images) without taking into account the ROI defined on the objects"
msgstr "Avant cette correction, le mode \"Une courbe par titre de résultat\" ignorait les ROI, et traçait le résultat sélectionné pour tous les objets (signaux ou images) sans tenir compte de la ROI définie sur les objets"

msgid "This is now fixed: the \"One curve per result title\" mode now takes into account the ROI defined on the objects, and plots the selected result for each object (signal or image) and for each ROI defined on the object"
msgstr "Ceci est maintenant corrigé : le mode \"Une courbe par titre de résultat\" prend désormais en compte la ROI définie sur les objets, et trace le résultat sélectionné pour chaque objet (signal ou image) et pour chaque ROI définie sur l'objet"

msgid "Fixed [Issue #128](https://github.com/DataLab-Platform/DataLab/issues/128) - Support long object titles in Signal and Image panels"
msgstr "Correction de l'[Issue #128](https://github.com/DataLab-Platform/DataLab/issues/128) - Prise en charge des longs titres d'objet dans les panneaux Signal et Image"

msgid "Fixed [Issue #133](https://github.com/DataLab-Platform/DataLab/issues/133) - Remove specific analysis results from metadata clipboard during copy operation"
msgstr "Correction de l'[Issue #133](https://github.com/DataLab-Platform/DataLab/issues/133) - Supprimer des résultats d'analyse spécifiques du presse-papiers de métadonnées lors de l'opération de copie"

msgid "Fixed [Issue #135](https://github.com/DataLab-Platform/DataLab/issues/135) - Allow to edit ROI on multiple signals or images at once"
msgstr "Correction de l'[Issue #135](https://github.com/DataLab-Platform/DataLab/issues/135) - Permettre de modifier la ROI sur plusieurs signaux ou images à la fois"

msgid "Before this fix, the ROI editor was disabled when multiple signals or images were selected"
msgstr "Avant cette correction, l'éditeur de ROI était désactivé lorsque plusieurs signaux ou images étaient sélectionnés"

msgid "This is now fixed: the ROI editor is now enabled when multiple signals or images are selected, and the ROI is applied to all selected signals or images (only the ROI of the first selected signal or image is taken into account)"
msgstr "Ceci est maintenant corrigé : l'éditeur de ROI est maintenant activé lorsque plusieurs signaux ou images sont sélectionnés, et la ROI est appliquée à tous les signaux ou images sélectionnés (seule la ROI du premier signal ou image sélectionné est prise en compte)"

msgid "This new behavior is consistent with the ROI extraction feature, which allows to extract the ROI on multiple signals or images at once, based on the ROI defined on the first selected signal or image"
msgstr "Ce nouveau comportement est cohérent avec la fonctionnalité d'extraction de ROI, qui permet d'extraire la ROI sur plusieurs signaux ou images à la fois, en fonction de la ROI définie sur le premier signal ou image sélectionné"

msgid "Image ROI features:"
msgstr "Fonctionnalité de ROI d'image :"

msgid "Fixed [Issue #120](https://github.com/DataLab-Platform/DataLab/issues/120) - ROI extraction on multiple images: defined ROI should not be saved in the first selected object. The design choice is to save the defined ROI neither in the first nor in any of the selected objects: the ROI is only used for the extraction, and is not saved in any object"
msgstr "Correction de l'[Issue #120](https://github.com/DataLab-Platform/DataLab/issues/120) - Extraction de ROI sur plusieurs images : la ROI définie ne doit pas être enregistrée dans le premier objet sélectionné. Le choix de conception est de ne pas enregistrer la ROI définie ni dans le premier ni dans aucun des objets sélectionnés : la ROI est uniquement utilisée pour l'extraction, et n'est pas enregistrée dans aucun objet"

msgid "Fixed [Issue #121](https://github.com/DataLab-Platform/DataLab/issues/121) - `AttributeError` when extracting multiple ROIs on a single image, if more than one image is selected"
msgstr "Correction de l'[Issue #121](https://github.com/DataLab-Platform/DataLab/issues/121) - `AttributeError` lors de l'extraction de plusieurs ROIs sur une seule image, si plus d'une image est sélectionnée"

msgid "Fixed [Issue #122](https://github.com/DataLab-Platform/DataLab/issues/122) - Image masks are not refreshed when removing metadata except for the active image"
msgstr "Correction de l'[Issue #122](https://github.com/DataLab-Platform/DataLab/issues/122) - Les masques d'image ne sont pas actualisés lors de la suppression des métadonnées sauf pour l'image active"

msgid "Fixed [Issue #123](https://github.com/DataLab-Platform/DataLab/issues/123) - Image masks are not refreshed when pasting metadata on multiple images, except for the last image"
msgstr "Correction de l'[Issue #123](https://github.com/DataLab-Platform/DataLab/issues/123) - Les masques d'image ne sont pas actualisés lors du collage de métadonnées sur plusieurs images, sauf pour la dernière image"

msgid "Text and CSV files:"
msgstr "Fichiers texte et CSV :"

msgid "Enhance text file reading by detecting data headers (using a list of typical headers from scientific instruments) and by allowing to skip the header when reading the file"
msgstr "Améliorer la lecture des fichiers texte en détectant les en-têtes de données (en utilisant une liste d'en-têtes typiques des instruments scientifiques) et en permettant de sauter l'en-tête lors de la lecture du fichier"

msgid "Ignore encoding errors when reading files in both open feature and import wizard, hence allowing to read files with special characters without raising an exception"
msgstr "Ignorer les erreurs d'encodage lors de la lecture des fichiers dans la fonctionnalité d'ouverture et l'assistant d'importation, permettant ainsi de lire des fichiers avec des caractères spéciaux sans lever d'exception"

msgid "Fixed [Issue #124](https://github.com/DataLab-Platform/DataLab/issues/124) - Text files: support locale decimal separator (different than `.`)"
msgstr "Correction de l'[Issue #124](https://github.com/DataLab-Platform/DataLab/issues/124) - Fichiers texte : prise en charge du séparateur décimal local (différent de `.`)"

msgid "Signal analysis features: fixed duplicate results when no ROI is defined"
msgstr "Fonctionnalités d'analyse de signal : correction des résultats en double lorsqu'aucune ROI n'est définie"

msgid "Fixed [Issue #113](https://github.com/DataLab-Platform/DataLab/issues/113) - Call to `RemoteClient.open_h5_files` (and `import_h5_file`) fails without passing the optional arguments"
msgstr "Correction de l'[Issue #113](https://github.com/DataLab-Platform/DataLab/issues/113) - L'appel à `RemoteClient.open_h5_files` (et `import_h5_file`) échoue sans passer les arguments facultatifs"

msgid "Fixed [Issue #116](https://github.com/DataLab-Platform/DataLab/issues/116) - `KeyError` exception when trying to remove a group after opening an HDF5 file"
msgstr "Correction de l'[Issue #116](https://github.com/DataLab-Platform/DataLab/issues/116) - Exception `KeyError` lors de la tentative de suppression d'un groupe après l'ouverture d'un fichier HDF5"

msgid "DataLab Version 0.18.1"
msgstr "DataLab Version 0.18.1"

msgid "FWHM computation now raises an exception when less than two points are found with zero-crossing method"
msgstr "Le calcul de la FWHM lève désormais une exception lorsqu'il y a moins de deux points trouvés avec la méthode du zéro-crossing"

msgid "Improved result validation for array-like results by checking the data type of the result"
msgstr "Amélioration de la validation des résultats de type tableau en vérifiant le type de données du résultat"

msgid "Fixed [Issue #106](https://github.com/DataLab-Platform/DataLab/issues/106) - Analysis: coordinate shifted results on images with ROIs and shifted origin"
msgstr "Correction de l'[Issue #106](https://github.com/DataLab-Platform/DataLab/issues/106) - Analyse : résultats décalés de coordonnées sur des images avec des ROIs et une origine décalée"

msgid "Fixed [Issue #107](https://github.com/DataLab-Platform/DataLab/issues/107) - Wrong indices when extracting a profile from an image with a ROI"
msgstr "Correction de l'[Issue #107](https://github.com/DataLab-Platform/DataLab/issues/107) - Mauvais indices lors de l'extraction d'un profil à partir d'une image avec une ROI"

msgid "Fixed [Issue #111](https://github.com/DataLab-Platform/DataLab/issues/111) - Proxy `add_object` method does not support signal/image metadata (e.g. ROI)"
msgstr "Correction de l'[Issue #111](https://github.com/DataLab-Platform/DataLab/issues/111) - La méthode `add_object` du proxy ne prend pas en charge les métadonnées du signal/image (par exemple la ROI)"

msgid "Test data plugin / \"Create 2D noisy gauss image\": fixed amplitude calculation in `cdl.tests.data.create_2d_random` for non-integer data types"
msgstr "Plugin de données de test / \"Créer une image gaussienne bruitée 2D\" : correction du calcul de l'amplitude dans `cdl.tests.data.create_2d_random` pour les types de données non entiers"

msgid "📚 Documentation:"
msgstr "📚 Documentation :"

msgid "Fixed path separators in plugin directory documentation"
msgstr "Correction des séparateurs de chemin dans la documentation du répertoire des plugins"

msgid "Corrected left and right area descriptions in workspace documentation"
msgstr "Corrigé les descriptions des zones gauche et droite dans la documentation de l'espace de travail"

msgid "Updated Google style link in contributing guidelines"
msgstr "Lien de style Google mis à jour dans les directives de contribution"

msgid "Fixed various French translations in the documentation"
msgstr "Corrections de diverses traductions françaises dans la documentation"

msgid "DataLab Version 0.18.0"
msgstr "DataLab Version 0.18.0"

msgid "PlotPy v2.7 is required for this release."
msgstr "PlotPy v2.7 est requis pour cette version."

msgid "Dropped support for Python 3.8."
msgstr "Prise en charge de Python 3.8 abandonnée."

msgid "Python 3.13 is not supported yet, due to the fact that some dependencies are not compatible with this version."
msgstr "Python 3.13 n'est pas encore pris en charge, car certaines dépendances ne sont pas compatibles avec cette version."

msgid "New operation mode feature:"
msgstr "Nouvelle fonctionnalité de mode d'opération :"

msgid "Added \"Operation mode\" feature to the \"Processing\" tab in the \"Settings\" dialog box"
msgstr "Ajout de la fonctionnalité \"Mode d'opération\" à l'onglet \"Traitement\" de la boîte de dialogue \"Paramètres\""

msgid "This feature allows to choose between \"single\" and \"pairwise\" operation modes for all basic operations (addition, subtraction, multiplication, division, etc.):"
msgstr "Cette fonctionnalité permet de choisir entre les modes d'opération \"single\" et \"pairwise\" pour toutes les opérations de base (addition, soustraction, multiplication, division, etc.) :"

msgid "\"Single\" mode: single operand mode (default mode: the operation is done on each object independently)"
msgstr "Mode \"single\" : mode d'opérande unique (mode par défaut : l'opération est effectuée sur chaque objet indépendamment)"

msgid "\"Pairwise\" mode: pairwise operand mode (the operation is done on each pair of objects)"
msgstr "Mode \"pairwise\" : mode d'opérande par paire (l'opération est effectuée sur chaque paire d'objets)"

msgid "This applies to both signals and images, and to computations taking *N* inputs"
msgstr "Cela s'applique à la fois aux signaux et aux images, et aux calculs prenant *N* entrées"

msgid "Computations taking *N* inputs are the ones where:"
msgstr "Les calculs prenant *N* entrées sont ceux où :"

msgid "*N(>=2)* objects in give *N* objects out"
msgstr "*N(>=2)* objets en entrée donnent *N* objets en sortie"

msgid "*N(>=1)* object(s) + 1 object in give N objects out"
msgstr "*N(>=1)* objet(s) + 1 objet en entrée donnent N objets en sortie"

msgid "New ROI (Region Of Interest) features:"
msgstr "Nouvelles fonctionnalités de ROI (Région d'intérêt) :"

msgid "New polygonal ROI feature"
msgstr "Nouvelle fonctionnalité de ROI polygonale"

msgid "Complete redesign of the ROI editor user interfaces, improving ergonomics and consistency with the rest of the application"
msgstr "Refonte complète des interfaces utilisateur de l'éditeur de ROI, améliorant l'ergonomie et la cohérence avec le reste de l'application"

msgid "Major internal refactoring of the ROI system to make it more robust (more tests) and easier to maintain"
msgstr "Refactorisation interne majeure du système de ROI pour le rendre plus robuste (plus de tests) et plus facile à maintenir"

msgid "Implemented [Issue #102](https://github.com/DataLab-Platform/DataLab/issues/102) - Launch DataLab using `datalab` instead of `cdl`. Note that the `cdl` command is still available for backward compatibility."
msgstr "Implémentation de l'[Issue #102](https://github.com/DataLab-Platform/DataLab/issues/102) - Lancer DataLab en utilisant `datalab` au lieu de `cdl`. Notez que la commande `cdl` est toujours disponible pour la compatibilité ascendante."

msgid "Implemented [Issue #101](https://github.com/DataLab-Platform/DataLab/issues/101) - Configuration: set default image interpolation to anti-aliasing (`5` instead of `0` for nearest). This change is motivated by the fact that a performance improvement was made in PlotPy v2.7 on Windows, which allows to use anti-aliasing interpolation by default without a significant performance impact."
msgstr "Implémentation de l'[Issue #101](https://github.com/DataLab-Platform/DataLab/issues/101) - Configuration : définir l'interpolation d'image par défaut sur l'anti-crénelage (`5` au lieu de `0` pour le plus proche). Ce changement est motivé par le fait qu'une amélioration des performances a été apportée dans PlotPy v2.7 sur Windows, ce qui permet d'utiliser l'interpolation par anti-crénelage par défaut sans impact significatif sur les performances."

msgid "Implemented [Issue #100](https://github.com/DataLab-Platform/DataLab/issues/100) - Use the same installer and executable on Windows 7 SP1, 8, 10, 11. Before this change, a specific installer was required for Windows 7 SP1, due to the fact that Python 3.9 and later versions are not supported on this platform. A workaround was implemented to make DataLab work on Windows 7 SP1 with Python 3.9."
msgstr "Implémentation de l'[Issue #100](https://github.com/DataLab-Platform/DataLab/issues/100) - Utiliser le même programme d'installation et exécutable sur Windows 7 SP1, 8, 10, 11. Avant ce changement, un programme d'installation spécifique était requis pour Windows 7 SP1, en raison du fait que Python 3.9 et les versions ultérieures ne sont pas prises en charge sur cette plateforme. Une solution de contournement a été mise en œuvre pour faire fonctionner DataLab sur Windows 7 SP1 avec Python 3.9."

msgid "Fixed [Issue #103](https://github.com/DataLab-Platform/DataLab/issues/103) - `proxy.add_annotations_from_items`: circle shape color seems to be ignored."
msgstr "Correction de l'[Issue #103](https://github.com/DataLab-Platform/DataLab/issues/103) - `proxy.add_annotations_from_items` : la couleur de la forme de cercle semble être ignorée."

msgid "DataLab Version 0.17.1"
msgstr "DataLab Version 0.17.1"

msgid "ℹ️ PlotPy v2.6.2 is required for this release."
msgstr "ℹ️ PlotPy v2.6.2 est requis pour cette version."

msgid "Image View:"
msgstr "Vue Image :"

msgid "Before this release, when selecting a high number of images (e.g. when selecting a group of images), the application was very slow because all the images were displayed in the image view, even if they were all superimposed on the same image"
msgstr "Avant cette version, lors de la sélection d'un grand nombre d'images (par exemple lors de la sélection d'un groupe d'images), l'application était très lente car toutes les images étaient affichées dans la vue image, même si elles étaient toutes superposées sur la même image"

msgid "The workaround was to enable the \"Show first only\" option"
msgstr "La solution de contournement était d'activer l'option \"Afficher uniquement le premier\""

msgid "Now, to improve performance, if multiple images are selected, only the last image of the selection is displayed in the image view if this last image has no transparency and if the other images are completely covered by this last image"
msgstr "Maintenant, pour améliorer les performances, si plusieurs images sont sélectionnées, seule la dernière image de la sélection est affichée dans la vue image si cette dernière image n'a pas de transparence et si les autres images sont complètement recouvertes par cette dernière image"

msgid "Clarification: action \"Show first only\" was renamed to \"Show first object only\", and a new icon was added to the action"
msgstr "Clarification : l'action \"Afficher uniquement le premier\" a été renommée en \"Afficher uniquement le premier objet\", et une nouvelle icône a été ajoutée à l'action"

msgid "API: added `width` and `height` properties to `ImageObj` class (returns the width and height of the image in physical units)"
msgstr "API : ajout des propriétés `width` et `height` à la classe `ImageObj` (retourne la largeur et la hauteur de l'image en unités physiques)"

msgid "Windows launcher \"start.pyw\": writing a log file \"datalab_error.log\" when an exception occurs at startup"
msgstr "Lanceur Windows \"start.pyw\" : écriture d'un fichier journal \"datalab_error.log\" lorsqu'une exception se produit au démarrage"

msgid "Changing the color theme now correctly updates all DataLab's user interface components without the need to restart the application"
msgstr "Changer le thème de couleur met maintenant à jour correctement tous les composants de l'interface utilisateur de DataLab sans avoir besoin de redémarrer l'application"

msgid "OpenCV is now an optional dependency:"
msgstr "OpenCV est désormais une dépendance facultative :"

msgid "This change is motivated by the fact that the OpenCV conda package is not maintained on Windows (at least), which leads to an error when installing DataLab with conda"
msgstr "Ce changement est motivé par le fait que le paquet conda OpenCV n'est pas maintenu sur Windows (au moins), ce qui entraîne une erreur lors de l'installation de DataLab avec conda"

msgid "When OpenCV is not installed, only the \"OpenCV blob detection\" feature won't work, and a warning message will be displayed when trying to use this feature"
msgstr "Lorsque OpenCV n'est pas installé, seule la fonctionnalité \"Détection de blob OpenCV\" ne fonctionnera pas, et un message d'avertissement sera affiché lors de la tentative d'utilisation de cette fonctionnalité"

msgid "DataLab Version 0.17.0"
msgstr "DataLab Version 0.17.0"

msgid "ℹ️ PlotPy v2.6 is required for this release."
msgstr "ℹ️ PlotPy v2.6 est requis pour cette version."

msgid "Menu \"Computing\" was renamed to \"Analysis\" for both Signal and Image panels, to better reflect the nature of the features in this menu"
msgstr "Le menu \"Calcul\" a été renommé en \"Analyse\" pour les panneaux Signal et Image, pour mieux refléter la nature des fonctionnalités de ce menu"

msgid "Regions Of Interest (ROIs) are now taken into account everywhere in the application where it makes sense, and not only for the old \"Computing\" menu (now \"Analysis\") features. This closes [Issue #93](https://github.com/DataLab-Platform/DataLab/issues/93). If a signal or an image has an ROI defined:"
msgstr "Les régions d'intérêt (ROIs) sont désormais prises en compte partout dans l'application là où cela a du sens, et pas seulement pour les anciennes fonctionnalités du menu \"Calcul\" (maintenant \"Analyse\"). Cela clôture l'[Issue #93](https://github.com/DataLab-Platform/DataLab/issues/93). Si un signal ou une image a une ROI définie :"

msgid "Operations are done on the ROI only (except if the operation changes the data shape, or the pixel size for images)"
msgstr "Les opérations sont effectuées uniquement sur la ROI (sauf si l'opération modifie la forme des données, ou la taille des pixels pour les images)"

msgid "Processing features are done on the ROI only (if the destination object data type is compatible with the source object data type, which excludes thresholding, for instance)"
msgstr "Les fonctionnalités de traitement sont effectuées uniquement sur la ROI (si le type de données de l'objet de destination est compatible avec le type de données de l'objet source, ce qui exclut le seuillage, par exemple)"

msgid "Analysis features are done on the ROI only, like before"
msgstr "Les fonctionnalités d'analyse sont effectuées uniquement sur la ROI, comme avant"

msgid "As a consequence of previous point, and for clarity:"
msgstr "En conséquence du point précédent, et pour plus de clarté :"

msgid "The \"Edit Regions of interest\" and \"Remove all Regions of interest\" features have been moved from the old \"Computing\" (now \"Analysis\") menu to the \"Edit\" menu where all metadata-related features are located"
msgstr "Les fonctionnalités \"Modifier les régions d'intérêt\" et \"Supprimer toutes les régions d'intérêt\" ont été déplacées du vieux menu \"Calcul\" (maintenant \"Analyse\") vers le menu \"Édition\" où se trouvent toutes les fonctionnalités liées aux métadonnées"

msgid "The \"Edit Regions of interest\" action has been added to both Signal and Image View vertical toolbars (in second position, after the \"View in a new window\" action)"
msgstr "L'action \"Modifier les régions d'intérêt\" a été ajoutée aux barres d'outils verticales de la Vue Signal et Image (en deuxième position, après l'action \"Voir dans une nouvelle fenêtre\")"

msgid "Following the bug fix on image data type conversion issues with basic operations, a new \"Arithmetic operation\" feature has been added to the \"Operations\" menu for both Signal and Image panels. This feature allows to perform linear operations on signals and images, with the following operations:"
msgstr "Suite à la correction des problèmes de conversion du type de données des images avec les opérations de base, une nouvelle fonctionnalité \"Opération arithmétique\" a été ajoutée au menu \"Opérations\" pour les panneaux Signal et Image. Cette fonctionnalité permet d'effectuer des opérations linéaires sur les signaux et les images, avec les opérations suivantes :"

msgid "Addition: ``obj3 = (obj1 + obj2) * a + b``"
msgstr "Addition : ``obj3 = (obj1 + obj2) * a + b``"

msgid "Subtraction: ``obj3 = (obj1 - obj2) * a + b``"
msgstr "Soustraction : ``obj3 = (obj1 - obj2) * a + b``"

msgid "Multiplication: ``obj3 = (obj1 * obj2) * a + b``"
msgstr "Multiplication : ``obj3 = (obj1 * obj2) * a + b``"

msgid "Division: ``obj3 = (obj1 / obj2) * a + b``"
msgstr "Division : ``obj3 = (obj1 / obj2) * a + b``"

msgid "Improved \"View in a new window\" and \"ROI editor\" dialog boxes size management: default size won't be larger than DataLab's main window size"
msgstr "Amélioration de la gestion de la taille des boîtes de dialogue \"Voir dans une nouvelle fenêtre\" et \"Éditeur de ROI\" : la taille par défaut ne sera pas plus grande que la taille de la fenêtre principale de DataLab"

msgid "ROI editor:"
msgstr "Éditeur de ROI :"

msgid "Added toolbars for both Signal and Image ROI editors, to allow to zoom in and out, and to reset the zoom level easily"
msgstr "Ajout de barres d'outils pour les éditeurs de ROI Signal et Image, pour permettre de zoomer et dézoomer, et de réinitialiser facilement le niveau de zoom"

msgid "Rearranged the buttons in the ROI editor dialog box for better ergonomics and consistency with the Annotations editor (\"View in a new window\" dialog box)"
msgstr "Réorganisation des boutons dans la boîte de dialogue de l'éditeur de ROI pour une meilleure ergonomie et une cohérence avec l'éditeur d'annotations (boîte de dialogue \"Voir dans une nouvelle fenêtre\")"

msgid "Application color theme:"
msgstr "Application de thème de couleur :"

msgid "Added support for color theme (auto, light, dark) in the \"Settings\" dialog box"
msgstr "Ajout de la prise en charge du thème de couleur (auto, clair, foncé) dans la boîte de dialogue \"Paramètres\""

msgid "The color theme is applied without restarting the application"
msgstr "Le thème de couleur est appliqué sans redémarrer l'application"

msgid "Intensity profile / Segment profile extraction:"
msgstr "Extraction de profil d'intensité / Profil de segment :"

msgid "When extracting a profile on an image with a ROI defined, the associated PlotPy feature show a warning message ('UserWarning: Warning: converting a masked element to nan.') but the profile is correctly extracted and displayed, with NaN values where the ROI is not defined."
msgstr "Lors de l'extraction d'un profil sur une image avec une ROI définie, la fonction PlotPy associée affiche un message d'avertissement ('UserWarning: Attention : conversion d'un élément masqué en nan.') mais le profil est correctement extrait et affiché, avec des valeurs NaN là où la ROI n'est pas définie."

msgid "NaN values are now removed from the profile before plotting it"
msgstr "Les valeurs NaN sont maintenant supprimées du profil avant de le tracer"

msgid "Simple processing features with a one-to-on mapping with a Python function (e.g. `numpy.absolute`, `numpy.log10`, etc.) and without parameters: fix result object title which was systematically ending with \"|\" (the character that usually precedes the list of parameters)"
msgstr "Les fonctionnalités de traitement simples avec une correspondance un-à-un avec une fonction Python (par exemple `numpy.absolute`, `numpy.log10`, etc.) et sans paramètres : correction du titre de l'objet résultat qui se terminait systématiquement par \"|\" (le caractère qui précède généralement la liste des paramètres)"

msgid "Butterworth filter: fix cutoff frequency ratio default value and valid range"
msgstr "Filtrage de Butterworth : correction de la valeur par défaut et de la plage de valeurs valides de la fréquence de coupure"

msgid "Fix actions refresh issue in Image View vertical toolbar:"
msgstr "Toutes les actions liées à la visualisation sont désormais regroupées dans la barre d'outils verticale du panneau de visualisation"

msgid "When starting DataLab with the Signal Panel active, switching to the Image View was showing \"View in a new window\" or \"Edit Regions of interest\" actions enabled in the vertical toolbar, even if no image was displayed in the Image View"
msgstr "Lors du démarrage de DataLab avec le panneau Signal actif, le passage à la Vue Image affichait les actions \"Voir dans une nouvelle fenêtre\" ou \"Modifier les régions d'intérêt\" activées dans la barre d'outils verticale, même si aucune image n'était affichée dans la Vue Image"

msgid "The Image View vertical toolbar is now correctly updated at startup"
msgstr "La barre d'outils verticale de la Vue Image est maintenant correctement mise à jour au démarrage"

msgid "View in a new window: cross section tools (intensity profiles) stayed disabled unless the user selected an image through the item list - this is now fixed"
msgstr "Voir dans une nouvelle fenêtre : les outils de coupe transversale (profils d'intensité) restaient désactivés à moins que l'utilisateur ne sélectionne une image via la liste des éléments - c'est maintenant corrigé"

msgid "Image View: \"Show contrast panel\" toolbar button was not enabled at startup, and was only enabled when at least one image was displayed in the Image View - it is now always enabled, as expected"
msgstr "Vue Image : le bouton de la barre d'outils \"Afficher le panneau de contraste\" n'était pas activé au démarrage, et n'était activé que lorsqu'au moins une image était affichée dans la Vue Image - il est maintenant toujours activé, comme prévu"

msgid "Image data type conversion:"
msgstr "Conversion du type de données des images :"

msgid "Previously, the data type conversion feature was common to signal and image processing features, i.e. a simple conversion of the data type using NumPy's `astype` method"
msgstr "Précédemment, la fonction de conversion de type de données était commune aux fonctionnalités de traitement de signal et d'image, c'est-à-dire une simple conversion du type de données en utilisant la méthode `astype` de NumPy"

msgid "This was not sufficient for image processing features, in particular for integer images, because even if the result was correct from a numerical point of view, underflow or overflow could be legitimately seen as a bug from a mathematical point of view"
msgstr "Cela n'était pas suffisant pour les fonctionnalités de traitement d'image, en particulier pour les images avec des données de type entier, car même si le résultat était correct d'un point de vue numérique, un débordement ou un dépassement pouvait légitimement être considéré comme un bug d'un point de vue mathématique"

msgid "The image data type conversion feature now relies on the internal `clip_astype` function, which clips the data to the valid range of the target data type before converting it (in the case of integer images)"
msgstr "La fonction de conversion du type de données des images repose désormais sur la fonction interne `clip_astype`, qui recadre les données dans la plage valide du type de données cible avant de les convertir (dans le cas des images de type entier)"

msgid "Image ROI extraction issues:"
msgstr "Problèmes d'extraction de ROI d'image :"

msgid "Multiple regressions were introduced in version 0.16.0:"
msgstr "Plusieurs régressions ont été introduites dans la version 0.16.0 :"

msgid "Single circular ROI extraction was not working as expected (a rectangular ROI was extracted, with unexpected coordinates)"
msgstr "L'extraction d'une seule ROI circulaire ne fonctionnait pas comme prévu (une ROI rectangulaire était extraite, avec des coordonnées inattendues)"

msgid "Multiple circular ROI extraction lead to a rectangular ROI extraction"
msgstr "L'extraction de plusieurs ROI circulaires conduisait à une extraction de ROI rectangulaire"

msgid "Multiple ROI extraction was no longer cropping the image to the overall bounding box of the ROIs"
msgstr "L'extraction de plusieurs ROI ne recadrait plus l'image à la boîte englobante globale des ROIs"

msgid "These issues are now fixed, and unit tests have been added to prevent regressions:"
msgstr "Ces problèmes sont maintenant corrigés, et des tests unitaires ont été ajoutés pour éviter les régressions :"

msgid "An independent test algorithm has been implemented to check the correctness of the ROI extraction in all cases mentioned above"
msgstr "Un algorithme de test indépendant a été implémenté pour vérifier la correction de l'extraction de ROI dans tous les cas mentionnés ci-dessus"

msgid "Tests cover both single and multiple ROI extraction, with circular and rectangular ROIs"
msgstr "Les tests couvrent à la fois l'extraction de ROI unique et multiple, avec des ROIs circulaires et rectangulaires"

msgid "Overflow and underflow issues in some operations on integer images:"
msgstr "Problèmes de débordement et de dépassement dans certaines opérations sur des images de type entier :"

msgid "When processing integer images, some features were causing overflow or underflow issues, leading to unexpected results (correct results from a numerical point of view, but not from a mathematical point of view)"
msgstr "Lors du traitement d'images de type entier, certaines fonctionnalités provoquaient des problèmes de débordement ou de dépassement, entraînant des résultats inattendus (résultats corrects d'un point de vue numérique, mais pas d'un point de vue mathématique)"

msgid "This issue only concerned basic operations (addition, subtraction, multiplication, division, and constant operations) - all the other features were already working as expected"
msgstr "Ce problème ne concernait que les opérations de base (addition, soustraction, multiplication, division et opérations constantes) - toutes les autres fonctionnalités fonctionnaient déjà comme prévu"

msgid "This is now fixed as result output are now floating point images"
msgstr ""

msgid "Unit tests have been added to prevent regressions for all these operations"
msgstr "Des tests unitaires ont été ajoutés pour éviter les régressions pour toutes ces opérations"

msgid "DataLab Version 0.16.4"
msgstr "DataLab Version 0.16.4"

msgid "This is a minor maintenance release."
msgstr "Cette version concerne une maintenance mineure."

msgid "Requires PlotPy v2.4.1 or later to fix the following issues related to the contrast adjustment feature:"
msgstr "PlotPy v2.4.1 ou ultérieur est requis pour corriger les problèmes suivants liés à la fonction d'ajustement de contraste :"

msgid "A regression was introduced in an earlier version of PlotPy: levels histogram was no longer removed from contrast adjustment panel when the associated image was removed from the plot"
msgstr "Une régression a été introduite dans une version antérieure de PlotPy : l'histogramme des niveaux n'était plus supprimé du panneau d'ajustement de contraste lorsque l'image associée était supprimée du graphique"

msgid "This is now fixed: when an image is removed, the histogram is removed as well and the contrast panel is refreshed (which was not the case even before the regression)"
msgstr "Cela est maintenant corrigé : lorsque une image est supprimée, l'histogramme est également supprimé et le panneau de contraste est rafraîchi (ce qui n'était pas le cas même avant la régression)"

msgid "Ignore `AssertionError` in *config_unit_test.py* when executing test suite on WSL"
msgstr "Ignorer `AssertionError` dans *config_unit_test.py* lors de l'exécution de la suite de tests sur WSL"

msgid "Fix class reference in `Wrap11Func` documentation"
msgstr "Correction de la référence de classe dans la documentation de `Wrap11Func`"

msgid "DataLab Version 0.16.3"
msgstr "DataLab Version 0.16.3"

msgid "Fixed [Issue #84](https://github.com/DataLab-Platform/DataLab/issues/84) - Build issues with V0.16.1: `signal` name conflict, ..."
msgstr "Correction de l'[Issue #84](https://github.com/DataLab-Platform/DataLab/issues/84) - Problèmes de construction avec V0.16.1 : conflit de nom `signal`, ..."

msgid "This issue was intended to be fixed in version 0.16.2, but the fix was not complete"
msgstr "Ce problème devait être corrigé dans la version 0.16.2, mais la correction n'était pas suffisante"

msgid "Thanks to [@rolandmas](https://github.com/rolandmas) for reporting the issue and for the help in investigating the problem and testing the fix"
msgstr "Merci à [@rolandmas](https://github.com/rolandmas) pour avoir signalé le problème et pour l'aide apportée dans l'investigation du problème et le test de la correction"

msgid "Fixed [Issue #85](https://github.com/DataLab-Platform/DataLab/issues/85) - Test data paths may be added multiple times to `cdl.utils.tests.TST_PATH`"
msgstr "Correction de l'[Issue #85](https://github.com/DataLab-Platform/DataLab/issues/85) - Les chemins des données de test peuvent être ajoutés plusieurs fois à `cdl.utils.tests.TST_PATH`"

msgid "This issue is related to [Issue #84](https://github.com/DataLab-Platform/DataLab/issues/84)"
msgstr "Ce problème est lié à l'[Issue #84](https://github.com/DataLab-Platform/DataLab/issues/84)"

msgid "Adding the test data paths multiple times to `cdl.utils.tests.TST_PATH` was causing the test data to be loaded multiple times, which lead to some tests failing (a simple workaround was added to V0.16.2: this issue is now fixed)"
msgstr "Ajouter les chemins des données de test plusieurs fois à `cdl.utils.tests.TST_PATH` entraînait le chargement multiple des données de test, ce qui a conduit à l'échec de certains tests (une solution de contournement simple a été ajoutée à V0.16.2 : ce problème est maintenant corrigé)"

msgid "Thanks again to [@rolandmas](https://github.com/rolandmas) for reporting the issue in the context of the Debian packaging"
msgstr "Merci encore à [@rolandmas](https://github.com/rolandmas) pour avoir signalé le problème dans le contexte de l'emballage Debian"

msgid "Fixed [Issue #86](https://github.com/DataLab-Platform/DataLab/issues/86) - Average of N integer images overflows data type"
msgstr "Correction de l'[Issue #86](https://github.com/DataLab-Platform/DataLab/issues/86) - La moyenne de N images entières dépasse le type de données"

msgid "Fixed [Issue #87](https://github.com/DataLab-Platform/DataLab/issues/87) - Image average profile extraction: `AttributeError` when trying to edit profile parameters"
msgstr "Correction de l'[Issue #87](https://github.com/DataLab-Platform/DataLab/issues/87) - Extraction du profil moyen de l'image : `AttributeError` lors de la tentative de modification des paramètres du profil"

msgid "Fixed [Issue #88](https://github.com/DataLab-Platform/DataLab/issues/88) - Image segment profile: point coordinates inversion"
msgstr "Correction de l'[Issue #88](https://github.com/DataLab-Platform/DataLab/issues/88) - Profil de segment d'image : inversion des coordonnées des points"

msgid "DataLab Version 0.16.2"
msgstr "DataLab Version 0.16.2"

msgid "This release requires PlotPy v2.4.0 or later, which brings the following bug fixes and new features:"
msgstr "Cette version nécessite PlotPy v2.4.0 ou ultérieure, qui apporte les corrections de bugs et les nouvelles fonctionnalités suivantes :"

msgid "New constrast adjustment features and bug fixes:"
msgstr "Nouvelles fonctionnalités d'ajustement de contraste et corrections de bugs :"

msgid "New layout: the vertical toolbar (which was constrained in a small area on the right side of the panel) is now a horizontal toolbar at the top of the panel, beside the title"
msgstr "Nouvelle disposition : la barre d'outils verticale (qui était contrainte dans une petite zone sur le côté droit du panneau) est désormais une barre d'outils horizontale en haut du panneau, à côté du titre"

msgid "New \"Set range\" button: allows the user to set manually the minimum and maximum values of the histogram range"
msgstr "Nouveau bouton \"Définir l'échelle\" : permet à l'utilisateur de définir manuellement les valeurs minimale et maximale de la plage de l'histogramme"

msgid "Fixed histogram update issues when no image was currently selected (even if the an image was displayed and was selected before)"
msgstr "Correction des problèmes de mise à jour de l'histogramme lorsque aucune image n'était actuellement sélectionnée (même si une image était affichée et sélectionnée auparavant)"

msgid "Histogram range was not updated when either the minimum or maximum value was set using the \"Minimum value\" or \"Maximum value\" buttons (which have been renamed to \"Min.\" and \"Max.\" in this release)"
msgstr "La plage de l'histogramme n'était pas mise à jour lorsque la valeur minimale ou maximale était définie à l'aide des boutons \"Valeur minimale\" ou \"Valeur maximale\" (qui ont été renommés en \"Min.\" et \"Max.\" dans cette version)"

msgid "Histogram range was not updated when the \"Set full range\" button was clicked, or when the LUT range was modified using the \"Scales / LUT range\" form in \"Properties\" group box"
msgstr "La plage de l'histogramme n'était pas mise à jour lorsque le bouton \"Définir la plage complète\" était cliqué, ou lorsque la plage de LUT était modifiée à l'aide du formulaire \"Échelles / Plage de LUT\" dans le groupe \"Propriétés\""

msgid "Image view context menu: new \"Reverse X axis\" feature"
msgstr "Menu contextuel de la Vue Image : nouvelle fonctionnalité \"Inverser l'axe X\""

msgid "ℹ️ Minor new features and enhancements:"
msgstr "ℹ️ Nouvelles fonctionnalités mineures et améliorations :"

msgid "Image file types:"
msgstr "Types de fichiers image :"

msgid "Added native support for reading .SPE, .GEL, .NDPI and .REC image files"
msgstr "Ajout de la prise en charge native de la lecture des fichiers image .SPE, .GEL, .NDPI et .REC"

msgid "Added support for any `imageio`-supported file format through configuration file (entry `imageio_formats` may be customized to complement the default list of supported formats: see [documentation](https://datalab-platform.com/en/features/image/menu_file.html#open-image) for more details)"
msgstr "Ajout de la prise en charge de tout format de fichier pris en charge par `imageio` via le fichier de configuration (l'entrée `imageio_formats` peut être personnalisée pour compléter la liste par défaut des formats pris en charge : voir la [documentation](https://datalab-platform.com/fr/features/image/menu_file.html#open-image) pour plus de détails)"

msgid "Image Fourier analysis:"
msgstr "Analyse de Fourier des images :"

msgid "Fixed logarithmic scale for the magnitude spectrum (computing dB instead of natural logarithm)"
msgstr "Correction de l'échelle logarithmique pour le spectre de magnitude (calcul en dB au lieu du logarithme naturel)"

msgid "Fixed PSD computation with logarithmic scale (computing dB instead of natural logarithm)"
msgstr "Correction du calcul de la DSP avec une échelle logarithmique (calcul en dB au lieu du logarithme naturel)"

msgid "Updated the documentation to explicitly mention that the logarithmic scale is in dB"
msgstr "Mise à jour de la documentation pour mentionner explicitement que l'échelle logarithmique est en dB"

msgid "Fixed [Issue #82](https://github.com/DataLab-Platform/DataLab/issues/82) - Macros are not renamed in DataLab after exporting them to Python scripts"
msgstr "Correction de l'[Issue #82](https://github.com/DataLab-Platform/DataLab/issues/82) - Les macros ne sont pas renommées dans DataLab après les avoir exportées vers des scripts Python"

msgid "`ResultProperties` object can now be added to `SignalObj` or `ImageObj` metadata even outside a Qt event loop (because the label item is no longer created right away)"
msgstr "L'objet `ResultProperties` peut désormais être ajouté aux métadonnées de `SignalObj` ou `ImageObj` même en dehors d'une boucle d'événements Qt (car l'élément d'étiquette n'est plus créé immédiatement)"

msgid "Progress bar is now automatically closed as expected when an error occurrs during a long operation (e.g. when opening a file)"
msgstr "La barre de progression est désormais automatiquement fermée en cas d'erreur lors d'une opération longue (par exemple, lors de l'ouverture d'un fichier)"

msgid "Difference, division...: dialog box for the second operand selection was allowing to select a group (only a signal or an image should be selected)"
msgstr "Soustraction, division... : la boîte de dialogue pour la sélection du second opérande permettait de sélectionner un groupe (seul un signal ou une image devrait être sélectionné)"

msgid "When doing an operation which involves an object (signal or image) with higher order number than the current object (e.g. when subtracting an image with an image from a group below the current image), the resulting object's title now correctly refers to the order numbers of the objects involved in the operation (e.g., to continue with the subtraction example mentioned above, the resulting object's title was previously referring to the order number before the insertion of the resulting image)"
msgstr "Lorsqu'une opération implique un objet (signal ou image) ayant un numéro d'ordre supérieur à l'objet actuel (par exemple, lors de la soustraction d'une image avec une image d'un groupe en dessous de l'image actuelle), le titre de l'objet résultant fait désormais correctement référence aux numéros d'ordre des objets impliqués dans l'opération (par exemple, pour continuer avec l'exemple de soustraction mentionné ci-dessus, le titre de l'objet résultant faisait précédemment référence au numéro d'ordre avant l'insertion de l'image résultante)"

msgid "Added support for additional test data folder thanks to the `CDL_DATA` environment variable (useful for testing purposes, and especially in the context of Debian packaging)"
msgstr "Ajout de la prise en charge d'un dossier de données de test supplémentaire grâce à la variable d'environnement `CDL_DATA` (utile à des fins de test, et notamment dans le contexte de la préparation du paquet Debian de DataLab)"

msgid "DataLab Version 0.16.1"
msgstr "DataLab Version 0.16.1"

#, python-format
msgid "Since version 0.16.0, many validation functions have been added to the test suite. The percentage of validated compute functions has increased from 37% to 84% in this release."
msgstr "Depuis la version 0.16.0, de nombreuses fonctions de validation ont été ajoutées à la suite de tests. Le pourcentage de fonctions de calcul validées est passé de 37 % à 84 % dans cette version."

msgid "NumPy 2.0 support has been added with this release."
msgstr ""

msgid "Signal and image moving average and median filters:"
msgstr "Filtres moyenne mobile et médiane pour les signaux et les images :"

msgid "Added \"Mode\" parameter to choose the mode of the filter (e.g. \"reflect\", \"constant\", \"nearest\", \"mirror\", \"wrap\")"
msgstr "Ajout du paramètre \"Mode\" pour choisir le mode du filtre (par exemple \"reflect\", \"constant\", \"nearest\", \"mirror\", \"wrap\")"

msgid "The default mode is \"reflect\" for moving average and \"nearest\" for moving median"
msgstr "Le mode par défaut est \"reflect\" pour la moyenne mobile et \"nearest\" pour la médiane mobile"

msgid "This allows to handle edge effects when filtering signals and images"
msgstr "Cela permet de gérer les effets de bord lors du filtrage des signaux et des images"

msgid "Fixed Canny edge detection to return binary image as `uint8` instead of `bool` (for consistency with other image processing features)"
msgstr "Correction de la détection de bord de Canny pour renvoyer une image binaire en `uint8` au lieu de `bool` (par soucis de cohérence avec les autres fonctionnalités de traitement d'image)"

msgid "Fixed Image normalization: lower bound was wrongly set for `maximum` method"
msgstr "Correction de la normalisation d'image : la borne inférieure était mal définie pour la méthode `maximum`"

msgid "Fixed `ValueError` when computing PSD with logarithmic scale"
msgstr "Correction de l'erreur `ValueError` lors du calcul de la DSP avec une échelle logarithmique"

msgid "Fixed Signal derivative algorithm: now using `numpy.gradient` instead of a custom implementation"
msgstr "Correction de l'algorithme de dérivation d'un signal : utilisation de `numpy.gradient` au lieu d'une implémentation personnalisée"

msgid "Fixed SciPy's `cumtrapz` deprecation: use `cumulative_trapezoid` instead"
msgstr "Correction de l'obsolescence de `cumtrapz` de SciPy : utilisation de `cumulative_trapezoid` à la place"

msgid "Curve selection now shows the individual points of the curve (before, only the curve line width was broadened)"
msgstr "La sélection de courbe affiche désormais les points individuels de la courbe (auparavant, seule la largeur de la ligne de la courbe était élargie)"

msgid "Windows installer: add support for unstable releases (e.g., 0.16.1.dev0), thus allowing to easily install the latest development version of DataLab on Windows"
msgstr "Installeur Windows : ajout de la prise en charge des versions instables (par exemple, 0.16.1.dev0), permettant ainsi d'installer facilement la dernière version de développement de DataLab sur Windows"

msgid "Fixed [Issue #81](https://github.com/DataLab-Platform/DataLab/issues/81) - When opening files, show progress dialog only if necessary"
msgstr "Correction de l'[Issue #81](https://github.com/DataLab-Platform/DataLab/issues/81) - Lors de l'ouverture de fichiers, afficher la boîte de dialogue de progression uniquement si nécessaire"

msgid "Fixed [Issue #80](https://github.com/DataLab-Platform/DataLab/issues/80) - Plotting results: support for two use cases"
msgstr "Correction de l'[Issue #80](https://github.com/DataLab-Platform/DataLab/issues/80) - Tracé des résultats : prise en charge de deux cas d'utilisation"

msgid "The features of the \"Analysis\" menu produce *results* (scalars): blob detection (circle coordinates), 2D peak detection (point coordinates), etc. Depending on the feature, result tables are displayed in the \"Results\" dialog box, and the results are also stored in the signal or image metadata: each line of the result table is an individual result, and each column is a property of the result - some results may consist only of a single individual result (e.g., image centroid or curve FHWM), while others may consist of multiple individual results (e.g., blob detection, contour detection, etc.)."
msgstr "Les fonctionnalités du menu Analyse\" produisent des *résultats* (scalaires) : détection de taches (coordonnées de cercle), détection de pics 2D (coordonnées de points), etc. Selon la fonctionnalité, des tables de résultats sont affichées dans la boîte de dialogue \"Résultats\", et les résultats sont également stockés dans les métadonnées du signal ou de l'image : chaque ligne de la table de résultats est un résultat individuel, et chaque colonne est une propriété du résultat - certains résultats peuvent ne consister qu'en un seul résultat individuel (par exemple, le centroïde de l'image ou la FWHM de la courbe), tandis que d'autres peuvent consister en plusieurs résultats individuels (par exemple, détection de taches, détection de contours, etc.)."

msgid "Before this change, the \"Plot results\" feature only supported plotting the first individual result of a result table, as a function of the index (of the signal or image objects) or any of the columns of the result table. This was not sufficient for some use cases, where the user wanted to plot multiple individual results of a result table."
msgstr "Avant ce changement, la fonctionnalité \"Tracer les résultats\" ne prenait en charge que le tracé du premier résultat individuel d'une table de résultats, en fonction de l'index (des objets de signal ou d'image) ou de l'une des colonnes de la table de résultats. Cela n'était pas suffisant pour certains cas d'utilisation, où l'utilisateur souhaitait tracer plusieurs résultats individuels d'une table de résultats."

msgid "Now, the \"Plot results\" feature supports two use cases:"
msgstr "A présent, la fonctionnalité \"Tracer les résultats\" prend en charge deux cas d'utilisation :"

msgid "\"One curve per result title\": Plotting the first individual result of a result table, as before"
msgstr "\"Une courbe par titre de résultat\" : Tracer le premier résultat individuel d'une table de résultats, comme auparavant"

msgid "\"One curve per object (or ROI) and per result title\": Plotting all individual results of a result table, as a function of the index (of the signal or image objects) or any of the columns of the result table"
msgstr "\"Une courbe par objet (ou ROI) et par titre de résultat\" : Tracer tous les résultats individuels d'une table de résultats, en fonction de l'index (des objets de signal ou d'image) ou de l'une des colonnes de la table de résultats"

msgid "The selection of the use case is done in the \"Plot results\" dialog box"
msgstr "La sélection du cas d'utilisation se fait dans la boîte de dialogue \"Tracer les résultats\""

msgid "The default use case is \"One curve per result title\" if the result table has only one line, and \"One curve per object (or ROI) and per result title\" otherwise"
msgstr "Le cas d'utilisation par défaut est \"Une courbe par titre de résultat\" si la table de résultats ne comporte qu'une seule ligne, et \"Une courbe par objet (ou ROI) et par titre de résultat\" dans les autres cas"

msgid "DataLab Version 0.16.0"
msgstr "DataLab Version 0.16.0"

msgid "Major user interface overhaul:"
msgstr "Refonte majeure de l'interface utilisateur :"

msgid "The menu bar and toolbars have been reorganized to make the application more intuitive and easier to use"
msgstr "La barre de menu et les barres d'outils ont été réorganisées pour rendre l'application plus intuitive et plus facile à utiliser"

msgid "Operations and processing features have been regrouped in submenus"
msgstr "Les fonctionnalités d'opérations et de traitement ont été regroupées dans des sous-menus"

msgid "All visualization-related actions are now grouped in the plot view vertical toolbar"
msgstr "Toutes les actions liées à la visualisation sont désormais regroupées dans la barre d'outils verticale du panneau de visualisation"

msgid "Clarified the \"Annotations\" management (new buttons, toolbar action...)"
msgstr "Clarification de la gestion des \"Annotations\" (nouveaux boutons, action de la barre d'outils...)"

msgid "New validation process for signal and image features:"
msgstr "Nouveau processus de validation pour les fonctionnalités de traitement du signal et de l'image :"

msgid "Before this release, DataLab's validation process was exclusively done from the programmer's point of view, by writing unit tests and integration tests, thus ensuring that the code was working as expected (i.e. that no exception was raised and that the behavior was correct)"
msgstr "Avant cette version, le processus de validation de DataLab était exclusivement effectué du point de vue du programmeur, en écrivant des tests unitaires et des tests d'intégration, garantissant ainsi que le code fonctionnait comme prévu (c'est-à-dire qu'aucune exception n'était levée et que le comportement était correct)"

msgid "With this release, a new validation process has been introduced, from the user's point of view, by adding new validation functions (marked with the `@pytest.mark.validation` decorator) in the test suite"
msgstr "Avec cette version, un nouveau processus de validation a été introduit, du point de vue de l'utilisateur, en ajoutant de nouvelles fonctions de validation (marquées avec le décorateur `@pytest.mark.validation`) dans la suite de tests"

msgid "A new \"Validation\" section in the documentation explains how validation is done and contains a list of all validation functions with the statistics of the validation process (generated from the test suite)"
msgstr "Une nouvelle section \"Validation\" dans la documentation explique comment la validation est effectuée et contient une liste de toutes les fonctions de validation avec les statistiques du processus de validation (générées à partir de la suite de tests)"

msgid "The validation process is a work in progress and will be improved in future versions"
msgstr "Le processus de validation est en cours et sera amélioré dans les versions futures"

msgid "\"Properties\" group box:"
msgstr "Groupe \"Propriétés\" :"

msgid "Added \"Scales\" tab, to show and set the plot scales:"
msgstr "Ajout de l'onglet \"Échelles\", pour afficher et définir les échelles du graphique :"

msgid "X, Y for signals"
msgstr "X, Y pour les signaux"

msgid "X, Y, Z (LUT range) for images"
msgstr "X, Y, Z (plage de LUT) pour les images"

msgid "View options:"
msgstr "Options d'affichage :"

msgid "New \"Show first only\" option in the \"View\" menu, to show only the first curve (or image) when multiple curves (or images) are displayed in the plot view"
msgstr "Nouvelle option \"Afficher uniquement le premier\" dans le menu \"Affichage\", pour afficher uniquement la première courbe (ou image) lorsque plusieurs courbes (ou images) sont affichées dans la vue du graphique"

msgid "New (movable) label for FWHM computations, additional to the existing segment annotation"
msgstr "Nouvelle étiquette (déplaçable) pour les calculs de FWHM, en plus de l'annotation de segment existante"

msgid "I/O features:"
msgstr "Fonctionnalités d'E/S :"

msgid "Added support for reading and writing .MAT files (MATLAB format)"
msgstr "Ajout de la prise en charge de la lecture et de l'écriture des fichiers .MAT (format MATLAB)"

msgid "Create a new group when opening a file containing multiple signals or images (e.g. CSV file with multiple curves)"
msgstr "Création d'un nouveau groupe lors de l'ouverture d'un fichier contenant plusieurs signaux ou images (par exemple, un fichier CSV avec plusieurs courbes)"

msgid "Add support for binary images"
msgstr "Ajout de la prise en charge des images binaires"

msgid "Signal ROI extraction: added new dialog box to manually edit the ROI lower and upper bounds after defining the ROI graphically"
msgstr "Extraction de ROI de signal : ajout d'une nouvelle boîte de dialogue pour éditer manuellement les bornes inférieure et supérieure du ROI après avoir défini le ROI graphiquement"

msgid "ℹ️ New **Signal** operations, processing and analysis features:"
msgstr "ℹ️ Nouvelles fonctionnalités de traitement des **Signaux** :"

msgid "Menu"
msgstr "Menu"

msgid "Submenu"
msgstr "Sous-menu"

msgid "Features"
msgstr "Fonctionnalités"

msgid "New"
msgstr "Nouveau"

msgid "New signal"
msgstr "Nouveau signal"

msgid "Exponential, pulse, polynomial, experimental (manual input)"
msgstr "Exponentielle, impulsion, polynomiale, expérimentale (entrée manuelle)"

msgid "Operations"
msgstr "Opérations"

msgid "Exponential, Square root, Power"
msgstr "Exponentielle, Racine carrée, Puissance"

msgid "Operations with a constant"
msgstr "Opérations avec une constante"

msgid "+, -, *, /"
msgstr "+, -, *, /"

msgid "Processing"
msgstr "Traitement"

msgid "Axis Transformation"
msgstr "Transformation des axes"

msgid "Reverse X-axis"
msgstr "Inverser l'axe X"

msgid "Level Adjustment"
msgstr "Ajustement du niveau"

msgid "Offset correction"
msgstr "Correction d'offset"

msgid "Fourier analysis"
msgstr "Analyse de Fourier"

msgid "Power spectrum, Phase spectrum, Magnitude spectrum, Power spectral density"
msgstr "Spectre de puissance, Spectre de phase, Spectre de magnitude, Densité spectrale de puissance"

msgid "Frequency filters"
msgstr "Filtres fréquentiels"

msgid "Low-pass, High-pass, Band-pass, Band-stop"
msgstr "Passe-bas, Passe-haut, Passe-bande, Coupure de bande"

msgid "Windowing (Hanning, Hamming, Blackman, Blackman-Harris, Nuttall, Flat-top...)"
msgstr "Fenêtrage (Hanning, Hamming, Blackman, Blackman-Harris, Nuttall, Flat-top...)"

msgid "Fit"
msgstr "Ajustement"

msgid "Linear fit, Sinusoidal fit, Exponential fit, CDF fit"
msgstr "Ajustement linéaire, Ajustement sinusoïdal, Ajustement exponentiel, Ajustement CDF"

msgid "Analysis"
msgstr "Analyse"

msgid "FWHM (Zero-crossing method), X value @ min/max, Sampling period/frequency, Dynamic parameters (ENOB, SNR, SINAD, THD, SFDR), -3dB bandwidth, Contrast"
msgstr "LMH (Méthode du zéro-crossing), Valeur X @ min/max, Période/fréquence d'échantillonnage, Paramètres dynamiques (ENOB, SNR, SINAD, THD, SFDR), Largeur de bande -3dB, Contraste"

msgid "ℹ️ New **Image** operations, processing and analysis features:"
msgstr "ℹ️ Nouvelles fonctionnalités de traitement des **Images** :"

msgid "Exponential"
msgstr "Exponentielle"

msgid "Intensity profiles"
msgstr "Profils d'intensité"

msgid "Profile along a segment"
msgstr "Profil le long d'un segment"

msgid "Normalization, Clipping, Offset correction"
msgstr "Normalisation, Recadrage, Correction d'offset"

msgid "Thresholding"
msgstr "Seuillage"

msgid "Parametric, ISODATA, Li, Mean, Minimum, Otsu, Triangle, Yen"
msgstr "Paramétrique, ISODATA, Li, Moyenne, Minimum, Otsu, Triangle, Yen"

msgid "Fixed a performance issue due to an unnecessary refresh of the plot view when adding a new signal or image"
msgstr "Correction d'un problème de performance dû à un rafraîchissement inutile de la vue du graphique lors de l'ajout d'un nouveau signal ou d'une nouvelle image"

msgid "Fixed [Issue #77](https://github.com/DataLab-Platform/DataLab/issues/77) - Intensity profiles: unable to accept dialog the second time"
msgstr "Correction de l'[Issue #77](https://github.com/DataLab-Platform/DataLab/issues/77) - Profils d'intensité : impossible d'accepter la boîte de dialogue la deuxième fois"

msgid "Fixed [Issue #75](https://github.com/DataLab-Platform/DataLab/issues/75) - View in a new window: curve anti-aliasing is not enabled by default"
msgstr "Correction de l'[Issue #75](https://github.com/DataLab-Platform/DataLab/issues/75) - Afficher dans une nouvelle fenêtre : l'anti-crénelage de la courbe n'est pas activé par défaut"

msgid "Annotations visibility is now correctly saved and restored:"
msgstr "La visibilité des annotations est désormais correctement sauvegardée et restaurée :"

msgid "Before this release, when modifying the annotations visibility in the separate plot view, the visibility was not saved and restored when reopening the plot view"
msgstr "Avant cette version, lorsque la visibilité des annotations était modifiée dans la vue du graphique séparée, elle n'était pas sauvegardée et restaurée lors de la réouverture de la vue du graphique"

msgid "This has been [fixed upstream](https://github.com/PlotPyStack/PlotPy/commit/03faaa42e5d6d4016ea8c99334c29d46a5963467) in PlotPy (v2.3.3)"
msgstr "Cela a été [corrigé en amont](https://github.com/PlotPyStack/PlotPy/commit/03faaa42e5d6d4016ea8c99334c29d46a5963467) dans PlotPy (v2.3.3)"

msgid "DataLab Version 0.15.1"
msgstr "DataLab Version 0.15.1"

msgid "Fixed [Issue #68](https://github.com/DataLab-Platform/DataLab/issues/68) - Slow loading of even simple plots:"
msgstr "Correction de l'[Issue #68](https://github.com/DataLab-Platform/DataLab/issues/68) - Chargement lent même pour des graphiques simples :"

msgid "On macOS, the user experience was degraded when handling even simple plots"
msgstr "Sur macOS, l'expérience utilisateur était dégradée lors de la manipulation de graphiques simples"

msgid "This was due to the way macOS handles the pop-up windows, e.g. when refreshing the plot view (\"Creating plot items\" progress bar), hence causing a very annoying flickering effect and a global slowdown of the application"
msgstr "Cela était dû à la manière dont macOS gère les fenêtres contextuelles, par exemple lors du rafraîchissement de la vue du graphique (barre de progression \"Création d'éléments de graphique\"), provoquant ainsi un effet de scintillement très gênant et un ralentissement global de l'application"

msgid "This is now fixed by showing the progress bar only after a short delay (1s), that is when it is really needed (i.e. for long operations)"
msgstr "Le problème est maintenant résolu en affichant la barre de progression uniquement après un court délai (1s), c'est-à-dire lorsqu'elle est vraiment nécessaire (c'est-à-dire pour les opérations longues)"

msgid "Thanks to [@marcel-goldschen-ohm](https://github.com/marcel-goldschen-ohm) for the very thorough feedback and the help in testing the fix"
msgstr "Merci à [@marcel-goldschen-ohm](https://github.com/marcel-goldschen-ohm) pour la description très détaillée du problème et l'aide apportée pour tester la correction"

msgid "Fixed [Issue #69](https://github.com/DataLab-Platform/DataLab/issues/69) - Annotations should be read-only in Signal/Image View"
msgstr "Correction de l'[Issue #68](https://github.com/DataLab-Platform/DataLab/issues/69) - Les annotations devraient être en lecture seule dans la vue Signal/Image"

msgid "Regarding the annotations, DataLab's current behavior is the following:"
msgstr "En ce qui concerne les annotations, le comportement actuel de DataLab est le suivant :"

msgid "Annotations are created only when showing the signal/image in a separate window (double-click on the object, or \"View\" > \"View in a new window\")"
msgstr "Les annotations ne sont créées que lors de l'affichage du signal/image dans une fenêtre séparée (double-clic sur l'objet, ou \"Affichage\" > \"Afficher dans une nouvelle fenêtre\")"

msgid "When displaying the objects in either the \"Signal View\" or the \"Image View\", the annotations should be read-only (i.e. not movable, nor resizable or deletable)"
msgstr "Quand les objets sont affichés dans la \"Vue Signal\" ou la \"Vue Image\", les annotations devraient être en lecture seule (c'est-à-dire non déplaçables, ni redimensionnables ou supprimables)"

msgid "However, some annotations were still deletable in the \"Signal View\" and the \"Image View\": this is now fixed"
msgstr "Toutefois, certaines annotations étaient toujours supprimables dans la \"Vue Signal\" et la \"Vue Image\" : c'est maintenant corrigé"

msgid "Note that the fact that annotations can't be created in the \"Signal View\" or the \"Image View\" is a limitation of the current implementation, and may be improved in future versions"
msgstr "Notons que le fait que les annotations ne peuvent pas être créées dans la \"Vue Signal\" ou la \"Vue Image\" est une limitation de l'implémentation actuelle, et peut être amélioré dans les versions futures"

msgid "DataLab Version 0.15.0"
msgstr "DataLab Version 0.15.0"

msgid "🎁 New installer for the stand-alone version on Windows:"
msgstr "🎁 Nouvel installeur pour la version autonome sur Windows :"

msgid "The stand-alone version on Windows is now distributed as an MSI installer (instead of an EXE installer)"
msgstr "La version autonome sur Windows est désormais distribuée en tant qu'installeur MSI (au lieu d'un installeur EXE)"

msgid "This avoids the false positive detection of the stand-alone version as a potential threat by some antivirus software"
msgstr "Cela évite la détection de faux positifs de la version autonome comme une menace potentielle par certains logiciels antivirus"

msgid "The program will install files and shortcuts:"
msgstr "Le programme installera des fichiers et des raccourcis :"

msgid "For current user, if the user has no administrator privileges"
msgstr "Pour l'utilisateur actuel, si l'utilisateur n'a pas de privilèges d'administrateur"

msgid "For all users, if the user has administrator privileges"
msgstr "Pour tous les utilisateurs, si l'utilisateur a des privilèges d'administrateur"

msgid "Installation directory may be customized"
msgstr "Le répertoire d'installation peut être personnalisé"

msgid "MSI installer allows to integrate DataLab's installation seemlessly in an organization's deployment system"
msgstr "L'installeur MSI permet d'intégrer l'installation de DataLab de manière transparente dans le système de déploiement d'une organisation"

msgid "Added support for large text/CSV files:"
msgstr "Ajout de la prise en charge des fichiers texte/CSV volumineux :"

msgid "Files over 1 GB (and with reasonable number of lines) can now be imported as signals or images without crashing the application or even slowing it down"
msgstr "Les fichiers de plus de 1 Go (et avec un nombre raisonnable de lignes) peuvent désormais être importés en tant que signaux ou images sans quitter inopinément l'application ou même la ralentir"

msgid "The file is read by chunks and, for signals, the data is downsampled to a reasonable number of points for visualization"
msgstr "Le fichier est lu par morceaux et, pour les signaux, les données sont rééchantillonnées à un nombre raisonnable de points pour la visualisation"

msgid "Large files are supported when opening a file (or dragging and dropping a file in the Signal Panel) and when importing a file in the Text Import Wizard"
msgstr "Les fichiers volumineux sont pris en charge lors de l'ouverture d'un fichier (ou du glisser-déposer d'un fichier dans le Panneau Signal) et lors de l'importation d'un fichier dans l'Assistant d'importation de texte"

msgid "Auto downsampling feature:"
msgstr "Nouvelle fonctionnalité de sous-échantillonnage automatique :"

msgid "Added \"Auto downsampling\" feature to signal visualization settings (see \"Settings\" dialog box)"
msgstr "Ajout de la fonctionnalité \"Sous-échantillonnage automatique\" aux paramètres de visualisation des signaux (voir la boîte de dialogue \"Paramètres\")"

msgid "This feature allows to automatically downsample the signal data for visualization when the number of points is too high and would lead to a slow rendering"
msgstr "Cette fonctionnalité permet de rééchantillonner automatiquement les données du signal pour la visualisation lorsque le nombre de points est trop élevé et entraînerait un rendu lent"

msgid "The downsampling factor is automatically computed based on the configured maximum number of points to display"
msgstr "Le facteur de sous-échantillonnage est automatiquement calculé en fonction du nombre maximal de points à afficher configuré"

msgid "This feature is enabled by default and may be disabled in the signal visualization settings"
msgstr "Cette fonctionnalité est activée par défaut et peut être désactivée dans les paramètres de visualisation du signal"

msgid "CSV format handling:"
msgstr "Gestion du format CSV :"

msgid "Improved support for CSV files with a header row (column names)"
msgstr "Amélioration de la prise en charge des fichiers CSV avec une ligne d'en-tête (noms de colonnes)"

msgid "Added support for CSV files with empty columns"
msgstr "Ajout de la prise en charge des fichiers CSV avec des colonnes vides"

msgid "Open/save file error handling:"
msgstr "Gestion des erreurs d'ouverture/enregistrement de fichiers :"

msgid "Error messages are now more explicit when opening or saving a file fails"
msgstr "Les messages d'erreur sont désormais plus explicites lorsque l'ouverture ou l'enregistrement d'un fichier échoue"

msgid "Added a link to the folder containing the file in the error message"
msgstr "Ajout d'un lien vers le dossier contenant le fichier dans le message d'erreur"

msgid "Added \"Plugins and I/O formats\" page to the Installation and Configuration Viewer (see \"Help\" menu)"
msgstr "Ajout de la page \"Plugins et fonctionnalités d'entrée/sortie\" au Visualiseur d'installation et de configuration (voir le menu \"Aide\")"

msgid "Reset DataLab configuration:"
msgstr "Réinitialisation de la configuration de DataLab :"

msgid "In some cases, it may be useful to reset the DataLab configuration file to its default values (e.g. when the configuration file is corrupted)"
msgstr "Dans certains cas, il peut être utile de réinitialiser le fichier de configuration de DataLab à ses valeurs par défaut (par exemple, lorsque le fichier de configuration est corrompu)"

msgid "Added new `--reset` command line option to remove the configuration folder"
msgstr "Ajout de la nouvelle option de ligne de commande `--reset` pour supprimer le dossier de configuration"

msgid "Added new \"Reset DataLab\" Start Menu shortcut to the Windows installer"
msgstr "Ajout du nouveau raccourci du Menu Démarer \"Reset DataLab\" à l'installeur Windows"

msgid "Fixed [Issue #64](https://github.com/DataLab-Platform/DataLab/issues/64) - HDF5 browser does not show datasets with 1x1 size:"
msgstr "Correction de l'[Issue #64](https://github.com/DataLab-Platform/DataLab/issues/64) - L'explorateur HDF5 ne montre pas les ensembles de données de taille 1x1 :"

msgid "HDF5 datasets with a size of 1x1 were not shown in the HDF5 browser"
msgstr "Les datasets HDF5 de taille 1x1 n'étaient pas affichés dans l'explorateur HDF5"

msgid "Even if those datasets should not be considered as signals or images, they are now shown in the HDF5 browser (but not checkable, i.e. not importable as signals or images)"
msgstr "Même si ces données ne devraient pas être considérées comme des signaux ou des images, elles sont désormais affichées dans l'explorateur HDF5 (mais non sélectionnables, c'est-à-dire non importables en tant que signaux ou images)"

msgid "DataLab Version 0.14.2"
msgstr "DataLab Version 0.14.2"

msgid "⚠️ API changes required for fixing support for multiple signals loading feature:"
msgstr "⚠️ Modifications de l'API nécessaires pour corriger la fonctionnalité de chargement de plusieurs signaux :"

msgid "Merged `open_object` and `open_objects` methods to `load_from_files` in proxy classes, main window and data panels"
msgstr "Fusion des méthodes `open_object` et `open_objects` en `load_from_files` dans les classes proxy, la fenêtre principale et les panneaux de données"

msgid "For consistency's sake: merged `save_object` and `save_objects` into `save_to_files`"
msgstr "Pour des raisons de cohérence : fusion de `save_object` et `save_objects` en `save_to_files`"

msgid "To sum up, those changes lead to the following situation:"
msgstr "En résumé, ces changements mènent à la situation suivante :"

msgid "`load_from_files`: load a sequence of objects from multiple files"
msgstr "`load_from_files` : charge une séquence d'objets à partir de plusieurs fichiers"

msgid "`save_to_files`: save a sequence of objects to multiple files (at the moment, it only supports saving a single object to a single file, but it may be extended in the future to support saving multiple objects to a single file)"
msgstr "`save_to_files` : sauvegarde une séquence d'objets dans plusieurs fichiers (pour le moment, il ne prend en charge que la sauvegarde d'un seul objet dans un seul fichier, mais il pourrait être étendu à l'avenir pour prendre en charge la sauvegarde de plusieurs objets dans un seul fichier)"

msgid "Fixed [Issue #61](https://github.com/DataLab-Platform/DataLab/issues/61) - Text file import wizard: application crash when importing a multiple curve text file:"
msgstr "Correction de l'[Issue #61](https://github.com/DataLab-Platform/DataLab/issues/61) - Assistant d'importation de fichiers texte : plantage de l'application lors de l'importation d'un fichier texte à courbes multiples :"

msgid "This issue concerns a use case where the text file contains multiple curves"
msgstr "Ce problème concerne un cas d'utilisation où le fichier texte contient plusieurs courbes"

msgid "This is now fixed and an automatic test has been added to prevent regressions"
msgstr "C'est maintenant corrigé et un test automatique a été ajouté pour éviter les régressions"

msgid "DataLab Version 0.14.1"
msgstr "DataLab Version 0.14.1"

msgid "🎉 New domain name: [datalab-platform.com](https://datalab-platform.com)"
msgstr "🎉 Nouveau nom de domaine : [datalab-platform.com](https://datalab-platform.com)"

msgid "💥 New features:"
msgstr "💥 Nouvelles fonctionnalités :"

msgid "Added support for colormap inversion in Image View:"
msgstr "Ajout de la prise en charge de l'inversion de la palette de couleurs dans la Vue Image :"

msgid "New \"Invert colormap\" entry in plot context menu, image parameters, and in the default image view settings"
msgstr "Ajout de la nouvelle entrée \"Inverser la palette de couleurs\" dans le menu contextuel du graphique, les paramètres de l'image et dans les paramètres par défaut de la vue image"

msgid "This requires `PlotPy` v2.3 or later"
msgstr "Cette fonctionnalité nécessite `PlotPy` v2.3 ou ultérieur"

msgid "HDF5 Browser:"
msgstr "Explorateur HDF5 :"

msgid "Added \"Show array\" button at the corner of the \"Group\" and \"Attributes\" tabs, to show the array in a separate window (useful for copy/pasting data to other applications, for instance)"
msgstr "Ajout du bouton \"Afficher le tableau\" dans le coin des onglets \"Groupe\" et \"Attributs\", pour afficher le tableau dans une fenêtre séparée (utile pour copier/coller des données dans d'autres applications, par exemple)"

msgid "Attributes: added support for more scalar data types"
msgstr "Attributs : ajout de la prise en charge de plus de types de données scalaires"

msgid "Testability and maintainability:"
msgstr "Testabilité et maintenabilité :"

msgid "DataLab's unit tests are now using [pytest](https://pytest.org). This has required a lot of work for the transition, especially to readapt the tests so that they may be executed in the same process. For instance, a particular attention has been given to sandboxing the tests, so that they do not interfere with each other."
msgstr "Les tests unitaires de DataLab utilisent désormais [pytest](https://pytest.org). Cela a nécessité beaucoup de travail pour la transition, en particulier pour réadapter les tests afin qu'ils puissent être exécutés dans le même processus. Par exemple, une attention particulière a été portée à l'isolement des tests, afin qu'ils n'interfèrent pas les uns avec les autres."

msgid "Added continuous integration (CI) with GitHub Actions"
msgstr "Ajout de l'intégration continue (CI) avec GitHub Actions"

msgid "For this release, test coverage is 87%"
msgstr "Pour cette version, la couverture des tests est de 87%"

msgid "Text file import assistant:"
msgstr "Assistant d'importation de fichiers texte :"

msgid "Drastically improved the performance of the array preview when importing large text files (no more progress bar, and the preview is now displayed almost instantaneously)"
msgstr "Amélioration drastique des performances de l'aperçu du tableau lors de l'importation de fichiers texte volumineux (plus de barre de progression, et l'aperçu est désormais affiché presque instantanément)"

msgid "XML-RPC server was not shut down properly when closing DataLab"
msgstr "Le serveur XML-RPC n'était pas arrêté correctement lors de la fermeture de DataLab"

msgid "Fixed test-related issues: some edge cases were hidden by the old test suite, and have been revealed by the transition to `pytest`. This has led to some bug fixes and improvements in the code."
msgstr "Correction de problèmes liés aux tests : certains cas limites étaient masqués par l'ancienne suite de tests, et ont été révélés par la transition vers `pytest`. Cela a conduit à des corrections de bugs et à des améliorations du code."

msgid "On Linux, when running a computation on a signal or an image, and on rare occasions, the computation was stuck as if it was running indefinitely. Even though the graphical user interface was still responsive, the computation was not progressing and the user had to cancel the operation and restart it. This was due to the start method of the separate process used for the computation (default method was \"fork\" on Linux). This is now fixed by using the \"spawn\" method instead, which is the recommended method for latest versions of Python on Linux when multithreading is involved."
msgstr "Sur Linux, lors de l'exécution d'un calcul sur un signal ou une image, et à de rares occasions, le calcul restait bloqué comme s'il s'exécutait indéfiniment. Même si l'interface graphique était toujours réactive, le calcul n'avançait pas et l'utilisateur devait annuler l'opération et la redémarrer. Cela était dû à la méthode de démarrage du processus séparé utilisé pour le calcul (la méthode par défaut était \"fork\" sur Linux). Ceci est maintenant corrigé en utilisant la méthode \"spawn\" à la place, qui est la méthode recommandée pour les dernières versions de Python sur Linux lorsque le multithreading est employé."

msgid "Fixed [Issue #60](https://github.com/DataLab-Platform/DataLab/issues/60) - `OSError: Invalid HDF5 file [...]` when trying to open an HDF5 file with an extension other than \".h5\""
msgstr "Correction de l'[Issue #60](https://github.com/DataLab-Platform/DataLab/issues/60) - `OSError: Invalid HDF5 file [...]` lors de la tentative d'ouverture d'un fichier HDF5 avec une extension autre que \".h5\""

msgid "Image Region of Interest (ROI) extraction: when modifying the image bounds in the confirmation dialog box, the ROI was not updated accordingly until the operation was run again"
msgstr "Région d'intérêt (ROI) d'image : lors de la modification des limites de l'image dans la boîte de dialogue de confirmation, la ROI n'était pas mise à jour en conséquence jusqu'à ce que l'opération soit relancée"

msgid "Deprecation issues:"
msgstr "Problèmes d'obsolescence :"

msgid "Fixed `scipy.ndimage.filters` deprecation warning"
msgstr "Correction de l'avertissement d'obsolescence `scipy.ndimage.filters`"

msgid "Fixed `numpy.fromstring` deprecation warning"
msgstr "Correction de l'avertissement d'obsolescence `numpy.fromstring`"

msgid "DataLab Version 0.14.0"
msgstr "DataLab Version 0.14.0"

msgid "New \"Histogram\" feature in \"Analysis\" menu:"
msgstr "Nouvelle fonctionnalité \"Histogramme\" dans le menu Analyse\" :"

msgid "Added histogram computation feature for both signals and images"
msgstr "Ajout de la fonctionnalité de calcul d'histogramme pour les signaux et les images"

msgid "The histogram is computed on the regions of interest (ROI) if any, or on the whole signal/image if no ROI is defined"
msgstr "L'histogramme est calculé sur les régions d'intérêt (ROI) le cas échéant, ou sur l'ensemble du signal/image si aucune ROI n'est définie"

msgid "Editable parameters: number of bins, lower and upper bounds"
msgstr "Paramètres modifiables : nombre de classes, limites inférieure et supérieure"

msgid "HDF5 browser:"
msgstr "Explorateur HDF5 :"

msgid "Improved tree view layout (more compact and readable)"
msgstr "Amélioration de la disposition de la vue arborescente (plus compacte et lisible)"

msgid "Multiple files can now be opened at once, using the file selection dialog box"
msgstr "Plusieurs fichiers peuvent désormais être ouverts en même temps, en utilisant la boîte de dialogue de sélection de fichiers"

msgid "Added tabs with information below the graphical preview:"
msgstr "Ajout d'onglets avec des informations sous l'aperçu graphique :"

msgid "Group info: path, textual preview, etc."
msgstr "Informations sur le groupe : chemin, aperçu textuel, etc."

msgid "Attributes info: name, value"
msgstr "Informations sur les attributs : nom, valeur"

msgid "Added \"Show only supported data\" check box: when checked, only supported data (signals and images) are shown in the tree view"
msgstr "Ajout de la case à cocher \"Afficher uniquement les données prises en charge\" : lorsqu'elle est cochée, seules les données prises en charge (signaux et images) sont affichées dans la vue arborescente"

msgid "Added \"Show values\" check box, to show/hide the values in the tree view"
msgstr "Ajout de la case à cocher \"Afficher les valeurs\", pour afficher/masquer les valeurs dans la vue arborescente"

msgid "Macro Panel:"
msgstr "Panneau de macro-commandes :"

msgid "Macro commands are now numbered, starting from 1, like signals and images"
msgstr "Les macro-commandes sont désormais numérotées, à partir de 1, comme les signaux et les images"

msgid "Remote control API (`RemoteProxy` and `LocalProxy`):"
msgstr "API de contrôle à distance (`RemoteProxy` et `LocalProxy`) :"

msgid "`get_object_titles` method now accepts \"macro\" as panel name and returns the list of macro titles"
msgstr "`get_object_titles` accepte désormais \"macro\" comme nom de panneau et retourne la liste des titres de macro"

msgid "New `run_macro`, `stop_macro` and `import_macro_from_file` methods"
msgstr "Nouvelles méthodes `run_macro`, `stop_macro` et `import_macro_from_file`"

msgid "Stand-alone version - Integration in Windows start menu:"
msgstr "Version autonome - Intégration dans le menu de démarrage de Windows :"

msgid "Fixed \"Uninstall\" shortcut (unclickable due to a generic name)"
msgstr "Correction du raccourci \"Désinstaller\" (non cliquable en raison d'un nom générique)"

msgid "Translated \"Browse installation directory\" and \"Uninstall\" shortcuts"
msgstr "Traduction des raccourcis \"Parcourir le répertoire d'installation\" et \"Désinstaller\""

msgid "Fixed [Issue #55](https://github.com/DataLab-Platform/DataLab/issues/55) - Changing image bounds in Image View has no effect on the associated image object properties"
msgstr "Correction de l'[Issue #55](https://github.com/DataLab-Platform/DataLab/issues/55) - Changer les limites de l'image dans la vue d'image n'a aucun effet sur les propriétés de l'objet image associé"

msgid "Fixed [Issue #56](https://github.com/DataLab-Platform/DataLab/issues/56) - \"Test data\" plugin: `AttributeError: 'NoneType' object has no attribute 'data'` when canceling \"Create image with peaks\""
msgstr "Correction de l'[Issue #56](https://github.com/DataLab-Platform/DataLab/issues/56) - Plugin \"Données de test\" : `AttributeError: 'NoneType' object has no attribute 'data'` lors de l'annulation de \"Créer une image avec des pics\""

msgid "Fixed [Issue #57](https://github.com/DataLab-Platform/DataLab/issues/57) - Circle and ellipse result shapes are not transformed properly"
msgstr "Ceci corrige l'[Issue #57](https://github.com/DataLab-Platform/DataLab/issues/57) - Les formes résultat cercle et ellipse ne sont pas transformées correctement"

msgid "Curve color and style cycle:"
msgstr "Cycle de couleur et de style de courbe :"

msgid "Before this release, this cycle was handled by the same mechanism either for the Signal Panel or the HDF5 Browser, which was not the expected behavior"
msgstr "Avant cette version, ce cycle était géré par le même mécanisme pour le Panneau Signal ou l'Explorateur HDF5, ce qui n'était pas le comportement attendu"

msgid "Now, the cycle is handled separately: the HDF5 Browser or the Text Import Wizard use always the same color and style for curves, and they don't interfere with the Signal Panel cycle"
msgstr "A présent, le cycle est géré séparément : l'Explorateur HDF5 ou l'Assistant d'importation de texte utilisent toujours la même couleur et le même style pour les courbes, et ils n'interfèrent pas avec le cycle du Panneau Signal"

msgid "DataLab Version 0.12.0"
msgstr "DataLab Version 0.12.0"

msgid "🧹 Clarity-Enhanced Interface Update:"
msgstr "🧹 Clarification de certains libellés des interfaces graphiques :"

msgid "The tabs used to switch between the data panels (signals and images) and the visualization components (\"Curve panel\" and \"Image panel\") have been renamed to \"Signal Panel\" and \"Image Panel\" (instead of \"Signals\" and \"Images\")"
msgstr "Les onglets utilisés pour basculer entre les panneaux de données (signaux et images) et les composants de visualisation (\"Panneau de courbes\" et \"Panneau d'images\") ont été renommés en \"Panneau Signal\" et \"Panneau Image\" (au lieu de \"Signaux\" et \"Images\")"

msgid "The visualization components have been renamed to \"Signal View\" and \"Image View\" (instead of \"Curve panel\" and \"Image panel\")"
msgstr "Les composants de visualisation ont été renommés en \"Vue Signal\" et \"Vue Image\" (au lieu de \"Panneau de courbes\" et \"Panneau d'images\")"

msgid "The data panel toolbar has been renamed to \"Signal Toolbar\" and \"Image Toolbar\" (instead of \"Signal Processing Toolbar\" and \"Image Processing Toolbar\")"
msgstr "Les barres d'outils des panneaux de données ont été renommées en \"Barre d'outils Signal\" et \"Barre d'outils Image\" (au lieu de \"Barre d'outils Traitement du Signal\" et \"Barre d'outils Traitement d'Image\")"

msgid "Ergonomics improvements: the \"Signal Panel\" and \"Image Panel\" are now displayed on the left side of the main window, and the \"Signal View\" and \"Image View\" are displayed on the right side of the main window. This reduces the distance between the list of objects (signals and images) and the associated actions (toolbars and menus), and makes the interface more intuitive and easier to use"
msgstr "Améliorations ergonomiques : le \"Panneau Signal\" et le \"Panneau Image\" sont désormais affichés sur le côté gauche de la fenêtre principale, et la \"Vue Signal\" et la \"Vue Image\" sont affichées sur le côté droit de la fenêtre principale. Cela réduit la distance entre la liste des objets (signaux et images) et les actions associées (barres d'outils et menus), et rend l'interface plus intuitive et plus facile à utiliser"

msgid "✨ New tour and demo feature:"
msgstr "✨ Nouvelle fonctionnalité de visite guidée et de démonstration :"

msgid "When starting DataLab for the first time, an optional tour is now shown to the user to introduce the main features of the application"
msgstr "Lors du premier démarrage de DataLab, une visite guidée est désormais affichée à l'utilisateur pour présenter les principales fonctionnalités de l'application"

msgid "The tour can be started again at any time from the \"?\" menu"
msgstr "La visite guidée peut être relancée à tout moment depuis le menu \"?\""

msgid "Also added a new \"Demo\" feature to the \"?\" menu"
msgstr "Ajout d'une nouvelle fonctionnalité \"Démonstration\" dans le menu \"?\""

msgid "🚀 New Binder environment to test DataLab online without installing anything"
msgstr "🚀 Nouvel environnement Binder pour tester DataLab en ligne sans rien installer"

msgid "New text tutorials are available:"
msgstr "De nouveaux tutoriels textuels sont disponibles :"

msgid "Measuring Laser Beam Size"
msgstr "Mesure de la taille d'un faisceau laser"

msgid "DataLab and Spyder: a perfect match"
msgstr "DataLab et Spyder : un mariage parfait"

msgid "\"Getting started\" section: added more explanations and links to the tutorials"
msgstr "Section \"Premiers pas\" : ajout de plus d'explications et de liens vers les tutoriels"

msgid "New \"Contributing\" section explaining how to contribute to DataLab, whether you are a developer or not"
msgstr "Nouvelle section \"Contribuer\" expliquant comment contribuer à DataLab, que vous soyez développeur ou non"

msgid "New \"Macros\" section explaining how to use the macro commands feature"
msgstr "Nouvelle section \"Macros\" expliquant comment utiliser la fonctionnalité de macro-commandes"

msgid "Added \"Copy\" button to code blocks in the documentation"
msgstr "Ajout du bouton \"Copier\" aux blocs de code dans la documentation"

msgid "New \"Text file import assistant\" feature:"
msgstr "Nouvelle fonctionnalité d'assistant d'importation de fichiers texte :"

msgid "This feature allows to import text files as signals or images"
msgstr "Cette fonctionnalité permet d'importer des fichiers texte en tant que signaux ou images"

msgid "The user can define the source (clipboard or texte file)"
msgstr "L'utilisateur peut définir la source (presse-papiers ou fichier texte)"

msgid "Then, it is possible to define the delimiter, the number of rows to skip, the destination data type, etc."
msgstr "Ensuite, il est possible de définir le délimiteur, le nombre de lignes à sauter, le type de données de destination, etc."

msgid "Added menu on the \"Signal Panel\" and \"Image Panel\" tabs corner to quickly access the most used features (e.g. \"Add\", \"Remove\", \"Duplicate\", etc.)"
msgstr "Ajout d'un menu dans le coin des onglets \"Panneau Signal\" et \"Panneau Image\" pour accéder rapidement aux fonctionnalités les plus utilisées (par exemple \"Ajouter\", \"Supprimer\", \"Dupliquer\", etc.)"

msgid "Intensity profile extraction feature:"
msgstr "Fonctionnalité d'extraction de profil d'intensité :"

msgid "Added graphical user interface to extract intensity profiles from images, for both line and averaged profiles"
msgstr "Ajout d'une interface graphique pour extraire des profils d'intensité des images, pour les profils linéaires et moyennés"

msgid "Parameters are still directly editable by the user (\"Edit profile parameters\" button)"
msgstr "Les paramètres sont toujours directement modifiables par l'utilisateur (bouton \"Modifier les paramètres du profil\")"

msgid "Parameters are now stored from one profile extraction to another"
msgstr "Les paramètres sont désormais stockés d'une extraction de profil à l'autre"

msgid "Statistics feature:"
msgstr "Fonctionnalité de statistiques :"

msgid "Added `<y>/σ(y)` to the signal \"Statistics\" result table (in addition to the mean, median, standard deviation, etc.)"
msgstr "Ajout de `<y>/σ(y)` au tableau de résultats \"Statistiques\" du signal (en plus de la moyenne, de la médiane, de l'écart-type, etc.)"

msgid "Added `peak-to-peak` to the signal and image \"Statistics\" result table"
msgstr "Ajout de `peak-to-peak` au tableau de résultats \"Statistiques\" du signal et de l'image"

msgid "Curve fitting feature: fit results are now stored in a dictionary in the signal metadata (instead of being stored individually in the signal metadata)"
msgstr "Fonctionnalité d'ajustement de courbe : les résultats de l'ajustement sont désormais stockés dans un dictionnaire dans les métadonnées du signal (au lieu d'être stockés individuellement dans les métadonnées du signal)"

msgid "Window state:"
msgstr "État de la fenêtre :"

msgid "The toolbars and dock widgets state (visibility, position, etc.) are now stored in the configuration file and restored at startup (size and position were already stored and restored)"
msgstr "L'état des barres d'outils et des widgets de dock (visibilité, position, etc.) est désormais stocké dans le fichier de configuration et restauré au démarrage (la taille et la position étaient déjà stockées et restaurées)"

msgid "This implements part of [Issue #30](https://github.com/DataLab-Platform/DataLab/issues/30) - Save/restore main window layout"
msgstr "Ceci implémente une partie de [Issue #30](https://github.com/DataLab-Platform/DataLab/issues/30) - Sauvegarder/restaurer la disposition de la fenêtre principale"

msgid "Fixed [Issue #41](https://github.com/DataLab-Platform/DataLab/issues/41) - Radial profile extraction: unable to enter user-defined center coordinates"
msgstr "Correction de l'[Issue #41](https://github.com/DataLab-Platform/DataLab/issues/41) - Extraction du profil radial : impossible d'entrer les coordonnées du centre définies par l'utilisateur"

msgid "Fixed [Issue #49](https://github.com/DataLab-Platform/DataLab/issues/49) - Error when trying to open a (UTF-8 BOM) text file as an image"
msgstr "Correction de l'[Issue #49](https://github.com/DataLab-Platform/DataLab/issues/49) - Erreur lors de l'ouverture d'un fichier texte (UTF-8 BOM) en tant qu'image"

msgid "Fixed [Issue #51](https://github.com/DataLab-Platform/DataLab/issues/51) - Unexpected dimensions when adding new ROI on an image with X/Y arbitrary units (not pixels)"
msgstr "Correction de l'[Issue #51](https://github.com/DataLab-Platform/DataLab/issues/51) - Dimensions inattendues lors de l'ajout d'une nouvelle ROI sur une image avec des unités X/Y arbitraires (pas des pixels)"

msgid "Improved plot item style serialization management:"
msgstr "Amélioration de la gestion de la sérialisation du style des items graphiques :"

msgid "Before this release, the plot item style was stored in the signal/image metadata only when saving the workspace to an HDF5 file. So, when modifying the style of a signal/image from the \"Parameters\" button (view toolbar), the style was not kept in some cases (e.g. when duplicating the signal/image)."
msgstr "Avant cette version, le style des items graphiques était stocké dans les métadonnées du signal/image uniquement lors de la sauvegarde de l'espace de travail dans un fichier HDF5. Ainsi, lors de la modification du style d'un signal/image à partir du bouton \"Paramètres\" (barre d'outils de la vue), le style n'était pas conservé dans certains cas (par exemple lors de la duplication du signal/image)."

msgid "Now, the plot item style is stored in the signal/image metadata whenever the style is modified, and is restored when reloading the workspace"
msgstr "A présent, le style des items graphiques est stocké dans les métadonnées du signal/image chaque fois que le style est modifié, et est restauré lors du rechargement de l'espace de travail"

msgid "Handled `ComplexWarning` cast warning when adding regions of interest (ROI) to a signal with complex data"
msgstr "Traitement de l'avertissement de conversion `ComplexWarning` lors de l'ajout de régions d'intérêt (ROI) à un signal avec des données complexes"

msgid "DataLab Version 0.11.0"
msgstr "DataLab Version 0.11.0"

msgid "Signals and images may now be reordered in the tree view:"
msgstr "Les signaux et les images peuvent maintenant être réorganisés dans la vue arborescente :"

msgid "Using the new \"Move up\" and \"Move down\" actions in the \"Edit\" menu (or using the corresponding toolbar buttons):"
msgstr "En utilisant les nouvelles actions \"Monter\" et \"Descendre\" dans le menu \"Édition\" (ou en utilisant les boutons de la barre d'outils correspondants) :"

msgid "This fixes [Issue #22](https://github.com/DataLab-Platform/DataLab/issues/22) - Add \"move up/down\" actions in \"Edit\" menu, for signals/images and groups"
msgstr "Ceci corrige l'[Issue #22](https://github.com/DataLab-Platform/DataLab/issues/22) - Ajout des actions \"monter/descendre\" dans le menu \"Édition\", pour les signaux/images et les groupes"

msgid "Signals and images may also be reordered using drag and drop:"
msgstr "Les signaux et les images peuvent également être réorganisés par glisser-déposer :"

msgid "Signals and images can be dragged and dropped inside their own panel to change their order"
msgstr "Les signaux et les images peuvent être déplacés et déposés dans leur propre panneau pour changer leur ordre"

msgid "Groups can also be dragged and dropped inside their panel"
msgstr "Les groupes peuvent également être déplacés et déposés dans leur panneau"

msgid "The feature also supports multi-selection (using the standard Ctrl and Shift modifiers), so that multiple signals/images/groups can be moved at once, not necessarily with contiguous positions"
msgstr "La fonctionnalité prend également en charge la sélection multiple (en utilisant les modificateurs standard Ctrl et Shift), de sorte que plusieurs signaux/images/groupes peuvent être déplacés à la fois, pas nécessairement avec des positions contiguës"

msgid "This fixes [Issue #17](https://github.com/DataLab-Platform/DataLab/issues/17) - Add Drag and Drop feature to Signals/Images tree views"
msgstr "Ceci corrige l'[Issue #17](https://github.com/DataLab-Platform/DataLab/issues/17) - Ajout de la fonctionnalité de glisser-déposer aux vues arborescentes des signaux/images"

msgid "New 1D interpolation features:"
msgstr "Nouvelles fonctionnalités d'interpolation 1D :"

msgid "Added \"Interpolation\" feature to signal panel's \"Processing\" menu"
msgstr "Ajout de la fonctionnalité \"Interpolation\" au menu \"Traitement\" du panneau de signal"

msgid "Methods available: linear, spline, quadratic, cubic, barycentric and PCHIP"
msgstr "Méthodes disponibles : linéaire, spline, quadratique, cubique, barycentrique et PCHIP"

msgid "Thanks to [@marcel-goldschen-ohm](https://github.com/marcel-goldschen-ohm) for the contribution to spline interpolation"
msgstr "Merci à [@marcel-goldschen-ohm](https://github.com/marcel-goldschen-ohm) pour sa contribution à l'interpolation spline"

msgid "This fixes [Issue #20](https://github.com/DataLab-Platform/DataLab/issues/20) - Add 1D interpolation features"
msgstr "Ceci corrige l'[Issue #20](https://github.com/DataLab-Platform/DataLab/issues/20) - Ajout des fonctionnalités d'interpolation 1D"

msgid "New 1D resampling feature:"
msgstr "Nouvelle fonctionnalité de rééchantillonnage 1D :"

msgid "Added \"Resampling\" feature to signal panel's \"Processing\" menu"
msgstr "Ajout de la fonctionnalité \"Rééchantillonnage\" au menu \"Traitement\" du panneau de signal"

msgid "Same interpolation methods as for the \"Interpolation\" feature"
msgstr "Mêmes méthodes d'interpolation que pour la fonctionnalité \"Interpolation\""

msgid "Possibility to specify the resampling step or the number of points"
msgstr "Possibilité de spécifier le pas de rééchantillonnage ou le nombre de points"

msgid "This fixes [Issue #21](https://github.com/DataLab-Platform/DataLab/issues/21) - Add 1D resampling feature"
msgstr "Ceci corrige l'[Issue #21](https://github.com/DataLab-Platform/DataLab/issues/21) - Ajout de la fonctionnalité de rééchantillonnage 1D"

msgid "New 1D convolution feature:"
msgstr "Nouvelle fonctionnalité de convolution 1D :"

msgid "Added \"Convolution\" feature to signal panel's \"Operation\" menu"
msgstr "Ajout de la fonctionnalité \"Convolution\" au menu \"Opération\" du panneau de signal"

msgid "This fixes [Issue #23](https://github.com/DataLab-Platform/DataLab/issues/23) - Add 1D convolution feature"
msgstr "Ceci corrige l'[Issue #23](https://github.com/DataLab-Platform/DataLab/issues/23) - Ajout de la fonctionnalité de convolution 1D"

msgid "New 1D detrending feature:"
msgstr "Nouvelle fonctionnalité de d'élimination de tendance 1D :"

msgid "Added \"Detrending\" feature to signal panel's \"Processing\" menu"
msgstr "Ajout de la fonctionnalité \"Élimination de tendance\" au menu \"Traitement\" du panneau de signal"

msgid "Methods available: linear or constant"
msgstr "Méthodes disponibles : linéaire ou constante"

msgid "This fixes [Issue #24](https://github.com/DataLab-Platform/DataLab/issues/24) - Add 1D detrending feature"
msgstr "Ceci corrige l'[Issue #24](https://github.com/DataLab-Platform/DataLab/issues/24) - Ajout de la fonctionnalité d'élimination de tendance 1D"

msgid "2D analysis results:"
msgstr "Résultats d'analyse 2D :"

msgid "Before this release, 2D analysis results such as contours, blobs, etc. were stored in image metadata dictionary as coordinates (x0, y0, x1, y1, ...) even for circles and ellipses (i.e. the coordinates of the bounding rectangles)."
msgstr "Avant cette version, les résultats d'analyse 2D tels que les contours, les blobs, etc. étaient stockés dans le dictionnaire de métadonnées de l'image sous forme de coordonnées (x0, y0, x1, y1, ...) même pour les cercles et les ellipses (c'est-à-dire les coordonnées des rectangles englobants)."

msgid "For convenience, the circle and ellipse coordinates are now stored in image metadata dictionary as (x0, y0, radius) and (x0, y0, a, b, theta) respectively."
msgstr "Par souci de commodité, les coordonnées du cercle et de l'ellipse sont désormais stockées dans le dictionnaire de métadonnées de l'image sous la forme (x0, y0, rayon) et (x0, y0, a, b, theta) respectivement."

msgid "These results are also shown as such in the \"Results\" dialog box (either at the end of the computing process or when clicking on the \"Show results\" button)."
msgstr "Ces résultats sont également affichés comme tels dans la boîte de dialogue \"Résultats\" (à la fin du processus de calcul ou en cliquant sur le bouton \"Afficher les résultats\")."

msgid "This fixes [Issue #32](https://github.com/DataLab-Platform/DataLab/issues/32) - Contour detection: show circle `(x, y, r)` and ellipse `(x, y, a, b, theta)` instead of `(x0, y0, x1, x1, ...)`"
msgstr "Cette correction corrige l'[Issue #32](https://github.com/DataLab-Platform/DataLab/issues/32) - Détection des contours : afficher le cercle `(x, y, r)` et l'ellipse `(x, y, a, b, theta)` au lieu de `(x0, y0, x1, x1, ...)`"

msgid "1D and 2D analysis results:"
msgstr "Résultats d'analyse 1D et 2D :"

msgid "Additionnaly to the previous enhancement, more analysis results are now shown in the \"Results\" dialog box"
msgstr "En complément de l'amélioration précédente, plus de résultats d'analyse sont désormais affichés dans la boîte de dialogue \"Résultats\""

msgid "This concerns both 1D (FHWM...) and 2D analysis results (contours, blobs...):"
msgstr "Cela concerne à la fois les résultats d'analyse 1D (FHWM...) et 2D (contours, blobs...) :"

msgid "Segment results now also show length (L) and center coordinates (Xc, Yc)"
msgstr "Les résultats de type segment affichent désormais également la longueur (L) et les coordonnées du centre (Xc, Yc)"

msgid "Circle and ellipse results now also show area (A)"
msgstr "Les résultats de type cercle et ellipse affichent désormais également l'aire (A)"

msgid "Added \"Plot results\" entry in \"Analysis\" menu:"
msgstr "Ajout de l'entrée \"Tracer les résultats\" dans le menu Analyse\" :"

msgid "This feature allows to plot analysis results (1D or 2D)"
msgstr "Cette fonctionnalité permet de tracer les résultats d'analyse (1D ou 2D)"

msgid "It creates a new signal with X and Y axes corresponding to user-defined parameters (e.g. X = indices and Y = radius for circle results)"
msgstr "Cela crée un nouveau signal avec des axes X et Y correspondant à des paramètres définis par l'utilisateur (par exemple X = index et Y = rayon pour les résultats de cercle)"

msgid "Increased default width of the object selection dialog box:"
msgstr "Augmentation de la largeur par défaut de la boîte de dialogue de sélection d'objet :"

msgid "The object selection dialog box is now wider by default, so that the full signal/image/group titles may be more easily readable"
msgstr "La boîte de dialogue de sélection d'objet est désormais plus large par défaut, de sorte que les titres complets des signaux/images/groupes soient plus facilement lisibles"

msgid "Delete metadata feature:"
msgstr "Fonctionnalité de suppression de métadonnées :"

msgid "Before this release, the feature was deleting all metadata, including the Regions Of Interest (ROI) metadata, if any."
msgstr "Avant cette version, la fonctionnalité supprimait toutes les métadonnées, y compris les métadonnées des régions d'intérêt (ROI), le cas échéant."

msgid "Now a confirmation dialog box is shown to the user before deleting all metadata if the signal/image has ROI metadata: this allows to keep the ROI metadata if needed."
msgstr "A présent, une boîte de dialogue de confirmation est affichée à l'utilisateur avant de supprimer toutes les métadonnées si le signal/l'image a des métadonnées ROI : cela permet de conserver les métadonnées ROI si nécessaire."

msgid "Image profile extraction feature: added support for masked images (when defining regions of interest, the areas outside the ROIs are masked, and the profile is extracted only on the unmasked areas, or averaged on the unmasked areas in the case of average profile extraction)"
msgstr "Extraction de profil d'image : ajout de la prise en charge des images masquées (lors de la définition des régions d'intérêt, les zones en dehors des ROI sont masquées, et le profil est extrait uniquement sur les zones non masquées, ou moyenné sur les zones non masquées dans le cas de l'extraction du profil moyen)"

msgid "Curve style: added \"Reset curve styles\" in \"View\" menu. This feature allows to reset the curve style cycle to its initial state."
msgstr "Style de courbe : ajout de \"Réinitialiser les styles de courbe\" dans le menu \"Affichage\". Cette fonctionnalité permet de réinitialiser le cycle de style de courbe à son état initial."

msgid "Plugin base classe `PluginBase`:"
msgstr "Classe de base des plugins `PluginBase` :"

msgid "Added `edit_new_signal_parameters` method for showing a dialog box to edit parameters for a new signal"
msgstr "Ajout de la méthode `edit_new_signal_parameters` pour afficher une boîte de dialogue pour éditer les paramètres d'un nouveau signal"

msgid "Added `edit_new_image_parameters` method for showing a dialog box to edit parameters for a new image (updated the *cdl_testdata.py* plugin accordingly)"
msgstr "Ajout de la méthode `edit_new_image_parameters` pour afficher une boîte de dialogue pour éditer les paramètres d'une nouvelle image (mise à jour du plugin *cdl_testdata.py* en conséquence)"

msgid "Signal and image computations API (`cdl.computations`):"
msgstr "API de calculs sur les signaux et les images (`cdl.computations`) :"

msgid "Added wrappers for signal and image 1 -> 1 computations"
msgstr "Ajout de wrappers pour les calculs 1 -> 1 sur les signaux et les images"

msgid "These wrappers aim at simplifying the creation of a basic computation function operating on DataLab's native objects (`SignalObj` and `ImageObj`) from a function operating on NumPy arrays"
msgstr "Ces wrappers visent à simplifier la création d'une fonction de calcul de base opérant sur les objets natifs de DataLab (`SignalObj` et `ImageObj`) à partir d'une fonction opérant sur des tableaux NumPy"

msgid "This simplifies DataLab's internals and makes it easier to create new computing features inside plugins"
msgstr "Cela simplifie les fonctionnalités internes de DataLab et facilite la création de nouvelles fonctionnalités de calcul dans les plugins"

msgid "See the *cdl_custom_func.py* example plugin for a practical use case"
msgstr "Voir le plugin d'exemple *cdl_custom_func.py* pour un cas d'utilisation pratique"

msgid "Added \"Radial profile extraction\" feature to image panel's \"Operation\" menu:"
msgstr "Ajout de la fonctionnalité \"Extraction du profil radial\" au menu \"Opération\" du panneau d'image :"

msgid "This feature allows to extract a radially averaged profile from an image"
msgstr "Cette fonctionnalité permet d'extraire un profil moyenné radialement à partir d'une image"

msgid "The profile is extracted around a user-defined center (x0, y0)"
msgstr "Le profil est extrait autour d'un centre défini par l'utilisateur (x0, y0)"

msgid "The center may also be computed (centroid or image center)"
msgstr "Le centre peut également être calculé (centre de gravité ou centre de l'image)"

msgid "Automated test suite:"
msgstr "Suite de tests automatisés :"

msgid "Since version 0.10, DataLab's proxy object has a `toggle_auto_refresh` method to toggle the \"Auto-refresh\" feature. This feature may be useful to improve performance during the execution of test scripts"
msgstr "Depuis la version 0.10, l'objet proxy de DataLab dispose d'une méthode `toggle_auto_refresh` pour activer/désactiver la fonctionnalité \"Auto-refresh\". Cette fonctionnalité peut être utile pour améliorer les performances lors de l'exécution de scripts de test"

msgid "Test scenarios on signals and images are now using this feature to improve performance"
msgstr "Les scénarios de test sur les signaux et les images utilisent désormais cette fonctionnalité pour améliorer les performances"

msgid "Signal and image metadata:"
msgstr "Métadonnées des signaux et des images :"

msgid "Added \"source\" entry to the metadata dictionary, to store the source file path when importing a signal or an image from a file"
msgstr "Ajout de l'entrée \"source\" dans le dictionnaire de métadonnées, pour stocker le chemin du fichier source lors de l'importation d'un signal ou d'une image à partir d'un fichier"

msgid "This field is kept while processing the signal/image, in order to keep track of the source file path"
msgstr "Ce champ est conservé lors du traitement du signal/image, afin de garder une trace du chemin du fichier source"

msgid "New [Tutorial section](https://datalab-platform.com/en/intro/tutorials/index.html) in the documentation:"
msgstr "Nouvelle [section Tutoriels](https://datalab-platform.com/fr/intro/tutorials/index.html) dans la documentation :"

msgid "This section provides a set of tutorials to learn how to use DataLab"
msgstr "Cette section fournit un ensemble de tutoriels pour apprendre à utiliser DataLab"

msgid "The following video tutorials are available:"
msgstr "Les tutoriels vidéo suivants sont disponibles :"

msgid "Quick demo"
msgstr "Démo rapide"

msgid "Adding your own features"
msgstr "Ajout de vos propres fonctionnalités"

msgid "The following text tutorials are available:"
msgstr "Les tutoriels textuels suivants sont disponibles :"

msgid "Processing a spectrum"
msgstr "Traitement d'un spectre"

msgid "Detecting blobs on an image"
msgstr "Détection de taches sur une image"

msgid "Measuring Fabry-Perot fringes"
msgstr "Mesure de franges Fabry-Perot"

msgid "Prototyping a custom processing pipeline"
msgstr "Prototypage d'un pipeline de traitement personnalisé"

msgid "New [API section](https://datalab-platform.com/en/api/index.html) in the documentation:"
msgstr "Nouvelle [section API](https://datalab-platform.com/fr/api/index.html) dans la documentation :"

msgid "This section explains how to use DataLab as a Python library, by covering the following topics:"
msgstr "Cette section explique comment utiliser DataLab comme une bibliothèque Python, en abordant les sujets suivants :"

msgid "How to use DataLab algorithms on NumPy arrays"
msgstr "Comment utiliser les algorithmes DataLab sur les tableaux NumPy"

msgid "How to use DataLab computation features on DataLab objects (signals and images)"
msgstr "Comment utiliser les fonctionnalités de calcul de DataLab sur les objets DataLab (signaux et images)"

msgid "How to use DataLab I/O features"
msgstr "Comment utiliser les fonctionnalités d'entrée/sortie de DataLab"

msgid "How to use proxy objects to control DataLab remotely"
msgstr "Comment utiliser les objets proxy pour contrôler DataLab à distance"

msgid "This section also provides a complete API reference for DataLab objects and features"
msgstr "Cette section fournit également une référence complète de l'API pour les objets et les fonctionnalités de DataLab"

msgid "This fixes [Issue #19](https://github.com/DataLab-Platform/DataLab/issues/19) - Add API documentation (data model, functions on arrays or signal/image objects, ...)"
msgstr "Ceci corrige l'[Issue #19](https://github.com/DataLab-Platform/DataLab/issues/19) - Ajout de la documentation de l'API (modèle de données, fonctions sur les tableaux ou les objets de signaux/images, ...)"

msgid "Fixed [Issue #29](https://github.com/DataLab-Platform/DataLab/issues/29) - Polynomial fit error: `QDialog [...] argument 1 has an unexpected type 'SignalProcessor'`"
msgstr "Ceci corrige l'[Issue #29](https://github.com/DataLab-Platform/DataLab/issues/29) - Erreur d'ajustement polynomial : `QDialog [...] argument 1 has an unexpected type 'SignalProcessor'`"

msgid "Image ROI extraction feature:"
msgstr "Fonctionnalité d'extraction de ROI d'image :"

msgid "Before this release, when extracting a single circular ROI from an image with the \"Extract all ROIs into a single image object\" option enabled, the result was a single image without the ROI mask (the ROI mask was only available when extracting ROI with the option disabled)"
msgstr "Avant cette version, lors de l'extraction d'une seule ROI circulaire d'une image avec l'option \"Extraire toutes les ROI dans un seul objet d'image\" activée, le résultat était une seule image sans le masque de ROI (le masque de ROI n'était disponible que lors de l'extraction de ROI avec l'option désactivée)"

msgid "This was leading to an unexpected behavior, because one could interpret the result (a square image without the ROI mask) as the result of a single rectangular ROI"
msgstr "Cela conduisait à un comportement inattendu, car on pouvait interpréter le résultat (une image carrée sans le masque de ROI) comme le résultat d'une seule ROI rectangulaire"

msgid "Now, when extracting a single circular ROI from an image with the \"Extract all ROIs into a single image object\" option enabled, the result is a single image with the ROI mask (as if the option was disabled)"
msgstr "A présent, lors de l'extraction d'une seule ROI circulaire d'une image avec l'option \"Extraire toutes les ROI dans un seul objet d'image\" activée, le résultat est une seule image avec le masque de ROI (comme si l'option était désactivée)"

msgid "This fixes [Issue #31](https://github.com/DataLab-Platform/DataLab/issues/31) - Single circular ROI extraction: automatically switch to `compute_extract_roi` function"
msgstr "Ceci corrige l'[Issue #31](https://github.com/DataLab-Platform/DataLab/issues/31) - Extraction d'une seule ROI circulaire : bascule automatique vers la fonction `compute_extract_roi`"

msgid "Analysis on circular ROI:"
msgstr "Analyse sur ROI circulaire :"

msgid "Before this release, when running computations on a circular ROI, the results were unexpected in terms of coordinates (results seemed to be computed in a region located above the actual ROI)."
msgstr "Avant cette version, lors de l'exécution de calculs sur une ROI circulaire, les résultats étaient inattendus en termes de coordonnées (les résultats semblaient être calculés dans une région située au-dessus de la ROI réelle)."

msgid "This was due to a regression introduced in an earlier release."
msgstr "Cela était dû à une régression introduite dans une version antérieure."

msgid "Now, when defining a circular ROI and running computations on it, the results are computed on the actual ROI"
msgstr "A présent, lors de la définition d'une ROI circulaire et de l'exécution de calculs sur celle-ci, les résultats sont calculés sur la ROI réelle"

msgid "This fixes [Issue #33](https://github.com/DataLab-Platform/DataLab/issues/33) - Analysis on circular ROI: unexpected results"
msgstr "Ceci corrige l'[Issue #33](https://github.com/DataLab-Platform/DataLab/issues/33) - Analyse sur ROI circulaire : résultats inattendus"

msgid "Contour detection on ROI:"
msgstr "Détection des contours sur ROI :"

msgid "Before this release, when running contour detection on a ROI, some contours were detected outside the ROI (it may be due to a limitation of the scikit-image `find_contours` function)."
msgstr "Avant cette version, lors de l'exécution de la détection des contours sur une ROI, certains contours étaient détectés en dehors de la ROI (cela peut être dû à une limitation de la fonction `find_contours` de scikit-image)."

msgid "Now, thanks a workaround, the erroneous contours are filtered out."
msgstr "A présent, grâce à une solution de contournement, les contours erronés sont filtrés."

msgid "A new test module `cdl.tests.features.images.contour_fabryperot_app` has been added to test the contour detection feature on a Fabry-Perot image (thanks to [@emarin2642](https://github.com/emarin2642) for the contribution)"
msgstr "Un nouveau module de test `cdl.tests.features.images.contour_fabryperot_app` a été ajouté pour tester la fonctionnalité de détection des contours sur une image Fabry-Perot (merci à [@emarin2642](https://github.com/emarin2642) pour sa contribution)"

msgid "This fixes [Issue #34](https://github.com/DataLab-Platform/DataLab/issues/34) - Contour detection: unexpected results outside ROI"
msgstr "Ceci corrige l'[Issue #34](https://github.com/DataLab-Platform/DataLab/issues/34) - Détection des contours : résultats inattendus en dehors de la ROI"

msgid "Analysis result merging:"
msgstr "Fusion des résultats d'analyse :"

msgid "Before this release, when doing a `1->N` computation (sum, average, product) on a group of signals/images, the analysis results associated to each signal/image were merged into a single result, but only the type of result present in the first signal/image was kept."
msgstr "Avant cette version, lors d'un calcul `1->N` (somme, moyenne, produit) sur un groupe de signaux/images, les résultats d'analyse associés à chaque signal/image étaient fusionnés en un seul résultat, mais seul le type de résultat présent dans le premier signal/image était conservé."

msgid "Now, the analysis results associated to each signal/image are merged into a single result, whatever the type of result is."
msgstr "A présent, les résultats d'analyse associés à chaque signal/image sont fusionnés en un seul résultat, quel que soit le type de résultat."

msgid "Fixed [Issue #36](https://github.com/DataLab-Platform/DataLab/issues/36) - \"Delete all\" action enable state is sometimes not refreshed"
msgstr "Ceci corrige l'[Issue #36](https://github.com/DataLab-Platform/DataLab/issues/36) - L'état d'activation de l'action \"Tout supprimer\" n'est parfois pas rafraîchi"

msgid "Image X/Y swap: when swapping X and Y axes, the regions of interest (ROI) were not removed and not swapped either (ROI are now removed, until we implement the swap feature, if requested)"
msgstr "Inversion X/Y de l'image : lors de l'inversion des axes X et Y, les régions d'intérêt (ROI) n'étaient ni supprimées ni inversées (les ROI sont désormais supprimées, jusqu'à ce que nous implémentions la fonction d'inversion, si demandé)"

msgid "\"Properties\" group box: the \"Apply\" button was enabled by default, even when no property was modified, which was confusing for the user (the \"Apply\" button is now disabled by default, and is enabled only when a property is modified)"
msgstr "Groupe \"Propriétés\" : le bouton \"Appliquer\" était activé par défaut, même lorsqu'aucune propriété n'avait été modifiée, ce qui était déroutant pour l'utilisateur (le bouton \"Appliquer\" est désormais désactivé par défaut, et n'est activé que lorsqu'une propriété est modifiée)"

msgid "Fixed proxy `get_object` method when there is no object to return (`None` is returned instead of an exception)"
msgstr "Correction de la méthode `get_object` du proxy lorsqu'il n'y a pas d'objet à retourner (`None` est retourné au lieu d'une exception)"

msgid "Fixed `IndexError: list index out of range` when performing some operations or computations on groups of signals/images (e.g. \"ROI extraction\", \"Peak detection\", \"Resize\", etc.)"
msgstr "Correction de `IndexError: list index out of range` lors de certaines opérations ou calculs sur des groupes de signaux/images (par exemple \"Extraction de ROI\", \"Détection de pics\", \"Redimensionnement\", etc.)"

msgid "Drag and drop from a file manager: filenames are now sorted alphabetically"
msgstr "Glisser-déposer depuis un gestionnaire de fichiers : les noms de fichiers sont désormais triés par ordre alphabétique"

msgid "DataLab Version 0.10.1"
msgstr "DataLab Version 0.10.1"

msgid "*Note*: V0.10.0 was almost immediately replaced by V0.10.1 due to a last minute bug fix"
msgstr "*Note* : la version 0.10.0 a été presque immédiatement remplacée par la version 0.10.1 en raison d'une correction de bogue de dernière minute"

msgid "Features common to signals and images:"
msgstr "Fonctionnalités communes aux signaux et aux images :"

msgid "Added \"Real part\" and \"Imaginary part\" features to \"Operation\" menu"
msgstr "Ajout des fonctionnalités \"Partie réelle\" et \"Partie imaginaire\" au menu \"Opération\""

msgid "Added \"Convert data type\" feature to \"Operation\" menu"
msgstr "Ajout de la fonctionnalité \"Convertir le type de données\" au menu \"Opération\""

msgid "Features added following user requests (12/18/2023 meetup @ CEA):"
msgstr "Fonctionnalités ajoutées suite aux demandes des utilisateurs (rencontre du 18/12/2023 au CEA) :"

msgid "Curve and image styles are now saved in the HDF5 file:"
msgstr "Les styles de courbe et d'image sont désormais enregistrés dans le fichier HDF5 :"

msgid "Curve style covers the following properties: color, line style, line width, marker style, marker size, marker edge color, marker face color, etc."
msgstr "Le style de courbe couvre les propriétés suivantes : couleur, style de ligne, largeur de ligne, style de marqueur, taille de marqueur, couleur de bordure de marqueur, couleur de remplissage de marqueur, etc."

msgid "Image style covers the following properties: colormap, interpolation, etc."
msgstr "Le style d'image couvre les propriétés suivantes : colormap, interpolation, etc."

msgid "Those properties were already persistent during the working session, but were lost when saving and reloading the HDF5 file"
msgstr "Ces propriétés étaient déjà persistantes pendant la session de travail, mais étaient perdues lors de l'enregistrement et du rechargement du fichier HDF5"

msgid "Now, those properties are saved in the HDF5 file and are restored when reloading the HDF5 file"
msgstr "Désormais, ces propriétés sont enregistrées dans le fichier HDF5 et sont restaurées lors du rechargement du fichier HDF5"

msgid "New profile extraction features for images:"
msgstr "Nouvelles fonctionnalités d'extraction de profil pour les images :"

msgid "Added \"Line profile\" to \"Operations\" menu, to extract a profile from an image along a row or a column"
msgstr "Ajout de la fonctionnalité \"Profil rectiligne\" au menu \"Opérations\", pour extraire un profil d'une image le long d'une ligne ou d'une colonne"

msgid "Added \"Average profile\" to \"Operations\" menu, to extract the average profile on a rectangular area of an image, along a row or a column"
msgstr "Ajout de la fonctionnalité \"Profil moyen\" au menu \"Opérations\", pour extraire le profil moyen sur une zone rectangulaire d'une image, le long d'une ligne ou d'une colonne"

msgid "Image LUT range (contrast/brightness settings) is now saved in the HDF5 file:"
msgstr "La plage LUT de l'image (paramètres de contraste/luminosité) est désormais enregistrée dans le fichier HDF5 :"

msgid "As for curve and image styles, the LUT range was already persistent during the working session, but was lost when saving and reloading the HDF5 file"
msgstr "Comme pour les styles de courbe et d'image, la plage LUT était déjà persistante pendant la session de travail, mais était perdue lors de l'enregistrement et du rechargement du fichier HDF5"

msgid "Now, the LUT range is saved in the HDF5 file and is restored when reloading it"
msgstr "Désormais, la plage LUT est enregistrée dans le fichier HDF5 et est restaurée lors du rechargement"

msgid "Added \"Auto-refresh\" and \"Refresh manually\" actions in \"View\" menu (and main toolbar):"
msgstr "Ajout des actions \"Rafraîchissement automatique\" et \"Rafraîchissement manuel\" dans le menu \"Affichage\" (et la barre d'outils principale) :"

msgid "When \"Auto-refresh\" is enabled (default), the plot view is automatically refreshed when a signal/image is modified, added or removed. Even though the refresh is optimized, this may lead to performance issues when working with large datasets."
msgstr "Lorsque \"Rafraîchissement automatique\" est activé (par défaut), la vue du graphique est automatiquement rafraîchie lorsqu'un signal/image est modifié, ajouté ou supprimé. Même si le rafraîchissement est optimisé, cela peut entraîner des problèmes de performances lors de l'utilisation de grands ensembles de données."

msgid "When disabled, the plot view is not automatically refreshed. The user must manually refresh the plot view by clicking on the \"Refresh manually\" button in the main toolbar or by pressing the standard refresh key (e.g. \"F5\")."
msgstr "Lorsqu'il est désactivé, la vue du graphique n'est pas automatiquement rafraîchie. L'utilisateur doit rafraîchir manuellement la vue du graphique en cliquant sur le bouton \"Rafraîchir manuellement\" de la barre d'outils principale ou en appuyant sur la touche de rafraîchissement standard (par exemple \"F5\")."

msgid "Added `toggle_auto_refresh` method to DataLab proxy object:"
msgstr "Ajout de la méthode `toggle_auto_refresh` à l'objet proxy de DataLab :"

msgid "This method allows to toggle the \"Auto-refresh\" feature from a macro-command, a plugin or a remote control client."
msgstr "Cette méthode permet d'activer/désactiver la fonctionnalité \"Rafraîchissement automatique\" à partir d'une macro-commande, d'un plugin ou d'un client de contrôle à distance."

msgid "A context manager `context_no_refresh` is also available to temporarily disable the \"Auto-refresh\" feature from a macro-command, a plugin or a remote control client. Typical usage:"
msgstr "Un gestionnaire de contexte `context_no_refresh` est également disponible pour désactiver temporairement la fonctionnalité \"Rafraîchissement automatique\" à partir d'une macro-commande, d'un plugin ou d'un client de contrôle à distance. Utilisation typique :"

msgid "Improved curve readability:"
msgstr "Amélioration de la lisibilité des courbes :"

msgid "Until this release, the curve style was automatically set by cycling through **PlotPy** predefined styles"
msgstr "Jusqu'à cette version, le style de la courbe était automatiquement défini en faisant défiler les styles prédéfinis de **PlotPy**"

msgid "However, some styles are not suitable for curve readability (e.g. \"cyan\" and \"yellow\" colors are not readable on a white background, especially when combined with a \"dashed\" line style)"
msgstr "Cependant, certains styles ne sont pas adaptés à la lisibilité des courbes (par exemple, les couleurs \"cyan\" et \"jaune\" ne sont pas lisibles sur un fond blanc, en particulier lorsqu'elles sont combinées avec un style de ligne \"pointillée\")"

msgid "This release introduces a new curve style management with colors which are distinguishable and accessible, even to color vision deficiency people"
msgstr "Cette version introduit une nouvelle gestion du style de courbe avec des couleurs qui sont distinguables et accessibles, même pour les personnes atteintes de déficience de la vision des couleurs"

msgid "Added \"Curve anti-aliasing\" feature to \"View\" menu (and toolbar):"
msgstr "Ajout de la fonctionnalité \"Anti-aliasing de la courbe\" au menu \"Affichage\" (et à la barre d'outils) :"

msgid "This feature allows to enable/disable curve anti-aliasing (default: enabled)"
msgstr "Cette fonctionnalité permet d'activer/désactiver l'anti-aliasing de la courbe (par défaut : activé)"

msgid "When enabled, the curve rendering is smoother but may lead to performance issues when working with large datasets (that's why it can be disabled)"
msgstr "Lorsqu'il est activé, le rendu de la courbe est plus lisse mais peut entraîner des problèmes de performances lors de l'utilisation de grands ensembles de données (c'est pourquoi il peut être désactivé)"

msgid "Added `toggle_show_titles` method to DataLab proxy object. This method allows to toggle the \"Show graphical object titles\" feature from a macro-command, a plugin or a remote control client."
msgstr "Ajout de la méthode `toggle_show_titles` à l'objet proxy de DataLab. Cette méthode permet d'activer/désactiver la fonctionnalité \"Afficher les titres des objets graphiques\" à partir d'une macro-commande, d'un plugin ou d'un client de contrôle à distance."

msgid "Remote client is now checking the server version and shows a warning message if the server version may not be fully compatible with the client version."
msgstr "Le client distant vérifie désormais la version du serveur et affiche un message d'avertissement si la version du serveur n'est peut-être pas entièrement compatible avec la version du client."

msgid "Image contour detection feature (\"Analysis\" menu):"
msgstr "Fonctionnalité de détection des contours de l'image (menu Analyseer\") :"

msgid "The contour detection feature was not taking into account the \"shape\" parameter (circle, ellipse, polygon) when computing the contours. The parameter was stored but really used only when calling the feature a second time."
msgstr "La fonctionnalité de détection des contours ne prenait pas en compte le paramètre \"shape\" (cercle, ellipse, polygone) lors du calcul des contours. Le paramètre était stocké mais vraiment utilisé uniquement lors de l'appel de la fonctionnalité une deuxième fois."

msgid "This unintentional behavior led to an `AssertionError` when choosing \"polygon\" as the contour shape and trying to compute the contours for the first time."
msgstr "Ce comportement involontaire a conduit à une `AssertionError` lors du choix de \"polygone\" comme forme de contour et de la tentative de calcul des contours pour la première fois."

msgid "This is now fixed (see [Issue #9](https://github.com/DataLab-Platform/DataLab/issues/9) - Image contour detection: `AssertionError` when choosing \"polygon\" as the contour shape)"
msgstr "Ceci est maintenant corrigé (voir [Issue #9](https://github.com/DataLab-Platform/DataLab/issues/9) - Détection des contours de l'image : `AssertionError` lors du choix de \"polygone\" comme forme de contour)"

msgid "Keyboard shortcuts:"
msgstr "Raccourcis clavier :"

msgid "The keyboard shortcuts for \"New\", \"Open\", \"Save\", \"Duplicate\", \"Remove\", \"Delete all\" and \"Refresh manually\" actions were not working properly."
msgstr "Les raccourcis clavier pour les actions \"Nouveau\", \"Ouvrir\", \"Enregistrer\", \"Dupliquer\", \"Supprimer\", \"Tout supprimer\" et \"Rafraîchir manuellement\" ne fonctionnaient pas correctement."

msgid "Those shortcuts were specific to each signal/image panel, and were working only when the panel on which the shortcut was pressed for the first time was active (when activated from another panel, the shortcut was not working and a warning message was displayed in the console, e.g. `QAction::event: Ambiguous shortcut overload: Ctrl+C`)"
msgstr "Ces raccourcis étaient spécifiques à chaque panneau de signal/image et ne fonctionnaient que lorsque le panneau sur lequel le raccourci a été pressé pour la première fois était actif (lorsqu'il était activé à partir d'un autre panneau, le raccourci ne fonctionnait pas et un message d'avertissement était affiché dans la console, par exemple `QAction::event: Ambiguous shortcut overload: Ctrl+C`)"

msgid "Besides, the shortcuts were not working at startup (when no panel had focus)."
msgstr "De plus, les raccourcis ne fonctionnaient pas au démarrage (lorsqu'aucun panneau n'avait le focus)."

msgid "This is now fixed: the shortcuts are now working whatever the active panel is, and even at startup (see [Issue #10](https://github.com/DataLab-Platform/DataLab/issues/10) - Keyboard shortcuts not working properly: `QAction::event: Ambiguous shortcut overload: Ctrl+C`)"
msgstr "Ceci est maintenant corrigé : les raccourcis fonctionnent maintenant quel que soit le panneau actif, et même au démarrage (voir [Issue #10](https://github.com/DataLab-Platform/DataLab/issues/10) - Raccourcis clavier ne fonctionnant pas correctement : `QAction::event: Ambiguous shortcut overload: Ctrl+C`)"

msgid "\"Show graphical object titles\" and \"Auto-refresh\" actions were not working properly:"
msgstr "Les actions \"Afficher les titres des objets graphiques\" et \"Rafraîchissement automatique\" ne fonctionnaient pas correctement :"

msgid "The \"Show graphical object titles\" and \"Auto-refresh\" actions were only working on the active signal/image panel, and not on all panels."
msgstr "Les actions \"Afficher les titres des objets graphiques\" et \"Rafraîchissement automatique\" ne fonctionnaient que sur le panneau de signal/image actif, et non sur tous les panneaux."

msgid "This is now fixed (see [Issue #11](https://github.com/DataLab-Platform/DataLab/issues/11) - \"Show graphical object titles\" and \"Auto-refresh\" actions were working only on current signal/image panel)"
msgstr "Ceci est maintenant corrigé (voir [Issue #11](https://github.com/DataLab-Platform/DataLab/issues/11) - Les actions \"Afficher les titres des objets graphiques\" et \"Rafraîchissement automatique\" ne fonctionnaient que sur le panneau de signal/image actuel)"

msgid "Fixed [Issue #14](https://github.com/DataLab-Platform/DataLab/issues/14) - Saving/Reopening HDF5 project without cleaning-up leads to `ValueError`"
msgstr "Correction de l'[Issue #14](https://github.com/DataLab-Platform/DataLab/issues/14) - Enregistrer/Réouvrir le projet HDF5 sans nettoyage entraîne une `ValueError`"

msgid "Fixed [Issue #15](https://github.com/DataLab-Platform/DataLab/issues/15) - MacOS: 1. `pip install cdl` error - 2. Missing menus:"
msgstr "Correction de l'[Issue #15](https://github.com/DataLab-Platform/DataLab/issues/15) - MacOS : 1. Erreur `pip install cdl` - 2. Menus manquants :"

msgid "Part 1: `pip install cdl` error on MacOS was actually an issue from **PlotPy** (see [this issue](https://github.com/PlotPyStack/PlotPy/issues/9)), and has been fixed in PlotPy v2.0.3 with an additional compilation flag indicating to use C++11 standard"
msgstr "Partie 1 : l'erreur `pip install cdl` sur MacOS était en fait un problème de **PlotPy** (voir [ce problème]"

msgid "Part 2: Missing menus on MacOS was due to a PyQt/MacOS bug regarding dynamic menus"
msgstr "Partie 2 : les menus manquants sur MacOS étaient dus à un bogue PyQt/MacOS concernant les menus dynamiques"

msgid "HDF5 file format: when importing an HDF5 dataset as a signal or an image, the dataset attributes were systematically copied to signal/image metadata: we now only copy the attributes which match standard data types (integers, floats, strings) to avoid errors when serializing/deserializing the signal/image object"
msgstr "Format de fichier HDF5 : lors de l'importation d'un ensemble de données HDF5 en tant que signal ou image, les attributs de l'ensemble de données étaient systématiquement copiés dans les métadonnées du signal/image : nous ne copions désormais que les attributs qui correspondent aux types de données standard (entiers, flottants, chaînes de caractères) pour éviter les erreurs lors de la sérialisation/désérialisation de l'objet signal/image"

msgid "Installation/configuration viewer: improved readability (removed syntax highlighting)"
msgstr "Visualiseur d'installation/configuration : amélioration de la lisibilité (suppression de la coloration syntaxique)"

msgid "PyInstaller specification file: added missing `skimage` data files manually in order to continue supporting Python 3.8 (see [Issue #12](https://github.com/DataLab-Platform/DataLab/issues/12) - Stand-alone version on Windows 7: missing `api-ms-win-core-path-l1-1-0.dll`)"
msgstr "Fichier de spécification de PyInstaller : ajout manuel des fichiers de données `skimage` manquants afin de continuer à prendre en charge Python 3.8 (voir [Issue #12](https://github.com/DataLab-Platform/DataLab/issues/12) - Version autonome sur Windows 7 : `api-ms-win-core-path-l1-1-0.dll` manquant)"

msgid "Fixed [Issue #13](https://github.com/DataLab-Platform/DataLab/issues/13) - ArchLinux: `qt.qpa.plugin: Could not load the Qt platform plugin \"xcb\" in \"\" even though it was found`"
msgstr "Correction de l'[Issue #13](https://github.com/DataLab-Platform/DataLab/issues/13) - ArchLinux : `qt.qpa.plugin: Could not load the Qt platform plugin \"xcb\" in \"\" even though it was found`"

msgid "DataLab Version 0.9.2"
msgstr "DataLab Version 0.9.2"

msgid "Region of interest (ROI) extraction feature for images:"
msgstr "Fonctionnalité d'extraction de la région d'intérêt (ROI) pour les images :"

msgid "ROI extraction was not working properly when the \"Extract all ROIs into a single image object\" option was enabled if there was only one defined ROI. The result was an image positioned at the origin (0, 0) instead of the expected position (x0, y0) and the ROI rectangle itself was not removed as expected. This is now fixed (see [Issue #6](https://github.com/DataLab-Platform/DataLab/issues/6) - 'Extract multiple ROI' feature: unexpected result for a single ROI)"
msgstr "L'extraction de la ROI ne fonctionnait pas correctement lorsque l'option \"Extraire toutes les ROI dans un seul objet image\" était activée s'il n'y avait qu'une seule ROI définie. Le résultat était une image positionnée à l'origine (0, 0) au lieu de la position attendue (x0, y0) et le rectangle de la ROI lui-même n'était pas supprimé comme prévu. Ceci est maintenant corrigé (voir [Issue #6](https://github.com/DataLab-Platform/DataLab/issues/6) - Fonctionnalité 'Extraire plusieurs ROI' : résultat inattendu pour une seule ROI)"

msgid "ROI rectangles with negative coordinates were not properly handled: ROI extraction was raising a `ValueError` exception, and the image mask was not displayed properly. This is now fixed (see [Issue #7](https://github.com/DataLab-Platform/DataLab/issues/7) - Image ROI extraction: `ValueError: zero-size array to reduction operation minimum which has no identity`)"
msgstr "Les rectangles ROI avec des coordonnées négatives n'étaient pas correctement gérés : l'extraction de la ROI levait une exception `ValueError`, et le masque de l'image n'était pas correctement affiché. Ceci est maintenant corrigé (voir [Issue #7](https://github.com/DataLab-Platform/DataLab/issues/7) - Extraction de la ROI de l'image : `ValueError: zero-size array to reduction operation minimum which has no identity`)"

msgid "ROI extraction was not taking into account the pixel size (dx, dy) and the origin (x0, y0) of the image. This is now fixed (see [Issue #8](https://github.com/DataLab-Platform/DataLab/issues/8) - Image ROI extraction: take into account pixel size)"
msgstr "L'extraction de la ROI ne prenait pas en compte la taille des pixels (dx, dy) et l'origine (x0, y0) de l'image. Ceci est maintenant corrigé (voir [Issue #8](https://github.com/DataLab-Platform/DataLab/issues/8) - Extraction de la ROI de l'image : prendre en compte la taille des pixels)"

msgid "Macro-command console is now read-only:"
msgstr "La console de macro-commande est désormais en lecture seule :"

msgid "The macro-command panel Python console is currently not supporting standard input stream (`stdin`) and this is intended (at least for now)"
msgstr "La console Python du panneau de macro-commande ne prend actuellement pas en charge le flux d'entrée standard (`stdin`) et c'est voulu (du moins pour l'instant)"

msgid "Set Python console read-only to avoid confusion"
msgstr "Définir la console Python en lecture seule pour éviter toute confusion"

msgid "DataLab Version 0.9.1"
msgstr "DataLab Version 0.9.1"

msgid "French translation is not available on Windows/Stand alone version:"
msgstr "La traduction française n'est pas disponible sur Windows/Version autonome :"

msgid "Locale was not properly detected on Windows for stand-alone version (frozen with `pyinstaller`) due to an issue with `locale.getlocale()` (function returning `None` instead of the expected locale on frozen applications)"
msgstr "La locale n'était pas correctement détectée sur Windows pour la version autonome (gelée avec `pyinstaller`) en raison d'un problème avec `locale.getlocale()` (fonction renvoyant `None` au lieu de la locale attendue sur les applications gelées)"

msgid "This is ultimately a `pyinstaller` issue, but a workaround has been implemented in `guidata` V3.2.2 (see [guidata issue #68](https://github.com/PlotPyStack/guidata/issues/68) - Windows: gettext translation is not working on frozen applications)"
msgstr "C'est finalement un problème de `pyinstaller`, mais une solution de contournement a été implémentée dans `guidata` V3.2.2 (voir [Issue guidata #68](https://github.com/PlotPyStack/guidata/issues/68) - Windows : la traduction gettext ne fonctionne pas sur les applications gelées)"

msgid "[Issue #2](https://github.com/DataLab-Platform/DataLab/issues/2) - French translation is not available on Windows Stand alone version"
msgstr "[Issue #2](https://github.com/DataLab-Platform/DataLab/issues/2) - La traduction française n'est pas disponible sur la version autonome de Windows"

msgid "Saving image to JPEG2000 fails for non integer data:"
msgstr "L'enregistrement d'une image au format JPEG2000 échoue pour les données non entières :"

msgid "JPEG2000 encoder does not support non integer data or signed integer data"
msgstr "L'encodeur JPEG2000 ne prend pas en charge les données non entières ou les données entières signées"

msgid "Before, DataLab was showing an error message when trying to save incompatible data to JPEG2000: this was not a consistent behavior with other standard image formats (e.g. PNG, JPG, etc.) for which DataLab was automatically converting data to the appropriate format (8-bit unsigned integer)"
msgstr "Avant, DataLab affichait un message d'erreur lors de la tentative de sauvegarde de données incompatibles au format JPEG2000 : cela n'était pas cohérent avec le comportement des autres formats d'image standard (par exemple PNG, JPG, etc.) pour lesquels DataLab convertissait automatiquement les données au format approprié (entier non signé sur 8 bits)"

msgid "Current behavior is now consistent with other standard image formats: when saving to JPEG2000, DataLab automatically converts data to 8-bit unsigned integer or 16-bit unsigned integer (depending on the original data type)"
msgstr "Le comportement actuel est maintenant cohérent avec les autres formats d'image standard : lors de la sauvegarde au format JPEG2000, DataLab convertit automatiquement les données en entier non signé sur 8 bits ou en entier non signé sur 16 bits (en fonction du type de données original)"

msgid "[Issue #3](https://github.com/DataLab-Platform/DataLab/issues/3) - Save image to JPEG2000: 'OSError: encoder error -2 when writing image file'"
msgstr "[Issue #3](https://github.com/DataLab-Platform/DataLab/issues/3) - Sauvegarde d'image au format JPEG2000 : 'OSError: erreur d'encodeur -2 lors de l'écriture du fichier image'"

msgid "Windows stand-alone version shortcuts not showing in current user start menu:"
msgstr "Les raccourcis de la version autonome de Windows ne s'affichent pas dans le menu de démarrage de l'utilisateur actuel :"

msgid "When installing DataLab on Windows from a non-administrator account, the shortcuts were not showing in the current user start menu but in the administrator start menu instead (due to the elevated privileges of the installer and the fact that the installer does not support installing shortcuts for all users)"
msgstr "Lors de l'installation de DataLab sur Windows à partir d'un compte non administrateur, les raccourcis ne s'affichaient pas dans le menu de démarrage de l'utilisateur actuel, mais dans le menu de démarrage de l'administrateur (en raison des privilèges élevés de l'installeur et du fait que l'installeur ne prend pas en charge l'installation de raccourcis pour tous les utilisateurs)"

msgid "Now, the installer *does not* ask for elevated privileges anymore, and shortcuts are installed in the current user start menu (this also means that the current user must have write access to the installation directory)"
msgstr "Désormais, l'installeur ne demande plus de privilèges élevés, et les raccourcis sont installés dans le menu de démarrage de l'utilisateur actuel (cela signifie également que l'utilisateur actuel doit disposer d'un accès en écriture au répertoire d'installation)"

msgid "In future releases, the installer will support installing shortcuts for all users if there is a demand for it (see [Issue #5](https://github.com/DataLab-Platform/DataLab/issues/5))"
msgstr "Dans les futures versions, l'installeur prendra en charge l'installation de raccourcis pour tous les utilisateurs s'il y a une demande à cet effet (voir [Issue #5](https://github.com/DataLab-Platform/DataLab/issues/5))"

msgid "[Issue #4](https://github.com/DataLab-Platform/DataLab/issues/4) - Windows: stand-alone version shortcuts not showing in current user start menu"
msgstr "[Issue #4](https://github.com/DataLab-Platform/DataLab/issues/4) - Windows : les raccourcis de la version autonome ne s'affichent pas dans le menu de démarrage de l'utilisateur actuel"

msgid "Installation and configuration window for stand-alone version:"
msgstr "Fenêtre d'installation et de configuration pour la version autonome :"

msgid "Do not show ambiguous error message 'Invalid dependencies' anymore"
msgstr "Ne plus afficher le message d'erreur ambigu 'Dépendances invalides'"

msgid "Dependencies are supposed to be checked when building the stand-alone version"
msgstr "Les dépendances sont censées être vérifiées lors de la construction de la version autonome"

msgid "Added PDF documentation to stand-alone version:"
msgstr "Ajout de la documentation PDF à la version autonome :"

msgid "The PDF documentation was missing in previous release"
msgstr "La documentation PDF était manquante dans la version précédente"

msgid "Now, the PDF documentation (in English and French) is included in the stand-alone version"
msgstr "Désormais, la documentation PDF (en anglais et en français) est incluse dans la version autonome"

msgid "DataLab Version 0.9.0"
msgstr "DataLab Version 0.9.0"

msgid "New dependencies:"
msgstr "Nouvelles dépendances :"

msgid "DataLab is now powered by [PlotPyStack](https://github.com/PlotPyStack):"
msgstr "DataLab est désormais alimenté par [PlotPyStack](https://github.com/PlotPyStack) :"

msgid "[PythonQwt](https://github.com/PlotPyStack/PythonQwt)"
msgstr "[PythonQwt](https://github.com/PlotPyStack/PythonQwt)"

msgid "[guidata](https://github.com/PlotPyStack/guidata)"
msgstr "[guidata](https://github.com/PlotPyStack/guidata)"

msgid "[PlotPy](https://github.com/PlotPyStack/PlotPy)"
msgstr "[PlotPy](https://github.com/PlotPyStack/PlotPy)"

msgid "[opencv-python](https://pypi.org/project/opencv-python/) (algorithms for image processing)"
msgstr "[opencv-python](https://pypi.org/project/opencv-python/) (algorithmes de traitement d'image)"

msgid "New reference platform:"
msgstr "Nouvelle plateforme de référence :"

msgid "DataLab is validated on Windows 11 with Python 3.11 and PyQt 5.15"
msgstr "DataLab est validé sur Windows 11 avec Python 3.11 et PyQt 5.15"

msgid "DataLab is also compatible with other OS (Linux, MacOS) and other Python-Qt bindings and versions (Python 3.8-3.12, PyQt6, PySide6)"
msgstr "DataLab est également compatible avec d'autres systèmes d'exploitation (Linux, MacOS) et d'autres liaisons Python-Qt et versions (Python 3.8-3.12, PyQt6, PySide6)"

msgid "New features:"
msgstr "Nouvelles fonctionnalités :"

msgid "DataLab is a platform:"
msgstr "DataLab est une plateforme :"

msgid "Added support for plugins"
msgstr "Ajout de la prise en charge des plugins"

msgid "Custom processing features available in the \"Plugins\" menu"
msgstr "Fonctionnalités de traitement personnalisées disponibles dans le menu \"Plugins\""

msgid "Custom I/O features: new file formats can be added to the standard I/O features for signals and images"
msgstr "Fonctionnalités d'E/S personnalisées : de nouveaux formats de fichier peuvent être ajoutés aux fonctionnalités d'E/S standard pour les signaux et les images"

msgid "Custom HDF5 features: new HDF5 file formats can be added to the standard HDF5 import feature"
msgstr "Fonctionnalités HDF5 personnalisées : de nouveaux formats de fichier HDF5 peuvent être ajoutés à la fonctionnalité d'importation HDF5 standard"

msgid "More features to come..."
msgstr "D'autres fonctionnalités à venir..."

msgid "Added remote control feature: DataLab can be controlled remotely via a TCP/IP connection (see [Remote control](https://datalab-platform.com/en/remote_control.html))"
msgstr "Ajout de la fonctionnalité de contrôle à distance : DataLab peut être contrôlé à distance via une connexion TCP/IP (voir [Contrôle à distance](https://datalab-platform.com/fr/remote_control.html))"

msgid "Added macro commands: DataLab can be controlled via a macro file (see [Macro commands](https://datalab-platform.com/en/macro_commands.html))"
msgstr "Ajout de commandes de macro : DataLab peut être contrôlé via un fichier macro (voir [Commandes de macro](https://datalab-platform.com/fr/macro_commands.html))"

msgid "General features:"
msgstr "Fonctionnalités générales :"

msgid "Added settings dialog box (see \"Settings\" entry in \"File\" menu):"
msgstr "Ajout de la boîte de dialogue des paramètres (voir l'entrée \"Paramètres\" dans le menu \"Fichier\") :"

msgid "General settings"
msgstr "Paramètres généraux"

msgid "Visualization settings"
msgstr "Paramètres de visualisation"

msgid "Processing settings"
msgstr "Paramètres de traitement"

msgid "Etc."
msgstr "Etc."

msgid "New default layout: signal/image panels are on the right side of the main window, visualization panels are on the left side with a vertical toolbar"
msgstr "Nouvelle disposition par défaut : les panneaux de signaux/images sont sur le côté droit de la fenêtre principale, les panneaux de visualisation sont sur le côté gauche avec une barre d'outils verticale"

msgid "Signal/Image features:"
msgstr "Fonctionnalités de signal/image :"

msgid "Added process isolation: each signal/image is processed in a separate process, so that DataLab does not freeze anymore when processing large signals/images"
msgstr "Ajout de l'isolation des processus : chaque signal/image est traité dans un processus séparé, de sorte que DataLab ne se fige plus lors du traitement de signaux/images volumineux"

msgid "Added support for groups: signals and images can be grouped together, and operations can be applied to all objects in a group, or between groups"
msgstr "Ajout de la prise en charge des groupes : les signaux et les images peuvent être regroupés, et des opérations peuvent être appliquées à tous les objets d'un groupe ou entre les groupes"

msgid "Added warning and error dialogs with detailed traceback links to the source code (warnings may be optionally ignored)"
msgstr "Ajout de boîtes de dialogue d'avertissement et d'erreur avec des liens de poursuite détaillés vers le code source (les avertissements peuvent être ignorés en option)"

msgid "Drastically improved performance when selecting objects"
msgstr "Amélioration significative des performances lors de la sélection d'objets"

msgid "Optimized performance when showing large images"
msgstr "Optimisation des performances lors de l'affichage d'images volumineuses"

msgid "Added support for dropping files on signal/image panel"
msgstr "Ajout de la prise en charge du dépôt de fichiers sur le panneau de signal/image"

msgid "Added \"Analysis parameters\" group box to show last result input parameters"
msgstr "Ajout de la boîte de groupe \"Paramètres de calcul\" pour afficher les paramètres d'entrée du dernier résultat"

msgid "Added \"Copy titles to clipboard\" feature in \"Edit\" menu"
msgstr "Ajout de la fonctionnalité \"Copier les titres dans le presse-papiers\" dans le menu \"Édition\""

msgid "For every single processing feature (operation, processing and analysis menus), the entered parameters (dialog boxes) are stored in cache to be used as defaults the next time the feature is used"
msgstr "Pour chaque fonctionnalité de traitement individuelle (menus opération, traitement et analyse), les paramètres saisis (boîtes de dialogue) sont stockés en cache pour être utilisés par défaut la prochaine fois que la fonctionnalité est utilisée"

msgid "Signal processing:"
msgstr "Traitement de signal :"

msgid "Added support for optional FFT shift (see Settings dialog box)"
msgstr "Ajout de la prise en charge du décalage FFT facultatif (voir la boîte de dialogue des paramètres)"

msgid "Image processing:"
msgstr "Traitement d'image :"

msgid "Added pixel binning operation (X/Y binning factors, operation: sum, mean...)"
msgstr "Ajout de l'opération de binning de pixels (facteurs de binning X/Y, opération : somme, moyenne...)"

msgid "Added \"Distribute on a grid\" and \"Reset image positions\" in operation menu"
msgstr "Ajout des options \"Distribuer sur une grille\" et \"Réinitialiser les positions des images\" dans le menu des opérations"

msgid "Added Butterworth filter"
msgstr "Ajout du filtre de Butterworth"

msgid "Added exposure processing features:"
msgstr "Ajout des fonctionnalités de traitement de l'exposition :"

msgid "Gamma correction"
msgstr "Correction gamma"

msgid "Logarithmic correction"
msgstr "Correction logarithmique"

msgid "Sigmoïd correction"
msgstr "Correction sigmoïde"

msgid "Added restoration processing features:"
msgstr "Ajout des fonctionnalités de traitement de la restauration :"

msgid "Total variation denoising filter (TV Chambolle)"
msgstr "Filtre de débruitage par variation totale (TV Chambolle)"

msgid "Bilateral filter (denoising)"
msgstr "Filtre bilatéral (débruitage)"

msgid "Wavelet denoising filter"
msgstr "Filtre de débruitage par ondelettes"

msgid "White Top-Hat denoising filter"
msgstr "Filtre de débruitage White Top-Hat"

msgid "Added morphological transforms (disk footprint):"
msgstr "Ajout des transformations morphologiques (empreinte de disque) :"

msgid "White Top-Hat"
msgstr "White Top-Hat"

msgid "Black Top-Hat"
msgstr "Black Top-Hat"

msgid "Erosion"
msgstr "Érosion"

msgid "Dilation"
msgstr "Dilatation"

msgid "Opening"
msgstr "Ouverture"

msgid "Closing"
msgstr "Fermeture"

msgid "Added edge detection features:"
msgstr "Ajout des fonctionnalités de détection des contours :"

msgid "Roberts filter"
msgstr "Filtre de Roberts"

msgid "Prewitt filter (vertical, horizontal, both)"
msgstr "Filtre de Prewitt (vertical, horizontal, les deux)"

msgid "Sobel filter (vertical, horizontal, both)"
msgstr "Filtre de Sobel (vertical, horizontal, les deux)"

msgid "Scharr filter (vertical, horizontal, both)"
msgstr "Filtre de Scharr (vertical, horizontal, les deux)"

msgid "Farid filter (vertical, horizontal, both)"
msgstr "Filtre de Farid (vertical, horizontal, les deux)"

msgid "Laplace filter"
msgstr "Filtre de Laplace"

msgid "Canny filter"
msgstr "Filtre de Canny"

msgid "Contour detection: added support for polygonal contours (in addition to circle and ellipse contours)"
msgstr "Détection des contours : ajout de la prise en charge des contours polygonaux (en plus des contours de cercle et d'ellipse)"

msgid "Added circle Hough transform (circle detection)"
msgstr "Ajout de la transformation de Hough pour les cercles (détection de cercles)"

msgid "Added image intensity levels rescaling"
msgstr "Ajout du rééchelonnement des niveaux d'intensité de l'image"

msgid "Added histogram equalization"
msgstr "Ajout de l'égalisation d'histogramme"

msgid "Added adaptative histogram equalization"
msgstr "Ajout de l'égalisation d'histogramme adaptative"

msgid "Added blob detection methods:"
msgstr "Ajout des méthodes de détection de blobs :"

msgid "Difference of Gaussian"
msgstr "Différence de Gaussienne"

msgid "Determinant of Hessian method"
msgstr "Méthode du déterminant de Hessian"

msgid "Laplacian of Gaussian"
msgstr "Laplacien de Gaussienne"

msgid "Blob detection using OpenCV"
msgstr "Détection de blobs à l'aide d'OpenCV"

msgid "Result shapes and annotations are now transformed (instead of removed) when executing one of the following operations:"
msgstr "Les formes et les annotations des résultats sont maintenant transformées (au lieu d'être supprimées) lors de l'exécution de l'une des opérations suivantes :"

msgid "Rotation (arbitrary angle, +90°, -90°)"
msgstr "Rotation (angle arbitraire, +90°, -90°)"

msgid "Symetry (vertical/horizontal)"
msgstr "Symétrie (verticale/horizontale)"

msgid "Console: added configurable external editor (default: VSCode) to follow the traceback links to the source code"
msgstr "Console : ajout d'un éditeur externe configurable (par défaut : VSCode) pour suivre les liens de poursuite vers le code source"<|MERGE_RESOLUTION|>--- conflicted
+++ resolved
@@ -7,11 +7,7 @@
 msgstr ""
 "Project-Id-Version: DataLab \n"
 "Report-Msgid-Bugs-To: \n"
-<<<<<<< HEAD
 "POT-Creation-Date: 2025-06-26 15:12+0200\n"
-=======
-"POT-Creation-Date: 2025-06-28 10:44+0200\n"
->>>>>>> e11a4848
 "PO-Revision-Date: YEAR-MO-DA HO:MI+ZONE\n"
 "Last-Translator: FULL NAME <EMAIL@ADDRESS>\n"
 "Language: fr\n"
@@ -115,7 +111,12 @@
 msgid "Fixed [Issue #238](https://github.com/DataLab-Platform/DataLab/issues/238) - Image text files with a trailing delimiter leads to data with a superfluous column when opened directly (does not happen in the Import Wizard)"
 msgstr "Correction de l'[Issue #238](https://github.com/DataLab-Platform/DataLab/issues/238) - Les fichiers texte d'image avec un délimiteur final entraînent l'apparition d'une colonne superflue dans les données importées lorsqu'ils sont ouverts directement (ce qui ne se produit pas dans l'Assistant d'importation)"
 
-<<<<<<< HEAD
+msgid "Fixed [Issue #239](https://github.com/DataLab-Platform/DataLab/issues/239) - Text Import Wizard does not preserve user-defined titles and units"
+msgstr "Correction de l'[Issue #239](https://github.com/DataLab-Platform/DataLab/issues/239) - L'Assistant d'importation de texte ne préserve pas les titres et unités définis par l'utilisateur"
+
+msgid "Fixed [Issue #240](https://github.com/DataLab-Platform/DataLab/issues/240) - Text Import Wizard does not preserve user-defined data type (e.g. `int16`, `float32`, etc.)"
+msgstr "Correction de l'[Issue #240](https://github.com/DataLab-Platform/DataLab/issues/240) - L'Assistant d'importation de texte ne préserve pas le type de données défini par l'utilisateur (par exemple, `int16`, `float32`, etc.)"
+
 msgid "Improved delimiter handling in CSV reading (signals) to better support files with variable whitespace separators (now using regex pattern `\\s+` instead of single space character)"
 msgstr "Amélioration de la gestion des délimiteurs dans la lecture CSV (signaux) pour mieux prendre en charge les fichiers avec des séparateurs d'espaces variables (utilisation désormais du motif regex `\\s+` au lieu du caractère espace simple)"
 
@@ -127,13 +128,6 @@
 
 msgid "Using new `guidata` translation utility based on `babel`"
 msgstr "Utilisation du nouvel utilitaire de traduction `guidata` basé sur `babel`"
-=======
-msgid "Fixed [Issue #239](https://github.com/DataLab-Platform/DataLab/issues/239) - Text Import Wizard does not preserve user-defined titles and units"
-msgstr "Correction de l'[Issue #239](https://github.com/DataLab-Platform/DataLab/issues/239) - L'Assistant d'importation de texte ne préserve pas les titres et unités définis par l'utilisateur"
-
-msgid "Fixed [Issue #240](https://github.com/DataLab-Platform/DataLab/issues/240) - Text Import Wizard does not preserve user-defined data type (e.g. `int16`, `float32`, etc.)"
-msgstr "Correction de l'[Issue #240](https://github.com/DataLab-Platform/DataLab/issues/240) - L'Assistant d'importation de texte ne préserve pas le type de données défini par l'utilisateur (par exemple, `int16`, `float32`, etc.)"
->>>>>>> e11a4848
 
 msgid "DataLab Version 0.20.0"
 msgstr "DataLab Version 0.20.0"
