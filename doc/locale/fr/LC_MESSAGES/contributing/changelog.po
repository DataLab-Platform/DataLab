# SOME DESCRIPTIVE TITLE.
# Copyright (C) 2023, DataLab Platform Developers
# This file is distributed under the same license as the DataLab package.
# FIRST AUTHOR <EMAIL@ADDRESS>, 2023.
#
msgid ""
msgstr ""
"Project-Id-Version: DataLab \n"
"Report-Msgid-Bugs-To: \n"
<<<<<<< HEAD
"POT-Creation-Date: 2025-06-17 17:01+0200\n"
=======
"POT-Creation-Date: 2025-06-21 10:26+0200\n"
>>>>>>> f2312485
"PO-Revision-Date: YEAR-MO-DA HO:MI+ZONE\n"
"Last-Translator: FULL NAME <EMAIL@ADDRESS>\n"
"Language: fr\n"
"Language-Team: fr <LL@li.org>\n"
"Plural-Forms: nplurals=2; plural=(n > 1);\n"
"MIME-Version: 1.0\n"
"Content-Type: text/plain; charset=utf-8\n"
"Content-Transfer-Encoding: 8bit\n"
"Generated-By: Babel 2.17.0\n"

msgid "Changelog"
msgstr "Historique des modifications"

msgid "See DataLab [roadmap page](https://datalab-platform.com/en/contributing/roadmap.html) for future and past milestones."
msgstr "Voir la page de la [feuille de route](https://datalab-platform.com/fr/contributing/roadmap.html) de DataLab pour les jalons futurs et passés."

msgid "DataLab Version 0.21.0"
msgstr "DataLab Version 0.21.0"

msgid "💥 New features and enhancements:"
msgstr "💥 Nouvelles fonctionnalités et améliorations :"

msgid "Computation functions refactoring:"
msgstr "Refactorisation des fonctions de calcul :"

msgid "Added new `@computation_function` decorator to mark and register computation functions"
msgstr "Ajout d'un nouveau décorateur `@computation_function` pour marquer et enregistrer les fonctions de calcul"

msgid "Renamed computation functions to remove redundant \"compute_\" prefix (e.g., `compute_fft` ➝ `fft`)"
msgstr "Renommé les fonctions de calcul pour supprimer le préfixe redondant \"compute_\" (par exemple, `compute_fft` ➝ `fft`)"

msgid "Added infrastructure for discovering computation functions via introspection"
msgstr "Ajout d'une infrastructure pour découvrir les fonctions de calcul via l'introspection"

msgid "Improved function naming in coordinate transformations (e.g., `to_polar` ➝ `to_polar`)"
msgstr "Amélioration de la nomination des fonctions dans les transformations de coordonnées (par exemple, `to_polar` ➝ `to_polar`)"

msgid "Added type hints and improved documentation across computation modules"
msgstr "Ajout de types d'indices et amélioration de la documentation dans les modules de calcul"

msgid "These changes improve code organization and maintainability while making the API more intuitive"
msgstr "Ces changements améliorent l'organisation et la maintenabilité du code tout en rendant l'API plus intuitive"

msgid "Internal changes only - **no backward compatibility is maintained** for plugin developers"
msgstr "Changements internes uniquement - **aucune compatibilité ascendante n'est maintenue** pour les développeurs de plugins"

msgid "Generic processing types refactoring:"
msgstr "Refactorisation des types de traitement génériques :"

msgid "Refactored the naming convention of core `BaseProcessor` methods implementing generic data processing patterns (e.g. one input ➝ one output, n inputs ➝ one output, etc.)"
msgstr "Refactorisation de la convention de nommage des méthodes `BaseProcessor` de base implémentant des modèles de traitement de données génériques (par exemple, une entrée ➝ une sortie, n entrées ➝ une sortie, etc.)"

msgid "New method names are now based on their input/output signature for better clarity and extensibility:"
msgstr "Les nouveaux noms de méthodes sont désormais basés sur leur signature d'entrée/sortie pour une meilleure clarté et extensibilité :"

msgid "`compute_1_to_1`: transforms each selected object independently"
msgstr "``compute_1_to_1`` : transforme chaque objet sélectionné indépendamment"

msgid "`compute_1_to_0`: performs a measurement or analysis without generating a new object"
msgstr "``compute_1_to_0`` : effectue une mesure ou une analyse sans générer un nouvel objet"

msgid "`compute_1_to_n`: generates multiple outputs from a single input (e.g. ROI extraction)"
msgstr "``compute_1_to_n`` : génère plusieurs sorties à partir d'une seule entrée (par exemple, extraction de ROI)"

msgid "`compute_n_to_1`: combines multiple inputs into a single output (e.g. sum, mean); supports pairwise mode"
msgstr "``compute_n_to_1`` : combine plusieurs entrées en une seule sortie (par exemple, somme, moyenne) ; prend en charge le mode pairwise"

msgid "`compute_2_to_1`: applies a binary operation between an object and a second operand (object or constant); supports pairwise mode"
msgstr "``compute_2_to_1`` : applique une opération binaire entre un objet et un second opérande (objet ou constante) ; prend en charge le mode pairwise"

msgid "These methods are internal and used by advanced developers (e.g. plugin authors); hence, **no backward compatibility is maintained**"
msgstr "Ces méthodes sont internes et utilisées par des développeurs avancés (par exemple, auteurs de plugins) ; par conséquent, **aucune compatibilité ascendante n'est maintenue**"

msgid "This closes [Issue #180](https://github.com/DataLab-Platform/DataLab/issues/180) - Rationalize `BaseProcessor` method names for core processing types"
msgstr "Ceci corrige l'[Issue #180](https://github.com/DataLab-Platform/DataLab/issues/180) - Rationaliser les noms de méthodes `BaseProcessor` pour les types de traitement de base"

msgid "Fixed [Issue #233](https://github.com/DataLab-Platform/DataLab/issues/233) - Hard crash when trying to activate the curve stats tool on a zero signal"
msgstr "Correction de l'[Issue #233](https://github.com/DataLab-Platform/DataLab/issues/233) - Plantage sévère lors de l'activation de l'outil de statistiques de courbe sur un signal nul"

msgid "Fixed [Issue #184](https://github.com/DataLab-Platform/DataLab/issues/184) - Curve marker style unexpectedly changes to \"Square\" after validating \"Parameters…\" dialog"
msgstr "Correction de l'[Issue #184](https://github.com/DataLab-Platform/DataLab/issues/184) - Le style du marqueur de courbe change de manière inattendue en \"Carré\" après validation de la boîte de dialogue \"Paramètres…\""

<<<<<<< HEAD
msgid "ℹ️ Other changes:"
msgstr "ℹ️ Autres changements :"

msgid "Updated `guidata` dependency to V3.10.0"
msgstr "Dépendance `guidata` mise à jour vers V3.10.0"

msgid "Using new `guidata` translation utility based on `babel`"
msgstr "Utilisation du nouvel utilitaire de traduction `guidata` basé sur `babel`"
=======
msgid "Fixed [Issue #117](https://github.com/DataLab-Platform/DataLab/issues/117) - DataLab's signal moving median crashes on Linux with `mode='mirror'`: `free(): invalid next size (normal)` (this is a bug in SciPy v1.15.0 to v1.15.2, which was fixed in SciPy v1.15.3)"
msgstr "Correction de l'[Issue #117](https://github.com/DataLab-Platform/DataLab/issues/117) - Le filtre médian mobile de DataLab plante sur Linux avec `mode='mirror'` : `free(): invalid next size (normal)` (il s'agit d'un bug dans SciPy v1.15.0 à v1.15.2, qui a été corrigé dans SciPy v1.15.3)"
>>>>>>> f2312485

msgid "DataLab Version 0.20.0"
msgstr "DataLab Version 0.20.0"

msgid "ANDOR SIF Images:"
msgstr "Images ANDOR SIF :"

msgid "Added support for background images in ANDOR SIF files"
msgstr "Ajout de la prise en charge des images de fond dans les fichiers ANDOR SIF"

msgid "This closes [Issue #178](https://github.com/DataLab-Platform/DataLab/issues/178) - Add support for ANDOR SIF files with background image"
msgstr "Ceci clotûre le ticket [Issue #178](https://github.com/DataLab-Platform/DataLab/issues/178) - Ajout de la prise en charge des fichiers ANDOR SIF avec image de fond"

msgid "Array editor (results, signal and image data, ...):"
msgstr "Éditeur de tableau (résultats, données de signal et d'image, ...)"

msgid "New \"Copy all\" button in the array editor dialog box, to copy all the data in the clipboard, including row and column headers"
msgstr "Nouvelle fonctionnalité \"Copier tout\" dans la boîte de dialogue de l'éditeur de tableau, pour copier toutes les données dans le presse-papiers, y compris les en-têtes de ligne et de colonne"

msgid "New \"Export\" button in the array editor dialog box, to export the data in a CSV file, including row and column headers"
msgstr "Nouvelle fonctionnalité \"Exporter\" dans la boîte de dialogue de l'éditeur de tableau, pour exporter les données dans un fichier CSV, y compris les en-têtes de ligne et de colonne"

msgid "New \"Paste\" button in the array editor dialog box, to paste the data from the clipboard into the array editor (this feature is not available for read-only data, such as analysis results)"
msgstr "Nouvelle fonctionnalité \"Coller\" dans la boîte de dialogue de l'éditeur de tableau, pour coller les données du presse-papiers dans l'éditeur de tableau (cette fonctionnalité n'est pas disponible pour les données en lecture seule, telles que les résultats d'analyse)"

msgid "The features above require guidata v3.9.0 or later"
msgstr "Les fonctionnalités ci-dessus nécessitent guidata v3.9.0 ou une version ultérieure"

#, fuzzy
msgid "This closes [Issue #174](https://github.com/DataLab-Platform/DataLab/issues/174), [Issue #175](https://github.com/DataLab-Platform/DataLab/issues/175) and [Issue #176](https://github.com/DataLab-Platform/DataLab/issues/176)"
msgstr "Ceci clotûre les tickets [Issue #174](https://github.com/DataLab-Platform/DataLab/issues/174), [Issue #175](https://github.com/DataLab-Platform/DataLab/issues/175) et [Issue #176](https://github.com/DataLab-Platform/DataLab/issues/176)"

msgid "Fourier analysis features (\"Processing\" menu):"
msgstr "Fonctionnalités d'analyse de Fourier (menu \"Traitement\") :"

msgid "New \"Zero padding\" feature"
msgstr "Nouvelle fonctionnalité \"Complément de zéros\""

msgid "Implementation for signals:"
msgstr "Implémentation pour les signaux :"

msgid "Choose a zero padding strategy (Next power of 2, Double the length, Triple the length, Custom length)"
msgstr "Choisissez une stratégie de complément de zéros (prochain multiple de 2, double la longueur, triple la longueur, longueur personnalisée)"

msgid "Or manually set the zero padding length (if \"Custom length\" is selected)"
msgstr "Ou définissez manuellement la longueur de complément de zéros (si \"Longueur personnalisée\" est sélectionnée)"

msgid "Implementation for images:"
msgstr "Implémentation pour les images :"

msgid "Choose a zero padding strategy (Next power of 2, Next multiple of 64, Custom length)"
msgstr "Choisissez une stratégie de complément de zéros (prochain multiple de 2, prochain multiple de 64, longueur personnalisée)"

msgid "Or manually set the zero padding row and column lengths (if \"Custom length\" is selected)"
msgstr "Ou définissez manuellement les longueurs de ligne et de colonne de complément de zéros (si \"Longueur personnalisée\" est sélectionnée)"

msgid "Set the position of the zero padding (bottom-right, centered)"
msgstr "Définir la position du complément de zéros (en bas à droite, centré)"

msgid "This closes [Issue #170](https://github.com/DataLab-Platform/DataLab/issues/170) - Fourier analysis: add zero padding feature for signals and images"
msgstr "Ceci corrige l'[Issue #170](https://github.com/DataLab-Platform/DataLab/issues/170) - Analyse de Fourier : ajouter la fonctionnalité de complément de zéros pour les signaux et les images"

msgid "Region of Interest (ROI) editor:"
msgstr "Éditeur de région d'intérêt (ROI) :"

msgid "This concerns the \"Edit Regions of Interest\" feature for both signals and images"
msgstr "Cela concerne la fonctionnalité \"Éditer les régions d'intérêt\" pour les signaux et les images"

msgid "New behavior:"
msgstr "Nouveau comportement :"

msgid "Signals: the range ROI selection tool is now active by default, and the user can select right away the range of the signal to be used as a ROI"
msgstr "Signaux : l'outil de sélection de la plage ROI est désormais actif par défaut, et l'utilisateur peut sélectionner immédiatement la plage du signal à utiliser comme ROI"

msgid "Images: the rectangular ROI selection tool is now active by default, and the user can select right away the rectangular ROI to be used as a ROI"
msgstr "Images : l'outil de sélection de la ROI rectangulaire est désormais actif par défaut, et l'utilisateur peut sélectionner immédiatement la ROI rectangulaire à utiliser comme ROI"

msgid "This closes [Issue #154](https://github.com/DataLab-Platform/DataLab/issues/154) - ROI editor: activate ROI selection tool by default, so that the user can select right away the area to be used as a ROI"
msgstr "Ceci clotûre le ticket [Issue #154](https://github.com/DataLab-Platform/DataLab/issues/154) - Éditeur de ROI : activer l'outil de sélection de ROI par défaut, afin que l'utilisateur puisse sélectionner immédiatement la zone à utiliser comme ROI"

msgid "Added the \"Select tool\" to editor's toolbar, to allow the user to switch between the \"Select\" and \"Draw\" tools easily without having to use the plot toolbar on the top of the window"
msgstr "Ajout de l'outil \"Sélectionner\" à la barre d'outils de l'éditeur, pour permettre à l'utilisateur de basculer facilement entre les outils \"Sélectionner\" et \"Dessiner\" sans avoir à utiliser la barre d'outils de tracé en haut de la fenêtre"

msgid "Signal processing features (\"Processing\" menu):"
msgstr "Fonctionnalités de traitement du signal (menu \"Traitement\") :"

msgid "New \"X-Y mode\" feature: this feature simulates the behavior of the X-Y mode of an oscilloscope, i.e. it allows to plot one signal as a function of another signal (e.g. X as a function of Y)"
msgstr "Nouvelle fonctionnalité \"Mode X-Y\" : cette fonctionnalité simule le comportement du mode X-Y d'un oscilloscope, c'est-à-dire qu'elle permet de tracer un signal en fonction d'un autre signal (par exemple X en fonction de Y)"

msgid "New abscissa and ordinate find features:"
msgstr "Nouvelles fonctionnalités de recherche d'abscisse et d'ordonnée :"

msgid "\"First abscissa at y=...\" feature: this feature allows to find the first abscissa value of a signal at a given y value (e.g. the abscissa value of a signal at y=0)"
msgstr "Fonctionnalité \"Abscisse à y=...\" : cette fonctionnalité permet de trouver la première valeur d'abscisse d'un signal à une valeur y donnée (par exemple, la valeur d'abscisse d'un signal à y=0)"

msgid "\"Ordinate at x=...\" feature: this feature allows to find the ordinate value of a signal at a given x value (e.g. the ordinate value of a signal at x=0)"
msgstr "Fonctionnalité \"Ordonnée à x=...\" : cette fonctionnalité permet de trouver la valeur d'ordonnée d'un signal à une valeur x donnée (par exemple, la valeur d'ordonnée d'un signal à x=0)"

msgid "Each feature has its own dialog box, which allows to set the y or x value to be used for the search with a slider or a text box"
msgstr "Chaque fonctionnalité a sa propre boîte de dialogue, qui permet de définir la valeur y ou x à utiliser pour la recherche avec un curseur ou une zone de texte"

msgid "This closes [Issue #125](https://github.com/DataLab-Platform/DataLab/issues/125) and [Issue #126](https://github.com/DataLab-Platform/DataLab/issues/126)"
msgstr "Ceci clotûre les tickets [Issue #125](https://github.com/DataLab-Platform/DataLab/issues/125) et [Issue #126](https://github.com/DataLab-Platform/DataLab/issues/126)"

msgid "New full width at given y feature:"
msgstr "Nouvelle fonctionnalité de calcul de largeur à un y donné :"

msgid "The \"Full width at y=...\" feature allows to find the full width of a signal at a given y value (e.g. the full width of a signal at y=0)"
msgstr "La fonctionnalité \"Largeur à y=...\" permet de calculer la largeur d'un signal à une valeur y donnée"

msgid "A specific dialog box allows to set the y value to be used for the search with a slider or a text box"
msgstr "Une boîte de dialogue spécifique permet de définir la valeur y à utiliser avec un curseur ou une zone de texte"

msgid "This closes [Issue #127](https://github.com/DataLab-Platform/DataLab/issues/127)"
msgstr "Ceci clotûre le ticket [Issue #127](https://github.com/DataLab-Platform/DataLab/issues/127)"

msgid "Public API (local or remote):"
msgstr "API publique (locale ou distante) :"

msgid "Add `group_id` and `set_current` arguments to `add_signal`, `add_image` and `add_object` methods:"
msgstr "Ajout des arguments `group_id` et `set_current` aux méthodes `add_signal`, `add_image` et `add_object` :"

msgid "This concerns the `LocalProxy`, `AbstractCDLControl`, `RemoteClient`, `RemoteServer` and `CDLMainWindow` classes"
msgstr "Cela concerne les classes `LocalProxy`, `AbstractCDLControl`, `RemoteClient`, `RemoteServer` et `CDLMainWindow`"

msgid "`group_id` argument allows to specify the group ID where the signal or image should be added (if not specified, the signal or image is added to the current group)"
msgstr "L'argument `group_id` permet de spécifier l'identifiant du groupe où le signal ou l'image doit être ajouté (s'il n'est pas spécifié, le signal ou l'image est ajouté au groupe actuel)"

msgid "`set_current` argument allows to specify if the signal or image should be set as current after being added (default is `True`)"
msgstr "L'argument `set_current` permet de spécifier si le signal ou l'image doit être défini comme actuel après avoir été ajouté (la valeur par défaut est `True`)"

msgid "This closes [Issue #151](https://github.com/DataLab-Platform/DataLab/issues/151) - Public API: add a keyword `group_id` to `add_signal` and `add_image`"
msgstr "Ceci corrige l'[Issue #151](https://github.com/DataLab-Platform/DataLab/issues/151) - API publique : ajouter un mot-clé `group_id` à `add_signal` et `add_image`"

msgid "DataLab Version 0.19.2"
msgstr "DataLab Version 0.19.2"

msgid "🛠️ Bug fixes:"
msgstr "🛠️ Corrections de bugs :"

msgid "Fixed [Issue #172](https://github.com/DataLab-Platform/DataLab/issues/172) - Image profiles: when moving/resizing image, profile plots are not refreshed (fixed in PlotPy v2.7.4)"
msgstr "Correction de l'[Issue #172](https://github.com/DataLab-Platform/DataLab/issues/172) - Profils d'image : lors du déplacement/redimensionnement de l'image, les graphiques de profil ne sont pas actualisés (corrigé dans PlotPy v2.7.4)"

msgid "Fixed [Issue #173](https://github.com/DataLab-Platform/DataLab/issues/173) - Phase spectrum: add unit (degree) and function reference (`numpy.angle`) to the documentation"
msgstr "Correction de l'[Issue #173](https://github.com/DataLab-Platform/DataLab/issues/173) - Spectre de phase : ajouter l'unité (degré) et la référence de fonction (`numpy.angle`) à la documentation"

msgid "Fixed [Issue #177](https://github.com/DataLab-Platform/DataLab/issues/177) - \"Open from directory\" feature: unexpected group name (a group named \".\" is created instead of the root folder name)"
msgstr "Correction de l'[Issue #177](https://github.com/DataLab-Platform/DataLab/issues/177) - Fonctionnalité \"Ouvrir depuis le répertoire\" : nom de groupe inattendu (un groupe nommé \".\" est créé au lieu du nom du dossier racine)"

msgid "Fixed [Issue #169](https://github.com/DataLab-Platform/DataLab/issues/169) - Signal / Fourier analysis: magnitude spectrum feature does not work as expected with logarithmic scale enabled"
msgstr "Correction de l'[Issue #169](https://github.com/DataLab-Platform/DataLab/issues/169) - Analyse de signal / Fourier : la fonction de spectre de magnitude ne fonctionne pas comme prévu avec l'échelle logarithmique activée"

msgid "Fixed [Issue #168](https://github.com/DataLab-Platform/DataLab/issues/168) - Average profile visualization: empty profile is displayed when the target rectangular area is outside the image area (this has been fixed upstream, in PlotPy v2.7.4, and so requires the latest version of PlotPy)"
msgstr "Correction de l'[Issue #168](https://github.com/DataLab-Platform/DataLab/issues/168) - Visualisation du profil moyen : le profil vide est affiché lorsque la zone rectangulaire cible est en dehors de la zone de l'image (ceci a été corrigé en amont, dans PlotPy v2.7.4, et nécessite donc la dernière version de PlotPy)"

msgid "DataLab Version 0.19.1"
msgstr "DataLab Version 0.19.1"

msgid "Pairwise operation mode:"
msgstr "Mode d'opération pairwise :"

msgid "Fixed an unexpected behavior when using the pairwise operation mode with functions that take a single second operand (e.g. for images: difference, division, arithmetic operations, and flatfield correction)"
msgstr "Correction d'un comportement inattendu lors de l'utilisation du mode d'opération pairwise avec des fonctions qui prennent un seul second opérande (par exemple pour les images : différence, division, opérations arithmétiques et correction de champ plat)"

msgid "If only one set of operands was selected in a single group, a warning message was displayed \"In pairwise mode, you need to select objects in at least two groups.\", which is correct for functions that are symmetric (e.g. addition, multiplication, etc.), but not for functions that are not symmetric (e.g. difference, division, etc.)."
msgstr "Si un seul ensemble d'opérandes était sélectionné dans un seul groupe, un message d'avertissement était affiché \"En mode pairwise, vous devez sélectionner des objets dans au moins deux groupes. \", ce qui est correct pour les fonctions qui sont symétriques (par exemple addition, multiplication, etc.), mais pas pour les fonctions qui ne le sont pas (par exemple différence, division, etc.)."

msgid "This is now fixed: the warning message is only displayed for functions that are symmetric (e.g. addition, multiplication, etc.)."
msgstr "Ceci est maintenant corrigé : le message d'avertissement n'est affiché que pour les fonctions qui sont symétriques (par exemple addition, multiplication, etc.)."

msgid "This closes [Issue #157](https://github.com/DataLab-Platform/DataLab/issues/157) - Pairwise operation mode: unexpected behavior with functions that take a single second operand"
msgstr "Ceci corrige l'[Issue #157](https://github.com/DataLab-Platform/DataLab/issues/157) - Mode d'opération pairwise : comportement inattendu avec des fonctions qui prennent un seul second opérande"

msgid "Fixed [Issue #152](https://github.com/DataLab-Platform/DataLab/issues/152) - Ignore `nan` values for image normalization, flatfield correction, offset correction, and centroid computation"
msgstr "Correction de l'[Issue #152](https://github.com/DataLab-Platform/DataLab/issues/152) - Ignorer les valeurs `nan` pour la normalisation d'image, la correction de champ plat, la correction de décalage et le calcul du centroïde"

msgid "Fixed [Issue #153](https://github.com/DataLab-Platform/DataLab/issues/153) - Ignore `nan` values for signal normalization and statistics computations (both analysis result and interactive tool)"
msgstr "Correction de l'[Issue #153](https://github.com/DataLab-Platform/DataLab/issues/153) - Ignorer les valeurs `nan` pour la normalisation du signal et les calculs de statistiques (à la fois le résultat d'analyse et l'outil interactif)"

msgid "Fixed [Issue #158](https://github.com/DataLab-Platform/DataLab/issues/158) - When editing ROI of a list of images, the first image of the selection is shown (instead of the last as in the image panel)"
msgstr "Correction de l'[Issue #158](https://github.com/DataLab-Platform/DataLab/issues/158) - Lors de l'édition de la ROI d'une liste d'images, la première image de la sélection est affichée (au lieu de la dernière comme dans le panneau d'image)"

msgid "Fixed [Issue #159](https://github.com/DataLab-Platform/DataLab/issues/159) - When selecting multiple images just after opening an HDF5 file, the \"View in a new window\" feature does not work (`KeyError` exception)"
msgstr "Correction de l'[Issue #159](https://github.com/DataLab-Platform/DataLab/issues/159) - Lors de la sélection de plusieurs images juste après l'ouverture d'un fichier HDF5, la fonctionnalité \"Afficher dans une nouvelle fenêtre\" ne fonctionne pas (exception `KeyError`)"

msgid "Fixed [Issue #160](https://github.com/DataLab-Platform/DataLab/issues/160) - When selecting multiple images and clearing ROI in ROI editor, only the first image is affected"
msgstr "Correction de l'[Issue #160](https://github.com/DataLab-Platform/DataLab/issues/160) - Lors de la sélection de plusieurs images et de l'effacement de la ROI dans l'éditeur de ROI, seule la première image est affectée"

msgid "Fixed [Issue #161](https://github.com/DataLab-Platform/DataLab/issues/161) - Refresh image items only if necessary (when editing ROI, pasting/deleting metadata)"
msgstr "Correction de l'[Issue #161](https://github.com/DataLab-Platform/DataLab/issues/161) - Rafraîchir les items d'image uniquement si nécessaire (lors de l'édition de la ROI, du collage/de la suppression de métadonnées)"

msgid "Fixed [Issue #162](https://github.com/DataLab-Platform/DataLab/issues/162) - View in a new window: when displaying multiple images, the item list panel should be visible"
msgstr "Correction de l'[Issue #162](https://github.com/DataLab-Platform/DataLab/issues/162) - Afficher dans une nouvelle fenêtre : lors de l'affichage de plusieurs images, le panneau de liste d'items doit être visible"

msgid "Fixed [Issue #163](https://github.com/DataLab-Platform/DataLab/issues/163) - Open from directory: expected one group per folder when loading multiple files"
msgstr "Ceci corrige l'[Issue #163](https://github.com/DataLab-Platform/DataLab/issues/163) - Ouvrir depuis le répertoire : un groupe par dossier attendu lors du chargement de plusieurs fichiers"

msgid "Fixed [Issue #164](https://github.com/DataLab-Platform/DataLab/issues/164) - Open from directory: unsupported files should be ignored when loading files recursively, to avoid warning popup dialog boxes"
msgstr "Ceci corrige l'[Issue #164](https://github.com/DataLab-Platform/DataLab/issues/164) - Ouvrir depuis le répertoire : les fichiers non pris en charge doivent être ignorés lors du chargement de fichiers de manière récursive, pour éviter les boîtes de dialogue d'avertissement"

msgid "Fixed [Issue #165](https://github.com/DataLab-Platform/DataLab/issues/165) - When opening a file, the default signal/image title must be set to the file name, instead of the relative path to the file name"
msgstr "Correction de l'[Issue #165](https://github.com/DataLab-Platform/DataLab/issues/165) - Lors de l'ouverture d'un fichier, le titre par défaut du signal/image doit être défini sur le nom du fichier, au lieu du chemin relatif au nom du fichier"

msgid "DataLab Version 0.19.0"
msgstr "DataLab Version 0.19.0"

msgid "Image operation features (\"Operations\" menu):"
msgstr "Fonctionnalités d'opération sur les images (menu \"Opérations\") :"

msgid "Renamed \"Rotation\" submenu to \"Flip or rotation\""
msgstr "Renommage du sous-menu \"Rotation\" en \"Symétrie ou rotation\""

msgid "New \"Flip diagonally\" feature"
msgstr "Nouvelle fonctionnalité \"Symétrie diagonale\""

msgid "New \"Convert to Cartesian coordinates\" feature"
msgstr "Nouvelle fonctionnalité \"Convertir en coordonnées cartésiennes\""

msgid "New \"Convert to polar coordinates\" feature"
msgstr "Nouvelle fonctionnalité \"Convertir en coordonnées polaires\""

msgid "Signal analysis features (\"Analysis\" menu):"
msgstr "Fonctionnalités d'analyse du signal (menu \"Analyse\") :"

msgid "Renamed \"X values at min/max\" to \"Abscissa of the minimum and maximum\""
msgstr "Renommage de \"Valeurs X au min/max\" en \"Abscisse du minimum et du maximum\""

msgid "New \"Abscissa at y=...\" feature"
msgstr "Nouvelle fonctionnalité \"Abscisse à y=...\""

msgid "New \"Open from directory\" feature:"
msgstr "Nouvelle fonctionnalité \"Ouvrir depuis le répertoire\" :"

msgid "This feature allows to open multiple files from a directory at once, recursively (only the files with the supported extensions by the current panel are opened)"
msgstr "Cette fonctionnalité permet d'ouvrir plusieurs fichiers d'un répertoire à la fois, de manière récursive (seuls les fichiers avec les extensions prises en charge par le panneau actuel sont ouverts)"

msgid "Add \"Open from directory\" action to the \"File\" menu for both Signal and Image panels"
msgstr "Ajout de l'action \"Ouvrir depuis le répertoire\" au menu \"Fichier\" pour les panneaux Signal et Image"

msgid "Add support for folders when dropping files in the Signal and Image panels"
msgstr "Ajout de la prise en charge des dossiers lors du glisser-déposer de fichiers dans les panneaux Signal et Image"

msgid "Add `1/x` operation to the \"Operations\" menu for both Signal and Image panels:"
msgstr "Ajout de l'opération `1/x` au menu \"Opérations\" pour les panneaux Signal et Image :"

msgid "This feature relies on the `numpy.reciprocal` function, and handles the case where the denominator is zero by catching warnings and replacing the `np.inf` values with `np.nan` values"
msgstr "Cette fonctionnalité repose sur la fonction `numpy.reciprocal`, et gère le cas où le dénominateur est zéro en interceptant les avertissements et en remplaçant les valeurs `np.inf` par des valeurs `np.nan`"

msgid "Add `compute_inverse` method for image and signal processors"
msgstr "Ajout de la méthode `compute_inverse` pour les processeurs d'image et de signal"

msgid "This closes [Issue #143](https://github.com/DataLab-Platform/DataLab/issues/143) - New feature: `1/x` for signals and images"
msgstr "Ceci corrige l'[Issue #143](https://github.com/DataLab-Platform/DataLab/issues/143) - Nouvelle fonctionnalité : `1/x` pour les signaux et les images"

msgid "Add `add_group` method with `title` and `select` arguments to create a new group in a data panel (e.g. Signal or Image panel) and eventually select it after creation:"
msgstr "Ajout de la méthode `add_group` avec les arguments `title` et `select` pour créer un nouveau groupe dans un panneau de données (par exemple, panneau Signal ou Image) et éventuellement le sélectionner après sa création :"

msgid "Method was added to the following classes: `AbstractCDLControl`, `BaseDataPanel` and `RemoteClient`"
msgstr "Cette méthode a été ajoutée aux classes suivantes : `AbstractCDLControl`, `BaseDataPanel` et `RemoteClient`"

msgid "This closes the following issues:"
msgstr "Cette fonctionnalité clotûre les tickets suivants :"

msgid "[Issue #131](https://github.com/DataLab-Platform/DataLab/issues/131) - `BaseDataPanel.add_group`: add `select` argument"
msgstr "[Issue #131](https://github.com/DataLab-Platform/DataLab/issues/131) - `BaseDataPanel.add_group` : ajout de l'argument `select`"

msgid "[Issue #47](https://github.com/DataLab-Platform/DataLab/issues/47) - Remote proxy / Public API: add `add_group` method"
msgstr "[Issue #47](https://github.com/DataLab-Platform/DataLab/issues/47) - Proxy distant / API publique : ajout de la méthode `add_group`"

msgid "`AbstractCDLControl.get_object_uuids`: add an optional `group` argument (group ID, title or number) to eventually filter the objects by group (this closes [Issue #130](https://github.com/DataLab-Platform/DataLab/issues/130))"
msgstr "`AbstractCDLControl.get_object_uuids` : ajout d'un argument optionnel `group` (identifiant, titre ou numéro du groupe) pour éventuellement filtrer les objets par groupe (ceci clôture le ticket [Issue #130](https://github.com/DataLab-Platform/DataLab/issues/130))"

msgid "When opening an HDF5 file, the confirmation dialog box asking if current workspace should be cleared has a new possible answer \"Ignore\":"
msgstr "Lors de l'ouverture d'un fichier HDF5, la boîte de dialogue de confirmation demandant si l'espace de travail actuel doit être effacé a une nouvelle réponse possible \"Ignorer\" :"

msgid "Choosing \"Ignore\" will prevent the confirmation dialog box from being displayed again, and will choose the current setting (i.e. clear or not the workspace) for all subsequent file openings"
msgstr "Choisir \"Ignorer\" empêchera la boîte de dialogue de confirmation d'être affichée à nouveau, et choisira le paramètre actuel (c'est-à-dire effacer ou non l'espace de travail) pour toutes les ouvertures de fichiers suivantes"

msgid "Added a new \"Clear workspace before loading HDF5 file\" option in the \"Settings\" dialog box, to allow the user to change the current setting (i.e. clear or not the workspace) for all subsequent file openings"
msgstr "Ajout d'une nouvelle option \"Effacer l'espace de travail avant de charger le fichier HDF5\" dans la boîte de dialogue \"Paramètres\", pour permettre à l'utilisateur de changer le paramètre actuel (c'est-à-dire effacer ou non l'espace de travail) pour toutes les ouvertures de fichiers suivantes"

msgid "Added a new \"Ask before clearing workspace\" option in the \"Settings\" dialog box, to allow the user to disable or re-enable the confirmation dialog box asking if current workspace should be cleared when opening an HDF5 file"
msgstr "Ajout d'une nouvelle option \"Demander avant d'effacer l'espace de travail\" dans la boîte de dialogue \"Paramètres\", pour permettre à l'utilisateur de désactiver ou de réactiver la boîte de dialogue de confirmation demandant si l'espace de travail actuel doit être effacé lors de l'ouverture d'un fichier HDF5"

msgid "This closes [Issue #146](https://github.com/DataLab-Platform/DataLab/issues/146) - Ask before clearing workspace when opening HDF5 file: add \"Ignore\" option to prevent dialog from being displayed again"
msgstr "Ceci clotûre le ticket [Issue #146](https://github.com/DataLab-Platform/DataLab/issues/146) - Demander avant d'effacer l'espace de travail lors de l'ouverture d'un fichier HDF5 : ajouter l'option \"Ignorer\" pour empêcher la boîte de dialogue d'être affichée à nouveau"

msgid "Object and group title renaming:"
msgstr "Renommage du titre des objets et des groupes :"

msgid "Removed \"Rename group\" feature from the \"Edit\" menu and context menu"
msgstr "Suppression de la fonctionnalité \"Renommer le groupe\" du menu \"Édition\" et du menu contextuel"

msgid "Added \"Rename object\" feature to the \"Edit\" menu and context menu, with F2 shortcut, to rename the title of the selected object or group"
msgstr "Ajout de la fonctionnalité \"Renommer l'objet\" au menu \"Édition\" et au menu contextuel, avec le raccourci F2, pour renommer le titre de l'objet ou du groupe sélectionné"

msgid "This closes [Issue #148](https://github.com/DataLab-Platform/DataLab/issues/148) - Rename signal/image/group title by pressing F2"
msgstr "Ceci corrige l'[Issue #148](https://github.com/DataLab-Platform/DataLab/issues/148) - Renommer le titre du signal/image/groupe en appuyant sur F2"

msgid "Region of Interest editor:"
msgstr "Éditeur de région d'intérêt :"

msgid "Regrouped the graphical actions (new rectangular ROI, new circular ROI, new polygonal ROI) in a single menu \"Graphical ROI\""
msgstr "Regroupement des actions graphiques (nouvelle ROI rectangulaire, nouvelle ROI circulaire, nouvelle ROI polygonale) dans un seul menu \"ROI graphique\""

msgid "Added new \"Coordinate-based ROI\" menu to create a ROI using manual input of the coordinates:"
msgstr "Ajout d'un nouveau menu \"ROI par coordonnées\" pour créer une ROI en utilisant la saisie manuelle des coordonnées :"

msgid "For signals, the ROI is defined by the start and end coordinates"
msgstr "Pour les signaux, la ROI est définie par les coordonnées de début et de fin"

msgid "For images:"
msgstr "Pour les images :"

msgid "The rectangular ROI is defined by the top-left and bottom-right coordinates"
msgstr "La ROI rectangulaire est définie par les coordonnées du coin supérieur gauche et du coin inférieur droit"

msgid "The circular ROI is defined by the center and radius coordinates"
msgstr "La ROI circulaire est définie par les coordonnées du centre et du rayon"

msgid "The polygonal ROI is not supported yet"
msgstr "La ROI polygonale n'est pas encore prise en charge"

msgid "This closes [Issue #145](https://github.com/DataLab-Platform/DataLab/issues/145) - ROI editor: add manual input of the coordinates"
msgstr "Ceci clotûre le ticket [Issue #145](https://github.com/DataLab-Platform/DataLab/issues/145) - Éditeur de ROI : ajouter la saisie manuelle des coordonnées"

msgid "Fixed [Issue #141](https://github.com/DataLab-Platform/DataLab/issues/141) - Image analysis: mask `nan` values when computing statistics, for example"
msgstr "Correction de l'[Issue #141](https://github.com/DataLab-Platform/DataLab/issues/141) - Analyse d'image : masque des valeurs `nan` lors du calcul des statistiques, par exemple"

msgid "Fixed [Issue #144](https://github.com/DataLab-Platform/DataLab/issues/144) - Average profile extraction: `ValueError` when selection rectangle is larger than the image"
msgstr "Correction de l'[Issue #144](https://github.com/DataLab-Platform/DataLab/issues/144) - Extraction du profil moyen : `ValueError` lorsque le rectangle de sélection est plus grand que l'image"

msgid "DataLab Version 0.18.2"
msgstr "DataLab Version 0.18.2"

msgid "ℹ️ General information:"
msgstr "ℹ️ Informations générales :"

msgid "Python 3.13 is now supported, since the availability of the scikit-image V0.25 (see [Issue #104](https://github.com/DataLab-Platform/DataLab/issues/104) - Python 3.13: `KeyError: 'area_bbox'`)"
msgstr "Python 3.13 est désormais pris en charge, depuis la disponibilité de scikit-image V0.25 (voir [Issue #104](https://github.com/DataLab-Platform/DataLab/issues/104) - Python 3.13 : `KeyError: 'area_bbox'`)"

msgid "💥 Enhancements:"
msgstr "💥 Améliorations :"

msgid "Added new \"Keep results after computation\" option in \"Processing\" section:"
msgstr "Ajout de la nouvelle option \"Conserver les résultats après le calcul\" dans la section \"Traitement\" :"

msgid "Before this change, when applying a processing feature (e.g. a filter, a threshold, etc.) on a signal or an image, the analysis results were removed from the object"
msgstr "Avant ce changement, lors de l'application d'une fonction de traitement (par exemple un filtre, un seuil, etc.) sur un signal ou une image, les résultats de l'analyse étaient supprimés de l'objet"

msgid "This new option allows to keep the analysis results after applying a processing feature on a signal or an image. Even if the analysis results are not updated, they might be relevant in some use cases (e.g. when using the 2D peak detection feature on an image, and then applying a filter on the image, or summing two images, etc.)"
msgstr "Cette nouvelle option permet de conserver les résultats de l'analyse après l'application d'une fonction de traitement sur un signal ou une image. Même si les résultats de l'analyse ne sont pas mis à jour, ils peuvent être pertinents dans certains cas d'utilisation (par exemple lors de l'utilisation de la fonction de détection de pics 2D sur une image, puis de l'application d'un filtre sur l'image, ou de la sommation de deux images, etc.)"

msgid "Fixed [Issue #138](https://github.com/DataLab-Platform/DataLab/issues/138) - Image colormaps were no longer stored in metadata (and serialized in HDF5 files) since PlotPy v2.6.3 (this commit, specifically: [PlotPyStack/PlotPy@a37af8a](https://github.com/PlotPyStack/PlotPy/commit/a37af8ae8392e5e3655e5c34b67a7cd1544ea845))"
msgstr "Correction de l'[Issue #138](https://github.com/DataLab-Platform/DataLab/issues/138) - Les cartes de couleurs d'image n'étaient plus stockées dans les métadonnées (et sérialisées dans les fichiers HDF5) depuis PlotPy v2.6.3 (ce commit, en particulier : [PlotPyStack/PlotPy@a37af8a](https://github.com/PlotPyStack/PlotPy/commit/a37af8ae8392e5e3655e5c34b67a7cd1544ea845))"

msgid "Fixed [Issue #137](https://github.com/DataLab-Platform/DataLab/issues/137) - Arithmetic operations and signal interpolation: dialog box with parameters is not displayed"
msgstr "Correction de l'[Issue #137](https://github.com/DataLab-Platform/DataLab/issues/137) - Opérations arithmétiques et interpolation de signal : la boîte de dialogue avec les paramètres n'est pas affichée"

msgid "Fixed [Issue #136](https://github.com/DataLab-Platform/DataLab/issues/136) - When processing a signal or an image, the analysis result is kept from original object"
msgstr "Correction de l'[Issue #136](https://github.com/DataLab-Platform/DataLab/issues/136) - Lors du traitement d'un signal ou d'une image, le résultat de l'analyse est conservé à partir de l'objet d'origine"

msgid "Before this fix, when processing a signal or an image (e.g. when applying a filter, a threshold, etc.), the analysis result was kept from the original object, and was not updated with the new data. Thus the analysis result was not meaningful anymore, and was misleading the user."
msgstr "Avant cette correction, lors du traitement d'un signal ou d'une image (par exemple lors de l'application d'un filtre, d'un seuil, etc.), le résultat de l'analyse était conservé à partir de l'objet d'origine, et n'était pas mis à jour avec les nouvelles données. Ainsi, le résultat de l'analyse n'était plus pertinent, et induisait l'utilisateur en erreur."

msgid "This is now fixed: the analysis result is now removed when processing a signal or an image. However it is not recalculated automatically, because there is no way to know which analysis result should be recalculated (e.g. if the user has applied a filter, should the FWHM be recalculated?) - besides, the current implementation of the analysis features does not allow to recalculate the analysis results automatically when the data is modified. The user has to recalculate the analysis results manually if needed."
msgstr "Ceci est maintenant corrigé : le résultat de l'analyse est maintenant supprimé lors du traitement d'un signal ou d'une image. Cependant, il n'est pas recalculé automatiquement, car il n'y a aucun moyen de savoir quel résultat de l'analyse doit être recalculé (par exemple, si l'utilisateur a appliqué un filtre, le FWHM doit-il être recalculé ?) - de plus, l'implémentation actuelle des fonctionnalités d'analyse ne permet pas de recalculer automatiquement les résultats de l'analyse lorsque les données sont modifiées. L'utilisateur doit recalculer manuellement les résultats de l'analyse si nécessaire."

msgid "Fixed [Issue #132](https://github.com/DataLab-Platform/DataLab/issues/132) - Plot analysis results: \"One curve per result title\" mode ignores ROIs"
msgstr "Correction de l'[Issue #132](https://github.com/DataLab-Platform/DataLab/issues/132) - Tracer les résultats de l'analyse : le mode \"Une courbe par titre de résultat\" ignore les ROI"

msgid "Before this fix, the \"One curve per result title\" mode was ignoring ROIs, and was plotting the selected result for all objects (signals or images) without taking into account the ROI defined on the objects"
msgstr "Avant cette correction, le mode \"Une courbe par titre de résultat\" ignorait les ROI, et traçait le résultat sélectionné pour tous les objets (signaux ou images) sans tenir compte de la ROI définie sur les objets"

msgid "This is now fixed: the \"One curve per result title\" mode now takes into account the ROI defined on the objects, and plots the selected result for each object (signal or image) and for each ROI defined on the object"
msgstr "Ceci est maintenant corrigé : le mode \"Une courbe par titre de résultat\" prend désormais en compte la ROI définie sur les objets, et trace le résultat sélectionné pour chaque objet (signal ou image) et pour chaque ROI définie sur l'objet"

msgid "Fixed [Issue #128](https://github.com/DataLab-Platform/DataLab/issues/128) - Support long object titles in Signal and Image panels"
msgstr "Correction de l'[Issue #128](https://github.com/DataLab-Platform/DataLab/issues/128) - Prise en charge des longs titres d'objet dans les panneaux Signal et Image"

msgid "Fixed [Issue #133](https://github.com/DataLab-Platform/DataLab/issues/133) - Remove specific analysis results from metadata clipboard during copy operation"
msgstr "Correction de l'[Issue #133](https://github.com/DataLab-Platform/DataLab/issues/133) - Supprimer des résultats d'analyse spécifiques du presse-papiers de métadonnées lors de l'opération de copie"

msgid "Fixed [Issue #135](https://github.com/DataLab-Platform/DataLab/issues/135) - Allow to edit ROI on multiple signals or images at once"
msgstr "Correction de l'[Issue #135](https://github.com/DataLab-Platform/DataLab/issues/135) - Permettre de modifier la ROI sur plusieurs signaux ou images à la fois"

msgid "Before this fix, the ROI editor was disabled when multiple signals or images were selected"
msgstr "Avant cette correction, l'éditeur de ROI était désactivé lorsque plusieurs signaux ou images étaient sélectionnés"

msgid "This is now fixed: the ROI editor is now enabled when multiple signals or images are selected, and the ROI is applied to all selected signals or images (only the ROI of the first selected signal or image is taken into account)"
msgstr "Ceci est maintenant corrigé : l'éditeur de ROI est maintenant activé lorsque plusieurs signaux ou images sont sélectionnés, et la ROI est appliquée à tous les signaux ou images sélectionnés (seule la ROI du premier signal ou image sélectionné est prise en compte)"

msgid "This new behavior is consistent with the ROI extraction feature, which allows to extract the ROI on multiple signals or images at once, based on the ROI defined on the first selected signal or image"
msgstr "Ce nouveau comportement est cohérent avec la fonctionnalité d'extraction de ROI, qui permet d'extraire la ROI sur plusieurs signaux ou images à la fois, en fonction de la ROI définie sur le premier signal ou image sélectionné"

msgid "Image ROI features:"
msgstr "Fonctionnalité de ROI d'image :"

msgid "Fixed [Issue #120](https://github.com/DataLab-Platform/DataLab/issues/120) - ROI extraction on multiple images: defined ROI should not be saved in the first selected object. The design choice is to save the defined ROI neither in the first nor in any of the selected objects: the ROI is only used for the extraction, and is not saved in any object"
msgstr "Correction de l'[Issue #120](https://github.com/DataLab-Platform/DataLab/issues/120) - Extraction de ROI sur plusieurs images : la ROI définie ne doit pas être enregistrée dans le premier objet sélectionné. Le choix de conception est de ne pas enregistrer la ROI définie ni dans le premier ni dans aucun des objets sélectionnés : la ROI est uniquement utilisée pour l'extraction, et n'est pas enregistrée dans aucun objet"

msgid "Fixed [Issue #121](https://github.com/DataLab-Platform/DataLab/issues/121) - `AttributeError` when extracting multiple ROIs on a single image, if more than one image is selected"
msgstr "Correction de l'[Issue #121](https://github.com/DataLab-Platform/DataLab/issues/121) - `AttributeError` lors de l'extraction de plusieurs ROIs sur une seule image, si plus d'une image est sélectionnée"

msgid "Fixed [Issue #122](https://github.com/DataLab-Platform/DataLab/issues/122) - Image masks are not refreshed when removing metadata except for the active image"
msgstr "Correction de l'[Issue #122](https://github.com/DataLab-Platform/DataLab/issues/122) - Les masques d'image ne sont pas actualisés lors de la suppression des métadonnées sauf pour l'image active"

msgid "Fixed [Issue #123](https://github.com/DataLab-Platform/DataLab/issues/123) - Image masks are not refreshed when pasting metadata on multiple images, except for the last image"
msgstr "Correction de l'[Issue #123](https://github.com/DataLab-Platform/DataLab/issues/123) - Les masques d'image ne sont pas actualisés lors du collage de métadonnées sur plusieurs images, sauf pour la dernière image"

msgid "Text and CSV files:"
msgstr "Fichiers texte et CSV :"

msgid "Enhance text file reading by detecting data headers (using a list of typical headers from scientific instruments) and by allowing to skip the header when reading the file"
msgstr "Améliorer la lecture des fichiers texte en détectant les en-têtes de données (en utilisant une liste d'en-têtes typiques des instruments scientifiques) et en permettant de sauter l'en-tête lors de la lecture du fichier"

msgid "Ignore encoding errors when reading files in both open feature and import wizard, hence allowing to read files with special characters without raising an exception"
msgstr "Ignorer les erreurs d'encodage lors de la lecture des fichiers dans la fonctionnalité d'ouverture et l'assistant d'importation, permettant ainsi de lire des fichiers avec des caractères spéciaux sans lever d'exception"

msgid "Fixed [Issue #124](https://github.com/DataLab-Platform/DataLab/issues/124) - Text files: support locale decimal separator (different than `.`)"
msgstr "Correction de l'[Issue #124](https://github.com/DataLab-Platform/DataLab/issues/124) - Fichiers texte : prise en charge du séparateur décimal local (différent de `.`)"

msgid "Signal analysis features: fixed duplicate results when no ROI is defined"
msgstr "Fonctionnalités d'analyse de signal : correction des résultats en double lorsqu'aucune ROI n'est définie"

msgid "Fixed [Issue #113](https://github.com/DataLab-Platform/DataLab/issues/113) - Call to `RemoteClient.open_h5_files` (and `import_h5_file`) fails without passing the optional arguments"
msgstr "Correction de l'[Issue #113](https://github.com/DataLab-Platform/DataLab/issues/113) - L'appel à `RemoteClient.open_h5_files` (et `import_h5_file`) échoue sans passer les arguments facultatifs"

msgid "Fixed [Issue #116](https://github.com/DataLab-Platform/DataLab/issues/116) - `KeyError` exception when trying to remove a group after opening an HDF5 file"
msgstr "Correction de l'[Issue #116](https://github.com/DataLab-Platform/DataLab/issues/116) - Exception `KeyError` lors de la tentative de suppression d'un groupe après l'ouverture d'un fichier HDF5"

msgid "DataLab Version 0.18.1"
msgstr "DataLab Version 0.18.1"

msgid "FWHM computation now raises an exception when less than two points are found with zero-crossing method"
msgstr "Le calcul de la FWHM lève désormais une exception lorsqu'il y a moins de deux points trouvés avec la méthode du zéro-crossing"

msgid "Improved result validation for array-like results by checking the data type of the result"
msgstr "Amélioration de la validation des résultats de type tableau en vérifiant le type de données du résultat"

msgid "Fixed [Issue #106](https://github.com/DataLab-Platform/DataLab/issues/106) - Analysis: coordinate shifted results on images with ROIs and shifted origin"
msgstr "Correction de l'[Issue #106](https://github.com/DataLab-Platform/DataLab/issues/106) - Analyse : résultats décalés de coordonnées sur des images avec des ROIs et une origine décalée"

msgid "Fixed [Issue #107](https://github.com/DataLab-Platform/DataLab/issues/107) - Wrong indices when extracting a profile from an image with a ROI"
msgstr "Correction de l'[Issue #107](https://github.com/DataLab-Platform/DataLab/issues/107) - Mauvais indices lors de l'extraction d'un profil à partir d'une image avec une ROI"

msgid "Fixed [Issue #111](https://github.com/DataLab-Platform/DataLab/issues/111) - Proxy `add_object` method does not support signal/image metadata (e.g. ROI)"
msgstr "Correction de l'[Issue #111](https://github.com/DataLab-Platform/DataLab/issues/111) - La méthode `add_object` du proxy ne prend pas en charge les métadonnées du signal/image (par exemple la ROI)"

msgid "Test data plugin / \"Create 2D noisy gauss image\": fixed amplitude calculation in `cdl.tests.data.create_2d_random` for non-integer data types"
msgstr "Plugin de données de test / \"Créer une image gaussienne bruitée 2D\" : correction du calcul de l'amplitude dans `cdl.tests.data.create_2d_random` pour les types de données non entiers"

msgid "📚 Documentation:"
msgstr "📚 Documentation :"

msgid "Fixed path separators in plugin directory documentation"
msgstr "Correction des séparateurs de chemin dans la documentation du répertoire des plugins"

msgid "Corrected left and right area descriptions in workspace documentation"
msgstr "Corrigé les descriptions des zones gauche et droite dans la documentation de l'espace de travail"

msgid "Updated Google style link in contributing guidelines"
msgstr "Lien de style Google mis à jour dans les directives de contribution"

msgid "Fixed various French translations in the documentation"
msgstr "Corrections de diverses traductions françaises dans la documentation"

msgid "DataLab Version 0.18.0"
msgstr "DataLab Version 0.18.0"

msgid "PlotPy v2.7 is required for this release."
msgstr "PlotPy v2.7 est requis pour cette version."

msgid "Dropped support for Python 3.8."
msgstr "Prise en charge de Python 3.8 abandonnée."

msgid "Python 3.13 is not supported yet, due to the fact that some dependencies are not compatible with this version."
msgstr "Python 3.13 n'est pas encore pris en charge, car certaines dépendances ne sont pas compatibles avec cette version."

msgid "New operation mode feature:"
msgstr "Nouvelle fonctionnalité de mode d'opération :"

msgid "Added \"Operation mode\" feature to the \"Processing\" tab in the \"Settings\" dialog box"
msgstr "Ajout de la fonctionnalité \"Mode d'opération\" à l'onglet \"Traitement\" de la boîte de dialogue \"Paramètres\""

msgid "This feature allows to choose between \"single\" and \"pairwise\" operation modes for all basic operations (addition, subtraction, multiplication, division, etc.):"
msgstr "Cette fonctionnalité permet de choisir entre les modes d'opération \"single\" et \"pairwise\" pour toutes les opérations de base (addition, soustraction, multiplication, division, etc.) :"

msgid "\"Single\" mode: single operand mode (default mode: the operation is done on each object independently)"
msgstr "Mode \"single\" : mode d'opérande unique (mode par défaut : l'opération est effectuée sur chaque objet indépendamment)"

msgid "\"Pairwise\" mode: pairwise operand mode (the operation is done on each pair of objects)"
msgstr "Mode \"pairwise\" : mode d'opérande par paire (l'opération est effectuée sur chaque paire d'objets)"

msgid "This applies to both signals and images, and to computations taking *N* inputs"
msgstr "Cela s'applique à la fois aux signaux et aux images, et aux calculs prenant *N* entrées"

msgid "Computations taking *N* inputs are the ones where:"
msgstr "Les calculs prenant *N* entrées sont ceux où :"

msgid "*N(>=2)* objects in give *N* objects out"
msgstr "*N(>=2)* objets en entrée donnent *N* objets en sortie"

msgid "*N(>=1)* object(s) + 1 object in give N objects out"
msgstr "*N(>=1)* objet(s) + 1 objet en entrée donnent N objets en sortie"

msgid "New ROI (Region Of Interest) features:"
msgstr "Nouvelles fonctionnalités de ROI (Région d'intérêt) :"

msgid "New polygonal ROI feature"
msgstr "Nouvelle fonctionnalité de ROI polygonale"

msgid "Complete redesign of the ROI editor user interfaces, improving ergonomics and consistency with the rest of the application"
msgstr "Refonte complète des interfaces utilisateur de l'éditeur de ROI, améliorant l'ergonomie et la cohérence avec le reste de l'application"

msgid "Major internal refactoring of the ROI system to make it more robust (more tests) and easier to maintain"
msgstr "Refactorisation interne majeure du système de ROI pour le rendre plus robuste (plus de tests) et plus facile à maintenir"

msgid "Implemented [Issue #102](https://github.com/DataLab-Platform/DataLab/issues/102) - Launch DataLab using `datalab` instead of `cdl`. Note that the `cdl` command is still available for backward compatibility."
msgstr "Implémentation de l'[Issue #102](https://github.com/DataLab-Platform/DataLab/issues/102) - Lancer DataLab en utilisant `datalab` au lieu de `cdl`. Notez que la commande `cdl` est toujours disponible pour la compatibilité ascendante."

msgid "Implemented [Issue #101](https://github.com/DataLab-Platform/DataLab/issues/101) - Configuration: set default image interpolation to anti-aliasing (`5` instead of `0` for nearest). This change is motivated by the fact that a performance improvement was made in PlotPy v2.7 on Windows, which allows to use anti-aliasing interpolation by default without a significant performance impact."
msgstr "Implémentation de l'[Issue #101](https://github.com/DataLab-Platform/DataLab/issues/101) - Configuration : définir l'interpolation d'image par défaut sur l'anti-crénelage (`5` au lieu de `0` pour le plus proche). Ce changement est motivé par le fait qu'une amélioration des performances a été apportée dans PlotPy v2.7 sur Windows, ce qui permet d'utiliser l'interpolation par anti-crénelage par défaut sans impact significatif sur les performances."

msgid "Implemented [Issue #100](https://github.com/DataLab-Platform/DataLab/issues/100) - Use the same installer and executable on Windows 7 SP1, 8, 10, 11. Before this change, a specific installer was required for Windows 7 SP1, due to the fact that Python 3.9 and later versions are not supported on this platform. A workaround was implemented to make DataLab work on Windows 7 SP1 with Python 3.9."
msgstr "Implémentation de l'[Issue #100](https://github.com/DataLab-Platform/DataLab/issues/100) - Utiliser le même programme d'installation et exécutable sur Windows 7 SP1, 8, 10, 11. Avant ce changement, un programme d'installation spécifique était requis pour Windows 7 SP1, en raison du fait que Python 3.9 et les versions ultérieures ne sont pas prises en charge sur cette plateforme. Une solution de contournement a été mise en œuvre pour faire fonctionner DataLab sur Windows 7 SP1 avec Python 3.9."

msgid "Fixed [Issue #103](https://github.com/DataLab-Platform/DataLab/issues/103) - `proxy.add_annotations_from_items`: circle shape color seems to be ignored."
msgstr "Correction de l'[Issue #103](https://github.com/DataLab-Platform/DataLab/issues/103) - `proxy.add_annotations_from_items` : la couleur de la forme de cercle semble être ignorée."

msgid "DataLab Version 0.17.1"
msgstr "DataLab Version 0.17.1"

msgid "ℹ️ PlotPy v2.6.2 is required for this release."
msgstr "ℹ️ PlotPy v2.6.2 est requis pour cette version."

msgid "Image View:"
msgstr "Vue Image :"

msgid "Before this release, when selecting a high number of images (e.g. when selecting a group of images), the application was very slow because all the images were displayed in the image view, even if they were all superimposed on the same image"
msgstr "Avant cette version, lors de la sélection d'un grand nombre d'images (par exemple lors de la sélection d'un groupe d'images), l'application était très lente car toutes les images étaient affichées dans la vue image, même si elles étaient toutes superposées sur la même image"

msgid "The workaround was to enable the \"Show first only\" option"
msgstr "La solution de contournement était d'activer l'option \"Afficher uniquement le premier\""

msgid "Now, to improve performance, if multiple images are selected, only the last image of the selection is displayed in the image view if this last image has no transparency and if the other images are completely covered by this last image"
msgstr "Maintenant, pour améliorer les performances, si plusieurs images sont sélectionnées, seule la dernière image de la sélection est affichée dans la vue image si cette dernière image n'a pas de transparence et si les autres images sont complètement recouvertes par cette dernière image"

msgid "Clarification: action \"Show first only\" was renamed to \"Show first object only\", and a new icon was added to the action"
msgstr "Clarification : l'action \"Afficher uniquement le premier\" a été renommée en \"Afficher uniquement le premier objet\", et une nouvelle icône a été ajoutée à l'action"

msgid "API: added `width` and `height` properties to `ImageObj` class (returns the width and height of the image in physical units)"
msgstr "API : ajout des propriétés `width` et `height` à la classe `ImageObj` (retourne la largeur et la hauteur de l'image en unités physiques)"

msgid "Windows launcher \"start.pyw\": writing a log file \"datalab_error.log\" when an exception occurs at startup"
msgstr "Lanceur Windows \"start.pyw\" : écriture d'un fichier journal \"datalab_error.log\" lorsqu'une exception se produit au démarrage"

msgid "Changing the color theme now correctly updates all DataLab's user interface components without the need to restart the application"
msgstr "Changer le thème de couleur met maintenant à jour correctement tous les composants de l'interface utilisateur de DataLab sans avoir besoin de redémarrer l'application"

msgid "OpenCV is now an optional dependency:"
msgstr "OpenCV est désormais une dépendance facultative :"

msgid "This change is motivated by the fact that the OpenCV conda package is not maintained on Windows (at least), which leads to an error when installing DataLab with conda"
msgstr "Ce changement est motivé par le fait que le paquet conda OpenCV n'est pas maintenu sur Windows (au moins), ce qui entraîne une erreur lors de l'installation de DataLab avec conda"

msgid "When OpenCV is not installed, only the \"OpenCV blob detection\" feature won't work, and a warning message will be displayed when trying to use this feature"
msgstr "Lorsque OpenCV n'est pas installé, seule la fonctionnalité \"Détection de blob OpenCV\" ne fonctionnera pas, et un message d'avertissement sera affiché lors de la tentative d'utilisation de cette fonctionnalité"

msgid "DataLab Version 0.17.0"
msgstr "DataLab Version 0.17.0"

msgid "ℹ️ PlotPy v2.6 is required for this release."
msgstr "ℹ️ PlotPy v2.6 est requis pour cette version."

msgid "Menu \"Computing\" was renamed to \"Analysis\" for both Signal and Image panels, to better reflect the nature of the features in this menu"
msgstr "Le menu \"Calcul\" a été renommé en \"Analyse\" pour les panneaux Signal et Image, pour mieux refléter la nature des fonctionnalités de ce menu"

msgid "Regions Of Interest (ROIs) are now taken into account everywhere in the application where it makes sense, and not only for the old \"Computing\" menu (now \"Analysis\") features. This closes [Issue #93](https://github.com/DataLab-Platform/DataLab/issues/93). If a signal or an image has an ROI defined:"
msgstr "Les régions d'intérêt (ROIs) sont désormais prises en compte partout dans l'application là où cela a du sens, et pas seulement pour les anciennes fonctionnalités du menu \"Calcul\" (maintenant \"Analyse\"). Cela clôture l'[Issue #93](https://github.com/DataLab-Platform/DataLab/issues/93). Si un signal ou une image a une ROI définie :"

msgid "Operations are done on the ROI only (except if the operation changes the data shape, or the pixel size for images)"
msgstr "Les opérations sont effectuées uniquement sur la ROI (sauf si l'opération modifie la forme des données, ou la taille des pixels pour les images)"

msgid "Processing features are done on the ROI only (if the destination object data type is compatible with the source object data type, which excludes thresholding, for instance)"
msgstr "Les fonctionnalités de traitement sont effectuées uniquement sur la ROI (si le type de données de l'objet de destination est compatible avec le type de données de l'objet source, ce qui exclut le seuillage, par exemple)"

msgid "Analysis features are done on the ROI only, like before"
msgstr "Les fonctionnalités d'analyse sont effectuées uniquement sur la ROI, comme avant"

msgid "As a consequence of previous point, and for clarity:"
msgstr "En conséquence du point précédent, et pour plus de clarté :"

msgid "The \"Edit Regions of interest\" and \"Remove all Regions of interest\" features have been moved from the old \"Computing\" (now \"Analysis\") menu to the \"Edit\" menu where all metadata-related features are located"
msgstr "Les fonctionnalités \"Modifier les régions d'intérêt\" et \"Supprimer toutes les régions d'intérêt\" ont été déplacées du vieux menu \"Calcul\" (maintenant \"Analyse\") vers le menu \"Édition\" où se trouvent toutes les fonctionnalités liées aux métadonnées"

msgid "The \"Edit Regions of interest\" action has been added to both Signal and Image View vertical toolbars (in second position, after the \"View in a new window\" action)"
msgstr "L'action \"Modifier les régions d'intérêt\" a été ajoutée aux barres d'outils verticales de la Vue Signal et Image (en deuxième position, après l'action \"Voir dans une nouvelle fenêtre\")"

msgid "Following the bug fix on image data type conversion issues with basic operations, a new \"Arithmetic operation\" feature has been added to the \"Operations\" menu for both Signal and Image panels. This feature allows to perform linear operations on signals and images, with the following operations:"
msgstr "Suite à la correction des problèmes de conversion du type de données des images avec les opérations de base, une nouvelle fonctionnalité \"Opération arithmétique\" a été ajoutée au menu \"Opérations\" pour les panneaux Signal et Image. Cette fonctionnalité permet d'effectuer des opérations linéaires sur les signaux et les images, avec les opérations suivantes :"

msgid "Addition: ``obj3 = (obj1 + obj2) * a + b``"
msgstr "Addition : ``obj3 = (obj1 + obj2) * a + b``"

msgid "Subtraction: ``obj3 = (obj1 - obj2) * a + b``"
msgstr "Soustraction : ``obj3 = (obj1 - obj2) * a + b``"

msgid "Multiplication: ``obj3 = (obj1 * obj2) * a + b``"
msgstr "Multiplication : ``obj3 = (obj1 * obj2) * a + b``"

msgid "Division: ``obj3 = (obj1 / obj2) * a + b``"
msgstr "Division : ``obj3 = (obj1 / obj2) * a + b``"

msgid "Improved \"View in a new window\" and \"ROI editor\" dialog boxes size management: default size won't be larger than DataLab's main window size"
msgstr "Amélioration de la gestion de la taille des boîtes de dialogue \"Voir dans une nouvelle fenêtre\" et \"Éditeur de ROI\" : la taille par défaut ne sera pas plus grande que la taille de la fenêtre principale de DataLab"

msgid "ROI editor:"
msgstr "Éditeur de ROI :"

msgid "Added toolbars for both Signal and Image ROI editors, to allow to zoom in and out, and to reset the zoom level easily"
msgstr "Ajout de barres d'outils pour les éditeurs de ROI Signal et Image, pour permettre de zoomer et dézoomer, et de réinitialiser facilement le niveau de zoom"

msgid "Rearranged the buttons in the ROI editor dialog box for better ergonomics and consistency with the Annotations editor (\"View in a new window\" dialog box)"
msgstr "Réorganisation des boutons dans la boîte de dialogue de l'éditeur de ROI pour une meilleure ergonomie et une cohérence avec l'éditeur d'annotations (boîte de dialogue \"Voir dans une nouvelle fenêtre\")"

msgid "Application color theme:"
msgstr "Application de thème de couleur :"

msgid "Added support for color theme (auto, light, dark) in the \"Settings\" dialog box"
msgstr "Ajout de la prise en charge du thème de couleur (auto, clair, foncé) dans la boîte de dialogue \"Paramètres\""

msgid "The color theme is applied without restarting the application"
msgstr "Le thème de couleur est appliqué sans redémarrer l'application"

msgid "Intensity profile / Segment profile extraction:"
msgstr "Extraction de profil d'intensité / Profil de segment :"

msgid "When extracting a profile on an image with a ROI defined, the associated PlotPy feature show a warning message ('UserWarning: Warning: converting a masked element to nan.') but the profile is correctly extracted and displayed, with NaN values where the ROI is not defined."
msgstr "Lors de l'extraction d'un profil sur une image avec une ROI définie, la fonction PlotPy associée affiche un message d'avertissement ('UserWarning: Attention : conversion d'un élément masqué en nan.') mais le profil est correctement extrait et affiché, avec des valeurs NaN là où la ROI n'est pas définie."

msgid "NaN values are now removed from the profile before plotting it"
msgstr "Les valeurs NaN sont maintenant supprimées du profil avant de le tracer"

msgid "Simple processing features with a one-to-on mapping with a Python function (e.g. `numpy.absolute`, `numpy.log10`, etc.) and without parameters: fix result object title which was systematically ending with \"|\" (the character that usually precedes the list of parameters)"
msgstr "Les fonctionnalités de traitement simples avec une correspondance un-à-un avec une fonction Python (par exemple `numpy.absolute`, `numpy.log10`, etc.) et sans paramètres : correction du titre de l'objet résultat qui se terminait systématiquement par \"|\" (le caractère qui précède généralement la liste des paramètres)"

msgid "Butterworth filter: fix cutoff frequency ratio default value and valid range"
msgstr "Filtrage de Butterworth : correction de la valeur par défaut et de la plage de valeurs valides de la fréquence de coupure"

msgid "Fix actions refresh issue in Image View vertical toolbar:"
msgstr "Toutes les actions liées à la visualisation sont désormais regroupées dans la barre d'outils verticale du panneau de visualisation"

msgid "When starting DataLab with the Signal Panel active, switching to the Image View was showing \"View in a new window\" or \"Edit Regions of interest\" actions enabled in the vertical toolbar, even if no image was displayed in the Image View"
msgstr "Lors du démarrage de DataLab avec le panneau Signal actif, le passage à la Vue Image affichait les actions \"Voir dans une nouvelle fenêtre\" ou \"Modifier les régions d'intérêt\" activées dans la barre d'outils verticale, même si aucune image n'était affichée dans la Vue Image"

msgid "The Image View vertical toolbar is now correctly updated at startup"
msgstr "La barre d'outils verticale de la Vue Image est maintenant correctement mise à jour au démarrage"

msgid "View in a new window: cross section tools (intensity profiles) stayed disabled unless the user selected an image through the item list - this is now fixed"
msgstr "Voir dans une nouvelle fenêtre : les outils de coupe transversale (profils d'intensité) restaient désactivés à moins que l'utilisateur ne sélectionne une image via la liste des éléments - c'est maintenant corrigé"

msgid "Image View: \"Show contrast panel\" toolbar button was not enabled at startup, and was only enabled when at least one image was displayed in the Image View - it is now always enabled, as expected"
msgstr "Vue Image : le bouton de la barre d'outils \"Afficher le panneau de contraste\" n'était pas activé au démarrage, et n'était activé que lorsqu'au moins une image était affichée dans la Vue Image - il est maintenant toujours activé, comme prévu"

msgid "Image data type conversion:"
msgstr "Conversion du type de données des images :"

msgid "Previously, the data type conversion feature was common to signal and image processing features, i.e. a simple conversion of the data type using NumPy's `astype` method"
msgstr "Précédemment, la fonction de conversion de type de données était commune aux fonctionnalités de traitement de signal et d'image, c'est-à-dire une simple conversion du type de données en utilisant la méthode `astype` de NumPy"

msgid "This was not sufficient for image processing features, in particular for integer images, because even if the result was correct from a numerical point of view, underflow or overflow could be legitimately seen as a bug from a mathematical point of view"
msgstr "Cela n'était pas suffisant pour les fonctionnalités de traitement d'image, en particulier pour les images avec des données de type entier, car même si le résultat était correct d'un point de vue numérique, un débordement ou un dépassement pouvait légitimement être considéré comme un bug d'un point de vue mathématique"

msgid "The image data type conversion feature now relies on the internal `clip_astype` function, which clips the data to the valid range of the target data type before converting it (in the case of integer images)"
msgstr "La fonction de conversion du type de données des images repose désormais sur la fonction interne `clip_astype`, qui recadre les données dans la plage valide du type de données cible avant de les convertir (dans le cas des images de type entier)"

msgid "Image ROI extraction issues:"
msgstr "Problèmes d'extraction de ROI d'image :"

msgid "Multiple regressions were introduced in version 0.16.0:"
msgstr "Plusieurs régressions ont été introduites dans la version 0.16.0 :"

msgid "Single circular ROI extraction was not working as expected (a rectangular ROI was extracted, with unexpected coordinates)"
msgstr "L'extraction d'une seule ROI circulaire ne fonctionnait pas comme prévu (une ROI rectangulaire était extraite, avec des coordonnées inattendues)"

msgid "Multiple circular ROI extraction lead to a rectangular ROI extraction"
msgstr "L'extraction de plusieurs ROI circulaires conduisait à une extraction de ROI rectangulaire"

msgid "Multiple ROI extraction was no longer cropping the image to the overall bounding box of the ROIs"
msgstr "L'extraction de plusieurs ROI ne recadrait plus l'image à la boîte englobante globale des ROIs"

msgid "These issues are now fixed, and unit tests have been added to prevent regressions:"
msgstr "Ces problèmes sont maintenant corrigés, et des tests unitaires ont été ajoutés pour éviter les régressions :"

msgid "An independent test algorithm has been implemented to check the correctness of the ROI extraction in all cases mentioned above"
msgstr "Un algorithme de test indépendant a été implémenté pour vérifier la correction de l'extraction de ROI dans tous les cas mentionnés ci-dessus"

msgid "Tests cover both single and multiple ROI extraction, with circular and rectangular ROIs"
msgstr "Les tests couvrent à la fois l'extraction de ROI unique et multiple, avec des ROIs circulaires et rectangulaires"

msgid "Overflow and underflow issues in some operations on integer images:"
msgstr "Problèmes de débordement et de dépassement dans certaines opérations sur des images de type entier :"

msgid "When processing integer images, some features were causing overflow or underflow issues, leading to unexpected results (correct results from a numerical point of view, but not from a mathematical point of view)"
msgstr "Lors du traitement d'images de type entier, certaines fonctionnalités provoquaient des problèmes de débordement ou de dépassement, entraînant des résultats inattendus (résultats corrects d'un point de vue numérique, mais pas d'un point de vue mathématique)"

msgid "This issue only concerned basic operations (addition, subtraction, multiplication, division, and constant operations) - all the other features were already working as expected"
msgstr "Ce problème ne concernait que les opérations de base (addition, soustraction, multiplication, division et opérations constantes) - toutes les autres fonctionnalités fonctionnaient déjà comme prévu"

msgid "This is now fixed as result output are now floating point images"
msgstr ""

msgid "Unit tests have been added to prevent regressions for all these operations"
msgstr "Des tests unitaires ont été ajoutés pour éviter les régressions pour toutes ces opérations"

msgid "DataLab Version 0.16.4"
msgstr "DataLab Version 0.16.4"

msgid "This is a minor maintenance release."
msgstr "Cette version concerne une maintenance mineure."

msgid "Requires PlotPy v2.4.1 or later to fix the following issues related to the contrast adjustment feature:"
msgstr "PlotPy v2.4.1 ou ultérieur est requis pour corriger les problèmes suivants liés à la fonction d'ajustement de contraste :"

msgid "A regression was introduced in an earlier version of PlotPy: levels histogram was no longer removed from contrast adjustment panel when the associated image was removed from the plot"
msgstr "Une régression a été introduite dans une version antérieure de PlotPy : l'histogramme des niveaux n'était plus supprimé du panneau d'ajustement de contraste lorsque l'image associée était supprimée du graphique"

msgid "This is now fixed: when an image is removed, the histogram is removed as well and the contrast panel is refreshed (which was not the case even before the regression)"
msgstr "Cela est maintenant corrigé : lorsque une image est supprimée, l'histogramme est également supprimé et le panneau de contraste est rafraîchi (ce qui n'était pas le cas même avant la régression)"

msgid "Ignore `AssertionError` in *config_unit_test.py* when executing test suite on WSL"
msgstr "Ignorer `AssertionError` dans *config_unit_test.py* lors de l'exécution de la suite de tests sur WSL"

msgid "Fix class reference in `Wrap11Func` documentation"
msgstr "Correction de la référence de classe dans la documentation de `Wrap11Func`"

msgid "DataLab Version 0.16.3"
msgstr "DataLab Version 0.16.3"

msgid "Fixed [Issue #84](https://github.com/DataLab-Platform/DataLab/issues/84) - Build issues with V0.16.1: `signal` name conflict, ..."
msgstr "Correction de l'[Issue #84](https://github.com/DataLab-Platform/DataLab/issues/84) - Problèmes de construction avec V0.16.1 : conflit de nom `signal`, ..."

msgid "This issue was intended to be fixed in version 0.16.2, but the fix was not complete"
msgstr "Ce problème devait être corrigé dans la version 0.16.2, mais la correction n'était pas suffisante"

msgid "Thanks to [@rolandmas](https://github.com/rolandmas) for reporting the issue and for the help in investigating the problem and testing the fix"
msgstr "Merci à [@rolandmas](https://github.com/rolandmas) pour avoir signalé le problème et pour l'aide apportée dans l'investigation du problème et le test de la correction"

msgid "Fixed [Issue #85](https://github.com/DataLab-Platform/DataLab/issues/85) - Test data paths may be added multiple times to `cdl.utils.tests.TST_PATH`"
msgstr "Correction de l'[Issue #85](https://github.com/DataLab-Platform/DataLab/issues/85) - Les chemins des données de test peuvent être ajoutés plusieurs fois à `cdl.utils.tests.TST_PATH`"

msgid "This issue is related to [Issue #84](https://github.com/DataLab-Platform/DataLab/issues/84)"
msgstr "Ce problème est lié à l'[Issue #84](https://github.com/DataLab-Platform/DataLab/issues/84)"

msgid "Adding the test data paths multiple times to `cdl.utils.tests.TST_PATH` was causing the test data to be loaded multiple times, which lead to some tests failing (a simple workaround was added to V0.16.2: this issue is now fixed)"
msgstr "Ajouter les chemins des données de test plusieurs fois à `cdl.utils.tests.TST_PATH` entraînait le chargement multiple des données de test, ce qui a conduit à l'échec de certains tests (une solution de contournement simple a été ajoutée à V0.16.2 : ce problème est maintenant corrigé)"

msgid "Thanks again to [@rolandmas](https://github.com/rolandmas) for reporting the issue in the context of the Debian packaging"
msgstr "Merci encore à [@rolandmas](https://github.com/rolandmas) pour avoir signalé le problème dans le contexte de l'emballage Debian"

msgid "Fixed [Issue #86](https://github.com/DataLab-Platform/DataLab/issues/86) - Average of N integer images overflows data type"
msgstr "Correction de l'[Issue #86](https://github.com/DataLab-Platform/DataLab/issues/86) - La moyenne de N images entières dépasse le type de données"

msgid "Fixed [Issue #87](https://github.com/DataLab-Platform/DataLab/issues/87) - Image average profile extraction: `AttributeError` when trying to edit profile parameters"
msgstr "Correction de l'[Issue #87](https://github.com/DataLab-Platform/DataLab/issues/87) - Extraction du profil moyen de l'image : `AttributeError` lors de la tentative de modification des paramètres du profil"

msgid "Fixed [Issue #88](https://github.com/DataLab-Platform/DataLab/issues/88) - Image segment profile: point coordinates inversion"
msgstr "Correction de l'[Issue #88](https://github.com/DataLab-Platform/DataLab/issues/88) - Profil de segment d'image : inversion des coordonnées des points"

msgid "DataLab Version 0.16.2"
msgstr "DataLab Version 0.16.2"

msgid "This release requires PlotPy v2.4.0 or later, which brings the following bug fixes and new features:"
msgstr "Cette version nécessite PlotPy v2.4.0 ou ultérieure, qui apporte les corrections de bugs et les nouvelles fonctionnalités suivantes :"

msgid "New constrast adjustment features and bug fixes:"
msgstr "Nouvelles fonctionnalités d'ajustement de contraste et corrections de bugs :"

msgid "New layout: the vertical toolbar (which was constrained in a small area on the right side of the panel) is now a horizontal toolbar at the top of the panel, beside the title"
msgstr "Nouvelle disposition : la barre d'outils verticale (qui était contrainte dans une petite zone sur le côté droit du panneau) est désormais une barre d'outils horizontale en haut du panneau, à côté du titre"

msgid "New \"Set range\" button: allows the user to set manually the minimum and maximum values of the histogram range"
msgstr "Nouveau bouton \"Définir l'échelle\" : permet à l'utilisateur de définir manuellement les valeurs minimale et maximale de la plage de l'histogramme"

msgid "Fixed histogram update issues when no image was currently selected (even if the an image was displayed and was selected before)"
msgstr "Correction des problèmes de mise à jour de l'histogramme lorsque aucune image n'était actuellement sélectionnée (même si une image était affichée et sélectionnée auparavant)"

msgid "Histogram range was not updated when either the minimum or maximum value was set using the \"Minimum value\" or \"Maximum value\" buttons (which have been renamed to \"Min.\" and \"Max.\" in this release)"
msgstr "La plage de l'histogramme n'était pas mise à jour lorsque la valeur minimale ou maximale était définie à l'aide des boutons \"Valeur minimale\" ou \"Valeur maximale\" (qui ont été renommés en \"Min.\" et \"Max.\" dans cette version)"

msgid "Histogram range was not updated when the \"Set full range\" button was clicked, or when the LUT range was modified using the \"Scales / LUT range\" form in \"Properties\" group box"
msgstr "La plage de l'histogramme n'était pas mise à jour lorsque le bouton \"Définir la plage complète\" était cliqué, ou lorsque la plage de LUT était modifiée à l'aide du formulaire \"Échelles / Plage de LUT\" dans le groupe \"Propriétés\""

msgid "Image view context menu: new \"Reverse X axis\" feature"
msgstr "Menu contextuel de la Vue Image : nouvelle fonctionnalité \"Inverser l'axe X\""

msgid "ℹ️ Minor new features and enhancements:"
msgstr "ℹ️ Nouvelles fonctionnalités mineures et améliorations :"

msgid "Image file types:"
msgstr "Types de fichiers image :"

msgid "Added native support for reading .SPE, .GEL, .NDPI and .REC image files"
msgstr "Ajout de la prise en charge native de la lecture des fichiers image .SPE, .GEL, .NDPI et .REC"

msgid "Added support for any `imageio`-supported file format through configuration file (entry `imageio_formats` may be customized to complement the default list of supported formats: see [documentation](https://datalab-platform.com/en/features/image/menu_file.html#open-image) for more details)"
msgstr "Ajout de la prise en charge de tout format de fichier pris en charge par `imageio` via le fichier de configuration (l'entrée `imageio_formats` peut être personnalisée pour compléter la liste par défaut des formats pris en charge : voir la [documentation](https://datalab-platform.com/fr/features/image/menu_file.html#open-image) pour plus de détails)"

msgid "Image Fourier analysis:"
msgstr "Analyse de Fourier des images :"

msgid "Fixed logarithmic scale for the magnitude spectrum (computing dB instead of natural logarithm)"
msgstr "Correction de l'échelle logarithmique pour le spectre de magnitude (calcul en dB au lieu du logarithme naturel)"

msgid "Fixed PSD computation with logarithmic scale (computing dB instead of natural logarithm)"
msgstr "Correction du calcul de la DSP avec une échelle logarithmique (calcul en dB au lieu du logarithme naturel)"

msgid "Updated the documentation to explicitly mention that the logarithmic scale is in dB"
msgstr "Mise à jour de la documentation pour mentionner explicitement que l'échelle logarithmique est en dB"

msgid "Fixed [Issue #82](https://github.com/DataLab-Platform/DataLab/issues/82) - Macros are not renamed in DataLab after exporting them to Python scripts"
msgstr "Correction de l'[Issue #82](https://github.com/DataLab-Platform/DataLab/issues/82) - Les macros ne sont pas renommées dans DataLab après les avoir exportées vers des scripts Python"

msgid "`ResultProperties` object can now be added to `SignalObj` or `ImageObj` metadata even outside a Qt event loop (because the label item is no longer created right away)"
msgstr "L'objet `ResultProperties` peut désormais être ajouté aux métadonnées de `SignalObj` ou `ImageObj` même en dehors d'une boucle d'événements Qt (car l'élément d'étiquette n'est plus créé immédiatement)"

msgid "Progress bar is now automatically closed as expected when an error occurrs during a long operation (e.g. when opening a file)"
msgstr "La barre de progression est désormais automatiquement fermée en cas d'erreur lors d'une opération longue (par exemple, lors de l'ouverture d'un fichier)"

msgid "Difference, division...: dialog box for the second operand selection was allowing to select a group (only a signal or an image should be selected)"
msgstr "Soustraction, division... : la boîte de dialogue pour la sélection du second opérande permettait de sélectionner un groupe (seul un signal ou une image devrait être sélectionné)"

msgid "When doing an operation which involves an object (signal or image) with higher order number than the current object (e.g. when subtracting an image with an image from a group below the current image), the resulting object's title now correctly refers to the order numbers of the objects involved in the operation (e.g., to continue with the subtraction example mentioned above, the resulting object's title was previously referring to the order number before the insertion of the resulting image)"
msgstr "Lorsqu'une opération implique un objet (signal ou image) ayant un numéro d'ordre supérieur à l'objet actuel (par exemple, lors de la soustraction d'une image avec une image d'un groupe en dessous de l'image actuelle), le titre de l'objet résultant fait désormais correctement référence aux numéros d'ordre des objets impliqués dans l'opération (par exemple, pour continuer avec l'exemple de soustraction mentionné ci-dessus, le titre de l'objet résultant faisait précédemment référence au numéro d'ordre avant l'insertion de l'image résultante)"

msgid "Added support for additional test data folder thanks to the `CDL_DATA` environment variable (useful for testing purposes, and especially in the context of Debian packaging)"
msgstr "Ajout de la prise en charge d'un dossier de données de test supplémentaire grâce à la variable d'environnement `CDL_DATA` (utile à des fins de test, et notamment dans le contexte de la préparation du paquet Debian de DataLab)"

msgid "DataLab Version 0.16.1"
msgstr "DataLab Version 0.16.1"

#, python-format
msgid "Since version 0.16.0, many validation functions have been added to the test suite. The percentage of validated compute functions has increased from 37% to 84% in this release."
msgstr "Depuis la version 0.16.0, de nombreuses fonctions de validation ont été ajoutées à la suite de tests. Le pourcentage de fonctions de calcul validées est passé de 37 % à 84 % dans cette version."

msgid "NumPy 2.0 support has been added with this release."
msgstr ""

msgid "Signal and image moving average and median filters:"
msgstr "Filtres moyenne mobile et médiane pour les signaux et les images :"

msgid "Added \"Mode\" parameter to choose the mode of the filter (e.g. \"reflect\", \"constant\", \"nearest\", \"mirror\", \"wrap\")"
msgstr "Ajout du paramètre \"Mode\" pour choisir le mode du filtre (par exemple \"reflect\", \"constant\", \"nearest\", \"mirror\", \"wrap\")"

msgid "The default mode is \"reflect\" for moving average and \"nearest\" for moving median"
msgstr "Le mode par défaut est \"reflect\" pour la moyenne mobile et \"nearest\" pour la médiane mobile"

msgid "This allows to handle edge effects when filtering signals and images"
msgstr "Cela permet de gérer les effets de bord lors du filtrage des signaux et des images"

msgid "Fixed Canny edge detection to return binary image as `uint8` instead of `bool` (for consistency with other image processing features)"
msgstr "Correction de la détection de bord de Canny pour renvoyer une image binaire en `uint8` au lieu de `bool` (par soucis de cohérence avec les autres fonctionnalités de traitement d'image)"

msgid "Fixed Image normalization: lower bound was wrongly set for `maximum` method"
msgstr "Correction de la normalisation d'image : la borne inférieure était mal définie pour la méthode `maximum`"

msgid "Fixed `ValueError` when computing PSD with logarithmic scale"
msgstr "Correction de l'erreur `ValueError` lors du calcul de la DSP avec une échelle logarithmique"

msgid "Fixed Signal derivative algorithm: now using `numpy.gradient` instead of a custom implementation"
msgstr "Correction de l'algorithme de dérivation d'un signal : utilisation de `numpy.gradient` au lieu d'une implémentation personnalisée"

msgid "Fixed SciPy's `cumtrapz` deprecation: use `cumulative_trapezoid` instead"
msgstr "Correction de l'obsolescence de `cumtrapz` de SciPy : utilisation de `cumulative_trapezoid` à la place"

msgid "Curve selection now shows the individual points of the curve (before, only the curve line width was broadened)"
msgstr "La sélection de courbe affiche désormais les points individuels de la courbe (auparavant, seule la largeur de la ligne de la courbe était élargie)"

msgid "Windows installer: add support for unstable releases (e.g., 0.16.1.dev0), thus allowing to easily install the latest development version of DataLab on Windows"
msgstr "Installeur Windows : ajout de la prise en charge des versions instables (par exemple, 0.16.1.dev0), permettant ainsi d'installer facilement la dernière version de développement de DataLab sur Windows"

msgid "Fixed [Issue #81](https://github.com/DataLab-Platform/DataLab/issues/81) - When opening files, show progress dialog only if necessary"
msgstr "Correction de l'[Issue #81](https://github.com/DataLab-Platform/DataLab/issues/81) - Lors de l'ouverture de fichiers, afficher la boîte de dialogue de progression uniquement si nécessaire"

msgid "Fixed [Issue #80](https://github.com/DataLab-Platform/DataLab/issues/80) - Plotting results: support for two use cases"
msgstr "Correction de l'[Issue #80](https://github.com/DataLab-Platform/DataLab/issues/80) - Tracé des résultats : prise en charge de deux cas d'utilisation"

msgid "The features of the \"Analysis\" menu produce *results* (scalars): blob detection (circle coordinates), 2D peak detection (point coordinates), etc. Depending on the feature, result tables are displayed in the \"Results\" dialog box, and the results are also stored in the signal or image metadata: each line of the result table is an individual result, and each column is a property of the result - some results may consist only of a single individual result (e.g., image centroid or curve FHWM), while others may consist of multiple individual results (e.g., blob detection, contour detection, etc.)."
msgstr "Les fonctionnalités du menu Analyse\" produisent des *résultats* (scalaires) : détection de taches (coordonnées de cercle), détection de pics 2D (coordonnées de points), etc. Selon la fonctionnalité, des tables de résultats sont affichées dans la boîte de dialogue \"Résultats\", et les résultats sont également stockés dans les métadonnées du signal ou de l'image : chaque ligne de la table de résultats est un résultat individuel, et chaque colonne est une propriété du résultat - certains résultats peuvent ne consister qu'en un seul résultat individuel (par exemple, le centroïde de l'image ou la FWHM de la courbe), tandis que d'autres peuvent consister en plusieurs résultats individuels (par exemple, détection de taches, détection de contours, etc.)."

msgid "Before this change, the \"Plot results\" feature only supported plotting the first individual result of a result table, as a function of the index (of the signal or image objects) or any of the columns of the result table. This was not sufficient for some use cases, where the user wanted to plot multiple individual results of a result table."
msgstr "Avant ce changement, la fonctionnalité \"Tracer les résultats\" ne prenait en charge que le tracé du premier résultat individuel d'une table de résultats, en fonction de l'index (des objets de signal ou d'image) ou de l'une des colonnes de la table de résultats. Cela n'était pas suffisant pour certains cas d'utilisation, où l'utilisateur souhaitait tracer plusieurs résultats individuels d'une table de résultats."

msgid "Now, the \"Plot results\" feature supports two use cases:"
msgstr "A présent, la fonctionnalité \"Tracer les résultats\" prend en charge deux cas d'utilisation :"

msgid "\"One curve per result title\": Plotting the first individual result of a result table, as before"
msgstr "\"Une courbe par titre de résultat\" : Tracer le premier résultat individuel d'une table de résultats, comme auparavant"

msgid "\"One curve per object (or ROI) and per result title\": Plotting all individual results of a result table, as a function of the index (of the signal or image objects) or any of the columns of the result table"
msgstr "\"Une courbe par objet (ou ROI) et par titre de résultat\" : Tracer tous les résultats individuels d'une table de résultats, en fonction de l'index (des objets de signal ou d'image) ou de l'une des colonnes de la table de résultats"

msgid "The selection of the use case is done in the \"Plot results\" dialog box"
msgstr "La sélection du cas d'utilisation se fait dans la boîte de dialogue \"Tracer les résultats\""

msgid "The default use case is \"One curve per result title\" if the result table has only one line, and \"One curve per object (or ROI) and per result title\" otherwise"
msgstr "Le cas d'utilisation par défaut est \"Une courbe par titre de résultat\" si la table de résultats ne comporte qu'une seule ligne, et \"Une courbe par objet (ou ROI) et par titre de résultat\" dans les autres cas"

msgid "DataLab Version 0.16.0"
msgstr "DataLab Version 0.16.0"

msgid "Major user interface overhaul:"
msgstr "Refonte majeure de l'interface utilisateur :"

msgid "The menu bar and toolbars have been reorganized to make the application more intuitive and easier to use"
msgstr "La barre de menu et les barres d'outils ont été réorganisées pour rendre l'application plus intuitive et plus facile à utiliser"

msgid "Operations and processing features have been regrouped in submenus"
msgstr "Les fonctionnalités d'opérations et de traitement ont été regroupées dans des sous-menus"

msgid "All visualization-related actions are now grouped in the plot view vertical toolbar"
msgstr "Toutes les actions liées à la visualisation sont désormais regroupées dans la barre d'outils verticale du panneau de visualisation"

msgid "Clarified the \"Annotations\" management (new buttons, toolbar action...)"
msgstr "Clarification de la gestion des \"Annotations\" (nouveaux boutons, action de la barre d'outils...)"

msgid "New validation process for signal and image features:"
msgstr "Nouveau processus de validation pour les fonctionnalités de traitement du signal et de l'image :"

msgid "Before this release, DataLab's validation process was exclusively done from the programmer's point of view, by writing unit tests and integration tests, thus ensuring that the code was working as expected (i.e. that no exception was raised and that the behavior was correct)"
msgstr "Avant cette version, le processus de validation de DataLab était exclusivement effectué du point de vue du programmeur, en écrivant des tests unitaires et des tests d'intégration, garantissant ainsi que le code fonctionnait comme prévu (c'est-à-dire qu'aucune exception n'était levée et que le comportement était correct)"

msgid "With this release, a new validation process has been introduced, from the user's point of view, by adding new validation functions (marked with the `@pytest.mark.validation` decorator) in the test suite"
msgstr "Avec cette version, un nouveau processus de validation a été introduit, du point de vue de l'utilisateur, en ajoutant de nouvelles fonctions de validation (marquées avec le décorateur `@pytest.mark.validation`) dans la suite de tests"

msgid "A new \"Validation\" section in the documentation explains how validation is done and contains a list of all validation functions with the statistics of the validation process (generated from the test suite)"
msgstr "Une nouvelle section \"Validation\" dans la documentation explique comment la validation est effectuée et contient une liste de toutes les fonctions de validation avec les statistiques du processus de validation (générées à partir de la suite de tests)"

msgid "The validation process is a work in progress and will be improved in future versions"
msgstr "Le processus de validation est en cours et sera amélioré dans les versions futures"

msgid "\"Properties\" group box:"
msgstr "Groupe \"Propriétés\" :"

msgid "Added \"Scales\" tab, to show and set the plot scales:"
msgstr "Ajout de l'onglet \"Échelles\", pour afficher et définir les échelles du graphique :"

msgid "X, Y for signals"
msgstr "X, Y pour les signaux"

msgid "X, Y, Z (LUT range) for images"
msgstr "X, Y, Z (plage de LUT) pour les images"

msgid "View options:"
msgstr "Options d'affichage :"

msgid "New \"Show first only\" option in the \"View\" menu, to show only the first curve (or image) when multiple curves (or images) are displayed in the plot view"
msgstr "Nouvelle option \"Afficher uniquement le premier\" dans le menu \"Affichage\", pour afficher uniquement la première courbe (ou image) lorsque plusieurs courbes (ou images) sont affichées dans la vue du graphique"

msgid "New (movable) label for FWHM computations, additional to the existing segment annotation"
msgstr "Nouvelle étiquette (déplaçable) pour les calculs de FWHM, en plus de l'annotation de segment existante"

msgid "I/O features:"
msgstr "Fonctionnalités d'E/S :"

msgid "Added support for reading and writing .MAT files (MATLAB format)"
msgstr "Ajout de la prise en charge de la lecture et de l'écriture des fichiers .MAT (format MATLAB)"

msgid "Create a new group when opening a file containing multiple signals or images (e.g. CSV file with multiple curves)"
msgstr "Création d'un nouveau groupe lors de l'ouverture d'un fichier contenant plusieurs signaux ou images (par exemple, un fichier CSV avec plusieurs courbes)"

msgid "Add support for binary images"
msgstr "Ajout de la prise en charge des images binaires"

msgid "Signal ROI extraction: added new dialog box to manually edit the ROI lower and upper bounds after defining the ROI graphically"
msgstr "Extraction de ROI de signal : ajout d'une nouvelle boîte de dialogue pour éditer manuellement les bornes inférieure et supérieure du ROI après avoir défini le ROI graphiquement"

msgid "ℹ️ New **Signal** operations, processing and analysis features:"
msgstr "ℹ️ Nouvelles fonctionnalités de traitement des **Signaux** :"

msgid "Menu"
msgstr "Menu"

msgid "Submenu"
msgstr "Sous-menu"

msgid "Features"
msgstr "Fonctionnalités"

msgid "New"
msgstr "Nouveau"

msgid "New signal"
msgstr "Nouveau signal"

msgid "Exponential, pulse, polynomial, experimental (manual input)"
msgstr "Exponentielle, impulsion, polynomiale, expérimentale (entrée manuelle)"

msgid "Operations"
msgstr "Opérations"

msgid "Exponential, Square root, Power"
msgstr "Exponentielle, Racine carrée, Puissance"

msgid "Operations with a constant"
msgstr "Opérations avec une constante"

msgid "+, -, *, /"
msgstr "+, -, *, /"

msgid "Processing"
msgstr "Traitement"

msgid "Axis Transformation"
msgstr "Transformation des axes"

msgid "Reverse X-axis"
msgstr "Inverser l'axe X"

msgid "Level Adjustment"
msgstr "Ajustement du niveau"

msgid "Offset correction"
msgstr "Correction d'offset"

msgid "Fourier analysis"
msgstr "Analyse de Fourier"

msgid "Power spectrum, Phase spectrum, Magnitude spectrum, Power spectral density"
msgstr "Spectre de puissance, Spectre de phase, Spectre de magnitude, Densité spectrale de puissance"

msgid "Frequency filters"
msgstr "Filtres fréquentiels"

msgid "Low-pass, High-pass, Band-pass, Band-stop"
msgstr "Passe-bas, Passe-haut, Passe-bande, Coupure de bande"

msgid "Windowing (Hanning, Hamming, Blackman, Blackman-Harris, Nuttall, Flat-top...)"
msgstr "Fenêtrage (Hanning, Hamming, Blackman, Blackman-Harris, Nuttall, Flat-top...)"

msgid "Fit"
msgstr "Ajustement"

msgid "Linear fit, Sinusoidal fit, Exponential fit, CDF fit"
msgstr "Ajustement linéaire, Ajustement sinusoïdal, Ajustement exponentiel, Ajustement CDF"

msgid "Analysis"
msgstr "Analyse"

msgid "FWHM (Zero-crossing method), X value @ min/max, Sampling period/frequency, Dynamic parameters (ENOB, SNR, SINAD, THD, SFDR), -3dB bandwidth, Contrast"
msgstr "LMH (Méthode du zéro-crossing), Valeur X @ min/max, Période/fréquence d'échantillonnage, Paramètres dynamiques (ENOB, SNR, SINAD, THD, SFDR), Largeur de bande -3dB, Contraste"

msgid "ℹ️ New **Image** operations, processing and analysis features:"
msgstr "ℹ️ Nouvelles fonctionnalités de traitement des **Images** :"

msgid "Exponential"
msgstr "Exponentielle"

msgid "Intensity profiles"
msgstr "Profils d'intensité"

msgid "Profile along a segment"
msgstr "Profil le long d'un segment"

msgid "Normalization, Clipping, Offset correction"
msgstr "Normalisation, Recadrage, Correction d'offset"

msgid "Thresholding"
msgstr "Seuillage"

msgid "Parametric, ISODATA, Li, Mean, Minimum, Otsu, Triangle, Yen"
msgstr "Paramétrique, ISODATA, Li, Moyenne, Minimum, Otsu, Triangle, Yen"

msgid "Fixed a performance issue due to an unnecessary refresh of the plot view when adding a new signal or image"
msgstr "Correction d'un problème de performance dû à un rafraîchissement inutile de la vue du graphique lors de l'ajout d'un nouveau signal ou d'une nouvelle image"

msgid "Fixed [Issue #77](https://github.com/DataLab-Platform/DataLab/issues/77) - Intensity profiles: unable to accept dialog the second time"
msgstr "Correction de l'[Issue #77](https://github.com/DataLab-Platform/DataLab/issues/77) - Profils d'intensité : impossible d'accepter la boîte de dialogue la deuxième fois"

msgid "Fixed [Issue #75](https://github.com/DataLab-Platform/DataLab/issues/75) - View in a new window: curve anti-aliasing is not enabled by default"
msgstr "Correction de l'[Issue #75](https://github.com/DataLab-Platform/DataLab/issues/75) - Afficher dans une nouvelle fenêtre : l'anti-crénelage de la courbe n'est pas activé par défaut"

msgid "Annotations visibility is now correctly saved and restored:"
msgstr "La visibilité des annotations est désormais correctement sauvegardée et restaurée :"

msgid "Before this release, when modifying the annotations visibility in the separate plot view, the visibility was not saved and restored when reopening the plot view"
msgstr "Avant cette version, lorsque la visibilité des annotations était modifiée dans la vue du graphique séparée, elle n'était pas sauvegardée et restaurée lors de la réouverture de la vue du graphique"

msgid "This has been [fixed upstream](https://github.com/PlotPyStack/PlotPy/commit/03faaa42e5d6d4016ea8c99334c29d46a5963467) in PlotPy (v2.3.3)"
msgstr "Cela a été [corrigé en amont](https://github.com/PlotPyStack/PlotPy/commit/03faaa42e5d6d4016ea8c99334c29d46a5963467) dans PlotPy (v2.3.3)"

msgid "DataLab Version 0.15.1"
msgstr "DataLab Version 0.15.1"

msgid "Fixed [Issue #68](https://github.com/DataLab-Platform/DataLab/issues/68) - Slow loading of even simple plots:"
msgstr "Correction de l'[Issue #68](https://github.com/DataLab-Platform/DataLab/issues/68) - Chargement lent même pour des graphiques simples :"

msgid "On macOS, the user experience was degraded when handling even simple plots"
msgstr "Sur macOS, l'expérience utilisateur était dégradée lors de la manipulation de graphiques simples"

msgid "This was due to the way macOS handles the pop-up windows, e.g. when refreshing the plot view (\"Creating plot items\" progress bar), hence causing a very annoying flickering effect and a global slowdown of the application"
msgstr "Cela était dû à la manière dont macOS gère les fenêtres contextuelles, par exemple lors du rafraîchissement de la vue du graphique (barre de progression \"Création d'éléments de graphique\"), provoquant ainsi un effet de scintillement très gênant et un ralentissement global de l'application"

msgid "This is now fixed by showing the progress bar only after a short delay (1s), that is when it is really needed (i.e. for long operations)"
msgstr "Le problème est maintenant résolu en affichant la barre de progression uniquement après un court délai (1s), c'est-à-dire lorsqu'elle est vraiment nécessaire (c'est-à-dire pour les opérations longues)"

msgid "Thanks to [@marcel-goldschen-ohm](https://github.com/marcel-goldschen-ohm) for the very thorough feedback and the help in testing the fix"
msgstr "Merci à [@marcel-goldschen-ohm](https://github.com/marcel-goldschen-ohm) pour la description très détaillée du problème et l'aide apportée pour tester la correction"

msgid "Fixed [Issue #69](https://github.com/DataLab-Platform/DataLab/issues/69) - Annotations should be read-only in Signal/Image View"
msgstr "Correction de l'[Issue #68](https://github.com/DataLab-Platform/DataLab/issues/69) - Les annotations devraient être en lecture seule dans la vue Signal/Image"

msgid "Regarding the annotations, DataLab's current behavior is the following:"
msgstr "En ce qui concerne les annotations, le comportement actuel de DataLab est le suivant :"

msgid "Annotations are created only when showing the signal/image in a separate window (double-click on the object, or \"View\" > \"View in a new window\")"
msgstr "Les annotations ne sont créées que lors de l'affichage du signal/image dans une fenêtre séparée (double-clic sur l'objet, ou \"Affichage\" > \"Afficher dans une nouvelle fenêtre\")"

msgid "When displaying the objects in either the \"Signal View\" or the \"Image View\", the annotations should be read-only (i.e. not movable, nor resizable or deletable)"
msgstr "Quand les objets sont affichés dans la \"Vue Signal\" ou la \"Vue Image\", les annotations devraient être en lecture seule (c'est-à-dire non déplaçables, ni redimensionnables ou supprimables)"

msgid "However, some annotations were still deletable in the \"Signal View\" and the \"Image View\": this is now fixed"
msgstr "Toutefois, certaines annotations étaient toujours supprimables dans la \"Vue Signal\" et la \"Vue Image\" : c'est maintenant corrigé"

msgid "Note that the fact that annotations can't be created in the \"Signal View\" or the \"Image View\" is a limitation of the current implementation, and may be improved in future versions"
msgstr "Notons que le fait que les annotations ne peuvent pas être créées dans la \"Vue Signal\" ou la \"Vue Image\" est une limitation de l'implémentation actuelle, et peut être amélioré dans les versions futures"

msgid "DataLab Version 0.15.0"
msgstr "DataLab Version 0.15.0"

msgid "🎁 New installer for the stand-alone version on Windows:"
msgstr "🎁 Nouvel installeur pour la version autonome sur Windows :"

msgid "The stand-alone version on Windows is now distributed as an MSI installer (instead of an EXE installer)"
msgstr "La version autonome sur Windows est désormais distribuée en tant qu'installeur MSI (au lieu d'un installeur EXE)"

msgid "This avoids the false positive detection of the stand-alone version as a potential threat by some antivirus software"
msgstr "Cela évite la détection de faux positifs de la version autonome comme une menace potentielle par certains logiciels antivirus"

msgid "The program will install files and shortcuts:"
msgstr "Le programme installera des fichiers et des raccourcis :"

msgid "For current user, if the user has no administrator privileges"
msgstr "Pour l'utilisateur actuel, si l'utilisateur n'a pas de privilèges d'administrateur"

msgid "For all users, if the user has administrator privileges"
msgstr "Pour tous les utilisateurs, si l'utilisateur a des privilèges d'administrateur"

msgid "Installation directory may be customized"
msgstr "Le répertoire d'installation peut être personnalisé"

msgid "MSI installer allows to integrate DataLab's installation seemlessly in an organization's deployment system"
msgstr "L'installeur MSI permet d'intégrer l'installation de DataLab de manière transparente dans le système de déploiement d'une organisation"

msgid "Added support for large text/CSV files:"
msgstr "Ajout de la prise en charge des fichiers texte/CSV volumineux :"

msgid "Files over 1 GB (and with reasonable number of lines) can now be imported as signals or images without crashing the application or even slowing it down"
msgstr "Les fichiers de plus de 1 Go (et avec un nombre raisonnable de lignes) peuvent désormais être importés en tant que signaux ou images sans quitter inopinément l'application ou même la ralentir"

msgid "The file is read by chunks and, for signals, the data is downsampled to a reasonable number of points for visualization"
msgstr "Le fichier est lu par morceaux et, pour les signaux, les données sont rééchantillonnées à un nombre raisonnable de points pour la visualisation"

msgid "Large files are supported when opening a file (or dragging and dropping a file in the Signal Panel) and when importing a file in the Text Import Wizard"
msgstr "Les fichiers volumineux sont pris en charge lors de l'ouverture d'un fichier (ou du glisser-déposer d'un fichier dans le Panneau Signal) et lors de l'importation d'un fichier dans l'Assistant d'importation de texte"

msgid "Auto downsampling feature:"
msgstr "Nouvelle fonctionnalité de sous-échantillonnage automatique :"

msgid "Added \"Auto downsampling\" feature to signal visualization settings (see \"Settings\" dialog box)"
msgstr "Ajout de la fonctionnalité \"Sous-échantillonnage automatique\" aux paramètres de visualisation des signaux (voir la boîte de dialogue \"Paramètres\")"

msgid "This feature allows to automatically downsample the signal data for visualization when the number of points is too high and would lead to a slow rendering"
msgstr "Cette fonctionnalité permet de rééchantillonner automatiquement les données du signal pour la visualisation lorsque le nombre de points est trop élevé et entraînerait un rendu lent"

msgid "The downsampling factor is automatically computed based on the configured maximum number of points to display"
msgstr "Le facteur de sous-échantillonnage est automatiquement calculé en fonction du nombre maximal de points à afficher configuré"

msgid "This feature is enabled by default and may be disabled in the signal visualization settings"
msgstr "Cette fonctionnalité est activée par défaut et peut être désactivée dans les paramètres de visualisation du signal"

msgid "CSV format handling:"
msgstr "Gestion du format CSV :"

msgid "Improved support for CSV files with a header row (column names)"
msgstr "Amélioration de la prise en charge des fichiers CSV avec une ligne d'en-tête (noms de colonnes)"

msgid "Added support for CSV files with empty columns"
msgstr "Ajout de la prise en charge des fichiers CSV avec des colonnes vides"

msgid "Open/save file error handling:"
msgstr "Gestion des erreurs d'ouverture/enregistrement de fichiers :"

msgid "Error messages are now more explicit when opening or saving a file fails"
msgstr "Les messages d'erreur sont désormais plus explicites lorsque l'ouverture ou l'enregistrement d'un fichier échoue"

msgid "Added a link to the folder containing the file in the error message"
msgstr "Ajout d'un lien vers le dossier contenant le fichier dans le message d'erreur"

msgid "Added \"Plugins and I/O formats\" page to the Installation and Configuration Viewer (see \"Help\" menu)"
msgstr "Ajout de la page \"Plugins et fonctionnalités d'entrée/sortie\" au Visualiseur d'installation et de configuration (voir le menu \"Aide\")"

msgid "Reset DataLab configuration:"
msgstr "Réinitialisation de la configuration de DataLab :"

msgid "In some cases, it may be useful to reset the DataLab configuration file to its default values (e.g. when the configuration file is corrupted)"
msgstr "Dans certains cas, il peut être utile de réinitialiser le fichier de configuration de DataLab à ses valeurs par défaut (par exemple, lorsque le fichier de configuration est corrompu)"

msgid "Added new `--reset` command line option to remove the configuration folder"
msgstr "Ajout de la nouvelle option de ligne de commande `--reset` pour supprimer le dossier de configuration"

msgid "Added new \"Reset DataLab\" Start Menu shortcut to the Windows installer"
msgstr "Ajout du nouveau raccourci du Menu Démarer \"Reset DataLab\" à l'installeur Windows"

msgid "Fixed [Issue #64](https://github.com/DataLab-Platform/DataLab/issues/64) - HDF5 browser does not show datasets with 1x1 size:"
msgstr "Correction de l'[Issue #64](https://github.com/DataLab-Platform/DataLab/issues/64) - L'explorateur HDF5 ne montre pas les ensembles de données de taille 1x1 :"

msgid "HDF5 datasets with a size of 1x1 were not shown in the HDF5 browser"
msgstr "Les datasets HDF5 de taille 1x1 n'étaient pas affichés dans l'explorateur HDF5"

msgid "Even if those datasets should not be considered as signals or images, they are now shown in the HDF5 browser (but not checkable, i.e. not importable as signals or images)"
msgstr "Même si ces données ne devraient pas être considérées comme des signaux ou des images, elles sont désormais affichées dans l'explorateur HDF5 (mais non sélectionnables, c'est-à-dire non importables en tant que signaux ou images)"

msgid "DataLab Version 0.14.2"
msgstr "DataLab Version 0.14.2"

msgid "⚠️ API changes required for fixing support for multiple signals loading feature:"
msgstr "⚠️ Modifications de l'API nécessaires pour corriger la fonctionnalité de chargement de plusieurs signaux :"

msgid "Merged `open_object` and `open_objects` methods to `load_from_files` in proxy classes, main window and data panels"
msgstr "Fusion des méthodes `open_object` et `open_objects` en `load_from_files` dans les classes proxy, la fenêtre principale et les panneaux de données"

msgid "For consistency's sake: merged `save_object` and `save_objects` into `save_to_files`"
msgstr "Pour des raisons de cohérence : fusion de `save_object` et `save_objects` en `save_to_files`"

msgid "To sum up, those changes lead to the following situation:"
msgstr "En résumé, ces changements mènent à la situation suivante :"

msgid "`load_from_files`: load a sequence of objects from multiple files"
msgstr "`load_from_files` : charge une séquence d'objets à partir de plusieurs fichiers"

msgid "`save_to_files`: save a sequence of objects to multiple files (at the moment, it only supports saving a single object to a single file, but it may be extended in the future to support saving multiple objects to a single file)"
msgstr "`save_to_files` : sauvegarde une séquence d'objets dans plusieurs fichiers (pour le moment, il ne prend en charge que la sauvegarde d'un seul objet dans un seul fichier, mais il pourrait être étendu à l'avenir pour prendre en charge la sauvegarde de plusieurs objets dans un seul fichier)"

msgid "Fixed [Issue #61](https://github.com/DataLab-Platform/DataLab/issues/61) - Text file import wizard: application crash when importing a multiple curve text file:"
msgstr "Correction de l'[Issue #61](https://github.com/DataLab-Platform/DataLab/issues/61) - Assistant d'importation de fichiers texte : plantage de l'application lors de l'importation d'un fichier texte à courbes multiples :"

msgid "This issue concerns a use case where the text file contains multiple curves"
msgstr "Ce problème concerne un cas d'utilisation où le fichier texte contient plusieurs courbes"

msgid "This is now fixed and an automatic test has been added to prevent regressions"
msgstr "C'est maintenant corrigé et un test automatique a été ajouté pour éviter les régressions"

msgid "DataLab Version 0.14.1"
msgstr "DataLab Version 0.14.1"

msgid "🎉 New domain name: [datalab-platform.com](https://datalab-platform.com)"
msgstr "🎉 Nouveau nom de domaine : [datalab-platform.com](https://datalab-platform.com)"

msgid "💥 New features:"
msgstr "💥 Nouvelles fonctionnalités :"

msgid "Added support for colormap inversion in Image View:"
msgstr "Ajout de la prise en charge de l'inversion de la palette de couleurs dans la Vue Image :"

msgid "New \"Invert colormap\" entry in plot context menu, image parameters, and in the default image view settings"
msgstr "Ajout de la nouvelle entrée \"Inverser la palette de couleurs\" dans le menu contextuel du graphique, les paramètres de l'image et dans les paramètres par défaut de la vue image"

msgid "This requires `PlotPy` v2.3 or later"
msgstr "Cette fonctionnalité nécessite `PlotPy` v2.3 ou ultérieur"

msgid "HDF5 Browser:"
msgstr "Explorateur HDF5 :"

msgid "Added \"Show array\" button at the corner of the \"Group\" and \"Attributes\" tabs, to show the array in a separate window (useful for copy/pasting data to other applications, for instance)"
msgstr "Ajout du bouton \"Afficher le tableau\" dans le coin des onglets \"Groupe\" et \"Attributs\", pour afficher le tableau dans une fenêtre séparée (utile pour copier/coller des données dans d'autres applications, par exemple)"

msgid "Attributes: added support for more scalar data types"
msgstr "Attributs : ajout de la prise en charge de plus de types de données scalaires"

msgid "Testability and maintainability:"
msgstr "Testabilité et maintenabilité :"

msgid "DataLab's unit tests are now using [pytest](https://pytest.org). This has required a lot of work for the transition, especially to readapt the tests so that they may be executed in the same process. For instance, a particular attention has been given to sandboxing the tests, so that they do not interfere with each other."
msgstr "Les tests unitaires de DataLab utilisent désormais [pytest](https://pytest.org). Cela a nécessité beaucoup de travail pour la transition, en particulier pour réadapter les tests afin qu'ils puissent être exécutés dans le même processus. Par exemple, une attention particulière a été portée à l'isolement des tests, afin qu'ils n'interfèrent pas les uns avec les autres."

msgid "Added continuous integration (CI) with GitHub Actions"
msgstr "Ajout de l'intégration continue (CI) avec GitHub Actions"

msgid "For this release, test coverage is 87%"
msgstr "Pour cette version, la couverture des tests est de 87%"

msgid "Text file import assistant:"
msgstr "Assistant d'importation de fichiers texte :"

msgid "Drastically improved the performance of the array preview when importing large text files (no more progress bar, and the preview is now displayed almost instantaneously)"
msgstr "Amélioration drastique des performances de l'aperçu du tableau lors de l'importation de fichiers texte volumineux (plus de barre de progression, et l'aperçu est désormais affiché presque instantanément)"

msgid "XML-RPC server was not shut down properly when closing DataLab"
msgstr "Le serveur XML-RPC n'était pas arrêté correctement lors de la fermeture de DataLab"

msgid "Fixed test-related issues: some edge cases were hidden by the old test suite, and have been revealed by the transition to `pytest`. This has led to some bug fixes and improvements in the code."
msgstr "Correction de problèmes liés aux tests : certains cas limites étaient masqués par l'ancienne suite de tests, et ont été révélés par la transition vers `pytest`. Cela a conduit à des corrections de bugs et à des améliorations du code."

msgid "On Linux, when running a computation on a signal or an image, and on rare occasions, the computation was stuck as if it was running indefinitely. Even though the graphical user interface was still responsive, the computation was not progressing and the user had to cancel the operation and restart it. This was due to the start method of the separate process used for the computation (default method was \"fork\" on Linux). This is now fixed by using the \"spawn\" method instead, which is the recommended method for latest versions of Python on Linux when multithreading is involved."
msgstr "Sur Linux, lors de l'exécution d'un calcul sur un signal ou une image, et à de rares occasions, le calcul restait bloqué comme s'il s'exécutait indéfiniment. Même si l'interface graphique était toujours réactive, le calcul n'avançait pas et l'utilisateur devait annuler l'opération et la redémarrer. Cela était dû à la méthode de démarrage du processus séparé utilisé pour le calcul (la méthode par défaut était \"fork\" sur Linux). Ceci est maintenant corrigé en utilisant la méthode \"spawn\" à la place, qui est la méthode recommandée pour les dernières versions de Python sur Linux lorsque le multithreading est employé."

msgid "Fixed [Issue #60](https://github.com/DataLab-Platform/DataLab/issues/60) - `OSError: Invalid HDF5 file [...]` when trying to open an HDF5 file with an extension other than \".h5\""
msgstr "Correction de l'[Issue #60](https://github.com/DataLab-Platform/DataLab/issues/60) - `OSError: Invalid HDF5 file [...]` lors de la tentative d'ouverture d'un fichier HDF5 avec une extension autre que \".h5\""

msgid "Image Region of Interest (ROI) extraction: when modifying the image bounds in the confirmation dialog box, the ROI was not updated accordingly until the operation was run again"
msgstr "Région d'intérêt (ROI) d'image : lors de la modification des limites de l'image dans la boîte de dialogue de confirmation, la ROI n'était pas mise à jour en conséquence jusqu'à ce que l'opération soit relancée"

msgid "Deprecation issues:"
msgstr "Problèmes d'obsolescence :"

msgid "Fixed `scipy.ndimage.filters` deprecation warning"
msgstr "Correction de l'avertissement d'obsolescence `scipy.ndimage.filters`"

msgid "Fixed `numpy.fromstring` deprecation warning"
msgstr "Correction de l'avertissement d'obsolescence `numpy.fromstring`"

msgid "DataLab Version 0.14.0"
msgstr "DataLab Version 0.14.0"

msgid "New \"Histogram\" feature in \"Analysis\" menu:"
msgstr "Nouvelle fonctionnalité \"Histogramme\" dans le menu Analyse\" :"

msgid "Added histogram computation feature for both signals and images"
msgstr "Ajout de la fonctionnalité de calcul d'histogramme pour les signaux et les images"

msgid "The histogram is computed on the regions of interest (ROI) if any, or on the whole signal/image if no ROI is defined"
msgstr "L'histogramme est calculé sur les régions d'intérêt (ROI) le cas échéant, ou sur l'ensemble du signal/image si aucune ROI n'est définie"

msgid "Editable parameters: number of bins, lower and upper bounds"
msgstr "Paramètres modifiables : nombre de classes, limites inférieure et supérieure"

msgid "HDF5 browser:"
msgstr "Explorateur HDF5 :"

msgid "Improved tree view layout (more compact and readable)"
msgstr "Amélioration de la disposition de la vue arborescente (plus compacte et lisible)"

msgid "Multiple files can now be opened at once, using the file selection dialog box"
msgstr "Plusieurs fichiers peuvent désormais être ouverts en même temps, en utilisant la boîte de dialogue de sélection de fichiers"

msgid "Added tabs with information below the graphical preview:"
msgstr "Ajout d'onglets avec des informations sous l'aperçu graphique :"

msgid "Group info: path, textual preview, etc."
msgstr "Informations sur le groupe : chemin, aperçu textuel, etc."

msgid "Attributes info: name, value"
msgstr "Informations sur les attributs : nom, valeur"

msgid "Added \"Show only supported data\" check box: when checked, only supported data (signals and images) are shown in the tree view"
msgstr "Ajout de la case à cocher \"Afficher uniquement les données prises en charge\" : lorsqu'elle est cochée, seules les données prises en charge (signaux et images) sont affichées dans la vue arborescente"

msgid "Added \"Show values\" check box, to show/hide the values in the tree view"
msgstr "Ajout de la case à cocher \"Afficher les valeurs\", pour afficher/masquer les valeurs dans la vue arborescente"

msgid "Macro Panel:"
msgstr "Panneau de macro-commandes :"

msgid "Macro commands are now numbered, starting from 1, like signals and images"
msgstr "Les macro-commandes sont désormais numérotées, à partir de 1, comme les signaux et les images"

msgid "Remote control API (`RemoteProxy` and `LocalProxy`):"
msgstr "API de contrôle à distance (`RemoteProxy` et `LocalProxy`) :"

msgid "`get_object_titles` method now accepts \"macro\" as panel name and returns the list of macro titles"
msgstr "`get_object_titles` accepte désormais \"macro\" comme nom de panneau et retourne la liste des titres de macro"

msgid "New `run_macro`, `stop_macro` and `import_macro_from_file` methods"
msgstr "Nouvelles méthodes `run_macro`, `stop_macro` et `import_macro_from_file`"

msgid "Stand-alone version - Integration in Windows start menu:"
msgstr "Version autonome - Intégration dans le menu de démarrage de Windows :"

msgid "Fixed \"Uninstall\" shortcut (unclickable due to a generic name)"
msgstr "Correction du raccourci \"Désinstaller\" (non cliquable en raison d'un nom générique)"

msgid "Translated \"Browse installation directory\" and \"Uninstall\" shortcuts"
msgstr "Traduction des raccourcis \"Parcourir le répertoire d'installation\" et \"Désinstaller\""

msgid "Fixed [Issue #55](https://github.com/DataLab-Platform/DataLab/issues/55) - Changing image bounds in Image View has no effect on the associated image object properties"
msgstr "Correction de l'[Issue #55](https://github.com/DataLab-Platform/DataLab/issues/55) - Changer les limites de l'image dans la vue d'image n'a aucun effet sur les propriétés de l'objet image associé"

msgid "Fixed [Issue #56](https://github.com/DataLab-Platform/DataLab/issues/56) - \"Test data\" plugin: `AttributeError: 'NoneType' object has no attribute 'data'` when canceling \"Create image with peaks\""
msgstr "Correction de l'[Issue #56](https://github.com/DataLab-Platform/DataLab/issues/56) - Plugin \"Données de test\" : `AttributeError: 'NoneType' object has no attribute 'data'` lors de l'annulation de \"Créer une image avec des pics\""

msgid "Fixed [Issue #57](https://github.com/DataLab-Platform/DataLab/issues/57) - Circle and ellipse result shapes are not transformed properly"
msgstr "Ceci corrige l'[Issue #57](https://github.com/DataLab-Platform/DataLab/issues/57) - Les formes résultat cercle et ellipse ne sont pas transformées correctement"

msgid "Curve color and style cycle:"
msgstr "Cycle de couleur et de style de courbe :"

msgid "Before this release, this cycle was handled by the same mechanism either for the Signal Panel or the HDF5 Browser, which was not the expected behavior"
msgstr "Avant cette version, ce cycle était géré par le même mécanisme pour le Panneau Signal ou l'Explorateur HDF5, ce qui n'était pas le comportement attendu"

msgid "Now, the cycle is handled separately: the HDF5 Browser or the Text Import Wizard use always the same color and style for curves, and they don't interfere with the Signal Panel cycle"
msgstr "A présent, le cycle est géré séparément : l'Explorateur HDF5 ou l'Assistant d'importation de texte utilisent toujours la même couleur et le même style pour les courbes, et ils n'interfèrent pas avec le cycle du Panneau Signal"

msgid "DataLab Version 0.12.0"
msgstr "DataLab Version 0.12.0"

msgid "🧹 Clarity-Enhanced Interface Update:"
msgstr "🧹 Clarification de certains libellés des interfaces graphiques :"

msgid "The tabs used to switch between the data panels (signals and images) and the visualization components (\"Curve panel\" and \"Image panel\") have been renamed to \"Signal Panel\" and \"Image Panel\" (instead of \"Signals\" and \"Images\")"
msgstr "Les onglets utilisés pour basculer entre les panneaux de données (signaux et images) et les composants de visualisation (\"Panneau de courbes\" et \"Panneau d'images\") ont été renommés en \"Panneau Signal\" et \"Panneau Image\" (au lieu de \"Signaux\" et \"Images\")"

msgid "The visualization components have been renamed to \"Signal View\" and \"Image View\" (instead of \"Curve panel\" and \"Image panel\")"
msgstr "Les composants de visualisation ont été renommés en \"Vue Signal\" et \"Vue Image\" (au lieu de \"Panneau de courbes\" et \"Panneau d'images\")"

msgid "The data panel toolbar has been renamed to \"Signal Toolbar\" and \"Image Toolbar\" (instead of \"Signal Processing Toolbar\" and \"Image Processing Toolbar\")"
msgstr "Les barres d'outils des panneaux de données ont été renommées en \"Barre d'outils Signal\" et \"Barre d'outils Image\" (au lieu de \"Barre d'outils Traitement du Signal\" et \"Barre d'outils Traitement d'Image\")"

msgid "Ergonomics improvements: the \"Signal Panel\" and \"Image Panel\" are now displayed on the left side of the main window, and the \"Signal View\" and \"Image View\" are displayed on the right side of the main window. This reduces the distance between the list of objects (signals and images) and the associated actions (toolbars and menus), and makes the interface more intuitive and easier to use"
msgstr "Améliorations ergonomiques : le \"Panneau Signal\" et le \"Panneau Image\" sont désormais affichés sur le côté gauche de la fenêtre principale, et la \"Vue Signal\" et la \"Vue Image\" sont affichées sur le côté droit de la fenêtre principale. Cela réduit la distance entre la liste des objets (signaux et images) et les actions associées (barres d'outils et menus), et rend l'interface plus intuitive et plus facile à utiliser"

msgid "✨ New tour and demo feature:"
msgstr "✨ Nouvelle fonctionnalité de visite guidée et de démonstration :"

msgid "When starting DataLab for the first time, an optional tour is now shown to the user to introduce the main features of the application"
msgstr "Lors du premier démarrage de DataLab, une visite guidée est désormais affichée à l'utilisateur pour présenter les principales fonctionnalités de l'application"

msgid "The tour can be started again at any time from the \"?\" menu"
msgstr "La visite guidée peut être relancée à tout moment depuis le menu \"?\""

msgid "Also added a new \"Demo\" feature to the \"?\" menu"
msgstr "Ajout d'une nouvelle fonctionnalité \"Démonstration\" dans le menu \"?\""

msgid "🚀 New Binder environment to test DataLab online without installing anything"
msgstr "🚀 Nouvel environnement Binder pour tester DataLab en ligne sans rien installer"

msgid "New text tutorials are available:"
msgstr "De nouveaux tutoriels textuels sont disponibles :"

msgid "Measuring Laser Beam Size"
msgstr "Mesure de la taille d'un faisceau laser"

msgid "DataLab and Spyder: a perfect match"
msgstr "DataLab et Spyder : un mariage parfait"

msgid "\"Getting started\" section: added more explanations and links to the tutorials"
msgstr "Section \"Premiers pas\" : ajout de plus d'explications et de liens vers les tutoriels"

msgid "New \"Contributing\" section explaining how to contribute to DataLab, whether you are a developer or not"
msgstr "Nouvelle section \"Contribuer\" expliquant comment contribuer à DataLab, que vous soyez développeur ou non"

msgid "New \"Macros\" section explaining how to use the macro commands feature"
msgstr "Nouvelle section \"Macros\" expliquant comment utiliser la fonctionnalité de macro-commandes"

msgid "Added \"Copy\" button to code blocks in the documentation"
msgstr "Ajout du bouton \"Copier\" aux blocs de code dans la documentation"

msgid "New \"Text file import assistant\" feature:"
msgstr "Nouvelle fonctionnalité d'assistant d'importation de fichiers texte :"

msgid "This feature allows to import text files as signals or images"
msgstr "Cette fonctionnalité permet d'importer des fichiers texte en tant que signaux ou images"

msgid "The user can define the source (clipboard or texte file)"
msgstr "L'utilisateur peut définir la source (presse-papiers ou fichier texte)"

msgid "Then, it is possible to define the delimiter, the number of rows to skip, the destination data type, etc."
msgstr "Ensuite, il est possible de définir le délimiteur, le nombre de lignes à sauter, le type de données de destination, etc."

msgid "Added menu on the \"Signal Panel\" and \"Image Panel\" tabs corner to quickly access the most used features (e.g. \"Add\", \"Remove\", \"Duplicate\", etc.)"
msgstr "Ajout d'un menu dans le coin des onglets \"Panneau Signal\" et \"Panneau Image\" pour accéder rapidement aux fonctionnalités les plus utilisées (par exemple \"Ajouter\", \"Supprimer\", \"Dupliquer\", etc.)"

msgid "Intensity profile extraction feature:"
msgstr "Fonctionnalité d'extraction de profil d'intensité :"

msgid "Added graphical user interface to extract intensity profiles from images, for both line and averaged profiles"
msgstr "Ajout d'une interface graphique pour extraire des profils d'intensité des images, pour les profils linéaires et moyennés"

msgid "Parameters are still directly editable by the user (\"Edit profile parameters\" button)"
msgstr "Les paramètres sont toujours directement modifiables par l'utilisateur (bouton \"Modifier les paramètres du profil\")"

msgid "Parameters are now stored from one profile extraction to another"
msgstr "Les paramètres sont désormais stockés d'une extraction de profil à l'autre"

msgid "Statistics feature:"
msgstr "Fonctionnalité de statistiques :"

msgid "Added `<y>/σ(y)` to the signal \"Statistics\" result table (in addition to the mean, median, standard deviation, etc.)"
msgstr "Ajout de `<y>/σ(y)` au tableau de résultats \"Statistiques\" du signal (en plus de la moyenne, de la médiane, de l'écart-type, etc.)"

msgid "Added `peak-to-peak` to the signal and image \"Statistics\" result table"
msgstr "Ajout de `peak-to-peak` au tableau de résultats \"Statistiques\" du signal et de l'image"

msgid "Curve fitting feature: fit results are now stored in a dictionary in the signal metadata (instead of being stored individually in the signal metadata)"
msgstr "Fonctionnalité d'ajustement de courbe : les résultats de l'ajustement sont désormais stockés dans un dictionnaire dans les métadonnées du signal (au lieu d'être stockés individuellement dans les métadonnées du signal)"

msgid "Window state:"
msgstr "État de la fenêtre :"

msgid "The toolbars and dock widgets state (visibility, position, etc.) are now stored in the configuration file and restored at startup (size and position were already stored and restored)"
msgstr "L'état des barres d'outils et des widgets de dock (visibilité, position, etc.) est désormais stocké dans le fichier de configuration et restauré au démarrage (la taille et la position étaient déjà stockées et restaurées)"

msgid "This implements part of [Issue #30](https://github.com/DataLab-Platform/DataLab/issues/30) - Save/restore main window layout"
msgstr "Ceci implémente une partie de [Issue #30](https://github.com/DataLab-Platform/DataLab/issues/30) - Sauvegarder/restaurer la disposition de la fenêtre principale"

msgid "Fixed [Issue #41](https://github.com/DataLab-Platform/DataLab/issues/41) - Radial profile extraction: unable to enter user-defined center coordinates"
msgstr "Correction de l'[Issue #41](https://github.com/DataLab-Platform/DataLab/issues/41) - Extraction du profil radial : impossible d'entrer les coordonnées du centre définies par l'utilisateur"

msgid "Fixed [Issue #49](https://github.com/DataLab-Platform/DataLab/issues/49) - Error when trying to open a (UTF-8 BOM) text file as an image"
msgstr "Correction de l'[Issue #49](https://github.com/DataLab-Platform/DataLab/issues/49) - Erreur lors de l'ouverture d'un fichier texte (UTF-8 BOM) en tant qu'image"

msgid "Fixed [Issue #51](https://github.com/DataLab-Platform/DataLab/issues/51) - Unexpected dimensions when adding new ROI on an image with X/Y arbitrary units (not pixels)"
msgstr "Correction de l'[Issue #51](https://github.com/DataLab-Platform/DataLab/issues/51) - Dimensions inattendues lors de l'ajout d'une nouvelle ROI sur une image avec des unités X/Y arbitraires (pas des pixels)"

msgid "Improved plot item style serialization management:"
msgstr "Amélioration de la gestion de la sérialisation du style des items graphiques :"

msgid "Before this release, the plot item style was stored in the signal/image metadata only when saving the workspace to an HDF5 file. So, when modifying the style of a signal/image from the \"Parameters\" button (view toolbar), the style was not kept in some cases (e.g. when duplicating the signal/image)."
msgstr "Avant cette version, le style des items graphiques était stocké dans les métadonnées du signal/image uniquement lors de la sauvegarde de l'espace de travail dans un fichier HDF5. Ainsi, lors de la modification du style d'un signal/image à partir du bouton \"Paramètres\" (barre d'outils de la vue), le style n'était pas conservé dans certains cas (par exemple lors de la duplication du signal/image)."

msgid "Now, the plot item style is stored in the signal/image metadata whenever the style is modified, and is restored when reloading the workspace"
msgstr "A présent, le style des items graphiques est stocké dans les métadonnées du signal/image chaque fois que le style est modifié, et est restauré lors du rechargement de l'espace de travail"

msgid "Handled `ComplexWarning` cast warning when adding regions of interest (ROI) to a signal with complex data"
msgstr "Traitement de l'avertissement de conversion `ComplexWarning` lors de l'ajout de régions d'intérêt (ROI) à un signal avec des données complexes"

msgid "DataLab Version 0.11.0"
msgstr "DataLab Version 0.11.0"

msgid "Signals and images may now be reordered in the tree view:"
msgstr "Les signaux et les images peuvent maintenant être réorganisés dans la vue arborescente :"

msgid "Using the new \"Move up\" and \"Move down\" actions in the \"Edit\" menu (or using the corresponding toolbar buttons):"
msgstr "En utilisant les nouvelles actions \"Monter\" et \"Descendre\" dans le menu \"Édition\" (ou en utilisant les boutons de la barre d'outils correspondants) :"

msgid "This fixes [Issue #22](https://github.com/DataLab-Platform/DataLab/issues/22) - Add \"move up/down\" actions in \"Edit\" menu, for signals/images and groups"
msgstr "Ceci corrige l'[Issue #22](https://github.com/DataLab-Platform/DataLab/issues/22) - Ajout des actions \"monter/descendre\" dans le menu \"Édition\", pour les signaux/images et les groupes"

msgid "Signals and images may also be reordered using drag and drop:"
msgstr "Les signaux et les images peuvent également être réorganisés par glisser-déposer :"

msgid "Signals and images can be dragged and dropped inside their own panel to change their order"
msgstr "Les signaux et les images peuvent être déplacés et déposés dans leur propre panneau pour changer leur ordre"

msgid "Groups can also be dragged and dropped inside their panel"
msgstr "Les groupes peuvent également être déplacés et déposés dans leur panneau"

msgid "The feature also supports multi-selection (using the standard Ctrl and Shift modifiers), so that multiple signals/images/groups can be moved at once, not necessarily with contiguous positions"
msgstr "La fonctionnalité prend également en charge la sélection multiple (en utilisant les modificateurs standard Ctrl et Shift), de sorte que plusieurs signaux/images/groupes peuvent être déplacés à la fois, pas nécessairement avec des positions contiguës"

msgid "This fixes [Issue #17](https://github.com/DataLab-Platform/DataLab/issues/17) - Add Drag and Drop feature to Signals/Images tree views"
msgstr "Ceci corrige l'[Issue #17](https://github.com/DataLab-Platform/DataLab/issues/17) - Ajout de la fonctionnalité de glisser-déposer aux vues arborescentes des signaux/images"

msgid "New 1D interpolation features:"
msgstr "Nouvelles fonctionnalités d'interpolation 1D :"

msgid "Added \"Interpolation\" feature to signal panel's \"Processing\" menu"
msgstr "Ajout de la fonctionnalité \"Interpolation\" au menu \"Traitement\" du panneau de signal"

msgid "Methods available: linear, spline, quadratic, cubic, barycentric and PCHIP"
msgstr "Méthodes disponibles : linéaire, spline, quadratique, cubique, barycentrique et PCHIP"

msgid "Thanks to [@marcel-goldschen-ohm](https://github.com/marcel-goldschen-ohm) for the contribution to spline interpolation"
msgstr "Merci à [@marcel-goldschen-ohm](https://github.com/marcel-goldschen-ohm) pour sa contribution à l'interpolation spline"

msgid "This fixes [Issue #20](https://github.com/DataLab-Platform/DataLab/issues/20) - Add 1D interpolation features"
msgstr "Ceci corrige l'[Issue #20](https://github.com/DataLab-Platform/DataLab/issues/20) - Ajout des fonctionnalités d'interpolation 1D"

msgid "New 1D resampling feature:"
msgstr "Nouvelle fonctionnalité de rééchantillonnage 1D :"

msgid "Added \"Resampling\" feature to signal panel's \"Processing\" menu"
msgstr "Ajout de la fonctionnalité \"Rééchantillonnage\" au menu \"Traitement\" du panneau de signal"

msgid "Same interpolation methods as for the \"Interpolation\" feature"
msgstr "Mêmes méthodes d'interpolation que pour la fonctionnalité \"Interpolation\""

msgid "Possibility to specify the resampling step or the number of points"
msgstr "Possibilité de spécifier le pas de rééchantillonnage ou le nombre de points"

msgid "This fixes [Issue #21](https://github.com/DataLab-Platform/DataLab/issues/21) - Add 1D resampling feature"
msgstr "Ceci corrige l'[Issue #21](https://github.com/DataLab-Platform/DataLab/issues/21) - Ajout de la fonctionnalité de rééchantillonnage 1D"

msgid "New 1D convolution feature:"
msgstr "Nouvelle fonctionnalité de convolution 1D :"

msgid "Added \"Convolution\" feature to signal panel's \"Operation\" menu"
msgstr "Ajout de la fonctionnalité \"Convolution\" au menu \"Opération\" du panneau de signal"

msgid "This fixes [Issue #23](https://github.com/DataLab-Platform/DataLab/issues/23) - Add 1D convolution feature"
msgstr "Ceci corrige l'[Issue #23](https://github.com/DataLab-Platform/DataLab/issues/23) - Ajout de la fonctionnalité de convolution 1D"

msgid "New 1D detrending feature:"
msgstr "Nouvelle fonctionnalité de d'élimination de tendance 1D :"

msgid "Added \"Detrending\" feature to signal panel's \"Processing\" menu"
msgstr "Ajout de la fonctionnalité \"Élimination de tendance\" au menu \"Traitement\" du panneau de signal"

msgid "Methods available: linear or constant"
msgstr "Méthodes disponibles : linéaire ou constante"

msgid "This fixes [Issue #24](https://github.com/DataLab-Platform/DataLab/issues/24) - Add 1D detrending feature"
msgstr "Ceci corrige l'[Issue #24](https://github.com/DataLab-Platform/DataLab/issues/24) - Ajout de la fonctionnalité d'élimination de tendance 1D"

msgid "2D analysis results:"
msgstr "Résultats d'analyse 2D :"

msgid "Before this release, 2D analysis results such as contours, blobs, etc. were stored in image metadata dictionary as coordinates (x0, y0, x1, y1, ...) even for circles and ellipses (i.e. the coordinates of the bounding rectangles)."
msgstr "Avant cette version, les résultats d'analyse 2D tels que les contours, les blobs, etc. étaient stockés dans le dictionnaire de métadonnées de l'image sous forme de coordonnées (x0, y0, x1, y1, ...) même pour les cercles et les ellipses (c'est-à-dire les coordonnées des rectangles englobants)."

msgid "For convenience, the circle and ellipse coordinates are now stored in image metadata dictionary as (x0, y0, radius) and (x0, y0, a, b, theta) respectively."
msgstr "Par souci de commodité, les coordonnées du cercle et de l'ellipse sont désormais stockées dans le dictionnaire de métadonnées de l'image sous la forme (x0, y0, rayon) et (x0, y0, a, b, theta) respectivement."

msgid "These results are also shown as such in the \"Results\" dialog box (either at the end of the computing process or when clicking on the \"Show results\" button)."
msgstr "Ces résultats sont également affichés comme tels dans la boîte de dialogue \"Résultats\" (à la fin du processus de calcul ou en cliquant sur le bouton \"Afficher les résultats\")."

msgid "This fixes [Issue #32](https://github.com/DataLab-Platform/DataLab/issues/32) - Contour detection: show circle `(x, y, r)` and ellipse `(x, y, a, b, theta)` instead of `(x0, y0, x1, x1, ...)`"
msgstr "Cette correction corrige l'[Issue #32](https://github.com/DataLab-Platform/DataLab/issues/32) - Détection des contours : afficher le cercle `(x, y, r)` et l'ellipse `(x, y, a, b, theta)` au lieu de `(x0, y0, x1, x1, ...)`"

msgid "1D and 2D analysis results:"
msgstr "Résultats d'analyse 1D et 2D :"

msgid "Additionnaly to the previous enhancement, more analysis results are now shown in the \"Results\" dialog box"
msgstr "En complément de l'amélioration précédente, plus de résultats d'analyse sont désormais affichés dans la boîte de dialogue \"Résultats\""

msgid "This concerns both 1D (FHWM...) and 2D analysis results (contours, blobs...):"
msgstr "Cela concerne à la fois les résultats d'analyse 1D (FHWM...) et 2D (contours, blobs...) :"

msgid "Segment results now also show length (L) and center coordinates (Xc, Yc)"
msgstr "Les résultats de type segment affichent désormais également la longueur (L) et les coordonnées du centre (Xc, Yc)"

msgid "Circle and ellipse results now also show area (A)"
msgstr "Les résultats de type cercle et ellipse affichent désormais également l'aire (A)"

msgid "Added \"Plot results\" entry in \"Analysis\" menu:"
msgstr "Ajout de l'entrée \"Tracer les résultats\" dans le menu Analyse\" :"

msgid "This feature allows to plot analysis results (1D or 2D)"
msgstr "Cette fonctionnalité permet de tracer les résultats d'analyse (1D ou 2D)"

msgid "It creates a new signal with X and Y axes corresponding to user-defined parameters (e.g. X = indices and Y = radius for circle results)"
msgstr "Cela crée un nouveau signal avec des axes X et Y correspondant à des paramètres définis par l'utilisateur (par exemple X = index et Y = rayon pour les résultats de cercle)"

msgid "Increased default width of the object selection dialog box:"
msgstr "Augmentation de la largeur par défaut de la boîte de dialogue de sélection d'objet :"

msgid "The object selection dialog box is now wider by default, so that the full signal/image/group titles may be more easily readable"
msgstr "La boîte de dialogue de sélection d'objet est désormais plus large par défaut, de sorte que les titres complets des signaux/images/groupes soient plus facilement lisibles"

msgid "Delete metadata feature:"
msgstr "Fonctionnalité de suppression de métadonnées :"

msgid "Before this release, the feature was deleting all metadata, including the Regions Of Interest (ROI) metadata, if any."
msgstr "Avant cette version, la fonctionnalité supprimait toutes les métadonnées, y compris les métadonnées des régions d'intérêt (ROI), le cas échéant."

msgid "Now a confirmation dialog box is shown to the user before deleting all metadata if the signal/image has ROI metadata: this allows to keep the ROI metadata if needed."
msgstr "A présent, une boîte de dialogue de confirmation est affichée à l'utilisateur avant de supprimer toutes les métadonnées si le signal/l'image a des métadonnées ROI : cela permet de conserver les métadonnées ROI si nécessaire."

msgid "Image profile extraction feature: added support for masked images (when defining regions of interest, the areas outside the ROIs are masked, and the profile is extracted only on the unmasked areas, or averaged on the unmasked areas in the case of average profile extraction)"
msgstr "Extraction de profil d'image : ajout de la prise en charge des images masquées (lors de la définition des régions d'intérêt, les zones en dehors des ROI sont masquées, et le profil est extrait uniquement sur les zones non masquées, ou moyenné sur les zones non masquées dans le cas de l'extraction du profil moyen)"

msgid "Curve style: added \"Reset curve styles\" in \"View\" menu. This feature allows to reset the curve style cycle to its initial state."
msgstr "Style de courbe : ajout de \"Réinitialiser les styles de courbe\" dans le menu \"Affichage\". Cette fonctionnalité permet de réinitialiser le cycle de style de courbe à son état initial."

msgid "Plugin base classe `PluginBase`:"
msgstr "Classe de base des plugins `PluginBase` :"

msgid "Added `edit_new_signal_parameters` method for showing a dialog box to edit parameters for a new signal"
msgstr "Ajout de la méthode `edit_new_signal_parameters` pour afficher une boîte de dialogue pour éditer les paramètres d'un nouveau signal"

msgid "Added `edit_new_image_parameters` method for showing a dialog box to edit parameters for a new image (updated the *cdl_testdata.py* plugin accordingly)"
msgstr "Ajout de la méthode `edit_new_image_parameters` pour afficher une boîte de dialogue pour éditer les paramètres d'une nouvelle image (mise à jour du plugin *cdl_testdata.py* en conséquence)"

msgid "Signal and image computations API (`cdl.computations`):"
msgstr "API de calculs sur les signaux et les images (`cdl.computations`) :"

msgid "Added wrappers for signal and image 1 -> 1 computations"
msgstr "Ajout de wrappers pour les calculs 1 -> 1 sur les signaux et les images"

msgid "These wrappers aim at simplifying the creation of a basic computation function operating on DataLab's native objects (`SignalObj` and `ImageObj`) from a function operating on NumPy arrays"
msgstr "Ces wrappers visent à simplifier la création d'une fonction de calcul de base opérant sur les objets natifs de DataLab (`SignalObj` et `ImageObj`) à partir d'une fonction opérant sur des tableaux NumPy"

msgid "This simplifies DataLab's internals and makes it easier to create new computing features inside plugins"
msgstr "Cela simplifie les fonctionnalités internes de DataLab et facilite la création de nouvelles fonctionnalités de calcul dans les plugins"

msgid "See the *cdl_custom_func.py* example plugin for a practical use case"
msgstr "Voir le plugin d'exemple *cdl_custom_func.py* pour un cas d'utilisation pratique"

msgid "Added \"Radial profile extraction\" feature to image panel's \"Operation\" menu:"
msgstr "Ajout de la fonctionnalité \"Extraction du profil radial\" au menu \"Opération\" du panneau d'image :"

msgid "This feature allows to extract a radially averaged profile from an image"
msgstr "Cette fonctionnalité permet d'extraire un profil moyenné radialement à partir d'une image"

msgid "The profile is extracted around a user-defined center (x0, y0)"
msgstr "Le profil est extrait autour d'un centre défini par l'utilisateur (x0, y0)"

msgid "The center may also be computed (centroid or image center)"
msgstr "Le centre peut également être calculé (centre de gravité ou centre de l'image)"

msgid "Automated test suite:"
msgstr "Suite de tests automatisés :"

msgid "Since version 0.10, DataLab's proxy object has a `toggle_auto_refresh` method to toggle the \"Auto-refresh\" feature. This feature may be useful to improve performance during the execution of test scripts"
msgstr "Depuis la version 0.10, l'objet proxy de DataLab dispose d'une méthode `toggle_auto_refresh` pour activer/désactiver la fonctionnalité \"Auto-refresh\". Cette fonctionnalité peut être utile pour améliorer les performances lors de l'exécution de scripts de test"

msgid "Test scenarios on signals and images are now using this feature to improve performance"
msgstr "Les scénarios de test sur les signaux et les images utilisent désormais cette fonctionnalité pour améliorer les performances"

msgid "Signal and image metadata:"
msgstr "Métadonnées des signaux et des images :"

msgid "Added \"source\" entry to the metadata dictionary, to store the source file path when importing a signal or an image from a file"
msgstr "Ajout de l'entrée \"source\" dans le dictionnaire de métadonnées, pour stocker le chemin du fichier source lors de l'importation d'un signal ou d'une image à partir d'un fichier"

msgid "This field is kept while processing the signal/image, in order to keep track of the source file path"
msgstr "Ce champ est conservé lors du traitement du signal/image, afin de garder une trace du chemin du fichier source"

msgid "New [Tutorial section](https://datalab-platform.com/en/intro/tutorials/index.html) in the documentation:"
msgstr "Nouvelle [section Tutoriels](https://datalab-platform.com/fr/intro/tutorials/index.html) dans la documentation :"

msgid "This section provides a set of tutorials to learn how to use DataLab"
msgstr "Cette section fournit un ensemble de tutoriels pour apprendre à utiliser DataLab"

msgid "The following video tutorials are available:"
msgstr "Les tutoriels vidéo suivants sont disponibles :"

msgid "Quick demo"
msgstr "Démo rapide"

msgid "Adding your own features"
msgstr "Ajout de vos propres fonctionnalités"

msgid "The following text tutorials are available:"
msgstr "Les tutoriels textuels suivants sont disponibles :"

msgid "Processing a spectrum"
msgstr "Traitement d'un spectre"

msgid "Detecting blobs on an image"
msgstr "Détection de taches sur une image"

msgid "Measuring Fabry-Perot fringes"
msgstr "Mesure de franges Fabry-Perot"

msgid "Prototyping a custom processing pipeline"
msgstr "Prototypage d'un pipeline de traitement personnalisé"

msgid "New [API section](https://datalab-platform.com/en/api/index.html) in the documentation:"
msgstr "Nouvelle [section API](https://datalab-platform.com/fr/api/index.html) dans la documentation :"

msgid "This section explains how to use DataLab as a Python library, by covering the following topics:"
msgstr "Cette section explique comment utiliser DataLab comme une bibliothèque Python, en abordant les sujets suivants :"

msgid "How to use DataLab algorithms on NumPy arrays"
msgstr "Comment utiliser les algorithmes DataLab sur les tableaux NumPy"

msgid "How to use DataLab computation features on DataLab objects (signals and images)"
msgstr "Comment utiliser les fonctionnalités de calcul de DataLab sur les objets DataLab (signaux et images)"

msgid "How to use DataLab I/O features"
msgstr "Comment utiliser les fonctionnalités d'entrée/sortie de DataLab"

msgid "How to use proxy objects to control DataLab remotely"
msgstr "Comment utiliser les objets proxy pour contrôler DataLab à distance"

msgid "This section also provides a complete API reference for DataLab objects and features"
msgstr "Cette section fournit également une référence complète de l'API pour les objets et les fonctionnalités de DataLab"

msgid "This fixes [Issue #19](https://github.com/DataLab-Platform/DataLab/issues/19) - Add API documentation (data model, functions on arrays or signal/image objects, ...)"
msgstr "Ceci corrige l'[Issue #19](https://github.com/DataLab-Platform/DataLab/issues/19) - Ajout de la documentation de l'API (modèle de données, fonctions sur les tableaux ou les objets de signaux/images, ...)"

msgid "Fixed [Issue #29](https://github.com/DataLab-Platform/DataLab/issues/29) - Polynomial fit error: `QDialog [...] argument 1 has an unexpected type 'SignalProcessor'`"
msgstr "Ceci corrige l'[Issue #29](https://github.com/DataLab-Platform/DataLab/issues/29) - Erreur d'ajustement polynomial : `QDialog [...] argument 1 has an unexpected type 'SignalProcessor'`"

msgid "Image ROI extraction feature:"
msgstr "Fonctionnalité d'extraction de ROI d'image :"

msgid "Before this release, when extracting a single circular ROI from an image with the \"Extract all ROIs into a single image object\" option enabled, the result was a single image without the ROI mask (the ROI mask was only available when extracting ROI with the option disabled)"
msgstr "Avant cette version, lors de l'extraction d'une seule ROI circulaire d'une image avec l'option \"Extraire toutes les ROI dans un seul objet d'image\" activée, le résultat était une seule image sans le masque de ROI (le masque de ROI n'était disponible que lors de l'extraction de ROI avec l'option désactivée)"

msgid "This was leading to an unexpected behavior, because one could interpret the result (a square image without the ROI mask) as the result of a single rectangular ROI"
msgstr "Cela conduisait à un comportement inattendu, car on pouvait interpréter le résultat (une image carrée sans le masque de ROI) comme le résultat d'une seule ROI rectangulaire"

msgid "Now, when extracting a single circular ROI from an image with the \"Extract all ROIs into a single image object\" option enabled, the result is a single image with the ROI mask (as if the option was disabled)"
msgstr "A présent, lors de l'extraction d'une seule ROI circulaire d'une image avec l'option \"Extraire toutes les ROI dans un seul objet d'image\" activée, le résultat est une seule image avec le masque de ROI (comme si l'option était désactivée)"

msgid "This fixes [Issue #31](https://github.com/DataLab-Platform/DataLab/issues/31) - Single circular ROI extraction: automatically switch to `compute_extract_roi` function"
msgstr "Ceci corrige l'[Issue #31](https://github.com/DataLab-Platform/DataLab/issues/31) - Extraction d'une seule ROI circulaire : bascule automatique vers la fonction `compute_extract_roi`"

msgid "Analysis on circular ROI:"
msgstr "Analyse sur ROI circulaire :"

msgid "Before this release, when running computations on a circular ROI, the results were unexpected in terms of coordinates (results seemed to be computed in a region located above the actual ROI)."
msgstr "Avant cette version, lors de l'exécution de calculs sur une ROI circulaire, les résultats étaient inattendus en termes de coordonnées (les résultats semblaient être calculés dans une région située au-dessus de la ROI réelle)."

msgid "This was due to a regression introduced in an earlier release."
msgstr "Cela était dû à une régression introduite dans une version antérieure."

msgid "Now, when defining a circular ROI and running computations on it, the results are computed on the actual ROI"
msgstr "A présent, lors de la définition d'une ROI circulaire et de l'exécution de calculs sur celle-ci, les résultats sont calculés sur la ROI réelle"

msgid "This fixes [Issue #33](https://github.com/DataLab-Platform/DataLab/issues/33) - Analysis on circular ROI: unexpected results"
msgstr "Ceci corrige l'[Issue #33](https://github.com/DataLab-Platform/DataLab/issues/33) - Analyse sur ROI circulaire : résultats inattendus"

msgid "Contour detection on ROI:"
msgstr "Détection des contours sur ROI :"

msgid "Before this release, when running contour detection on a ROI, some contours were detected outside the ROI (it may be due to a limitation of the scikit-image `find_contours` function)."
msgstr "Avant cette version, lors de l'exécution de la détection des contours sur une ROI, certains contours étaient détectés en dehors de la ROI (cela peut être dû à une limitation de la fonction `find_contours` de scikit-image)."

msgid "Now, thanks a workaround, the erroneous contours are filtered out."
msgstr "A présent, grâce à une solution de contournement, les contours erronés sont filtrés."

msgid "A new test module `cdl.tests.features.images.contour_fabryperot_app` has been added to test the contour detection feature on a Fabry-Perot image (thanks to [@emarin2642](https://github.com/emarin2642) for the contribution)"
msgstr "Un nouveau module de test `cdl.tests.features.images.contour_fabryperot_app` a été ajouté pour tester la fonctionnalité de détection des contours sur une image Fabry-Perot (merci à [@emarin2642](https://github.com/emarin2642) pour sa contribution)"

msgid "This fixes [Issue #34](https://github.com/DataLab-Platform/DataLab/issues/34) - Contour detection: unexpected results outside ROI"
msgstr "Ceci corrige l'[Issue #34](https://github.com/DataLab-Platform/DataLab/issues/34) - Détection des contours : résultats inattendus en dehors de la ROI"

msgid "Analysis result merging:"
msgstr "Fusion des résultats d'analyse :"

msgid "Before this release, when doing a `1->N` computation (sum, average, product) on a group of signals/images, the analysis results associated to each signal/image were merged into a single result, but only the type of result present in the first signal/image was kept."
msgstr "Avant cette version, lors d'un calcul `1->N` (somme, moyenne, produit) sur un groupe de signaux/images, les résultats d'analyse associés à chaque signal/image étaient fusionnés en un seul résultat, mais seul le type de résultat présent dans le premier signal/image était conservé."

msgid "Now, the analysis results associated to each signal/image are merged into a single result, whatever the type of result is."
msgstr "A présent, les résultats d'analyse associés à chaque signal/image sont fusionnés en un seul résultat, quel que soit le type de résultat."

msgid "Fixed [Issue #36](https://github.com/DataLab-Platform/DataLab/issues/36) - \"Delete all\" action enable state is sometimes not refreshed"
msgstr "Ceci corrige l'[Issue #36](https://github.com/DataLab-Platform/DataLab/issues/36) - L'état d'activation de l'action \"Tout supprimer\" n'est parfois pas rafraîchi"

msgid "Image X/Y swap: when swapping X and Y axes, the regions of interest (ROI) were not removed and not swapped either (ROI are now removed, until we implement the swap feature, if requested)"
msgstr "Inversion X/Y de l'image : lors de l'inversion des axes X et Y, les régions d'intérêt (ROI) n'étaient ni supprimées ni inversées (les ROI sont désormais supprimées, jusqu'à ce que nous implémentions la fonction d'inversion, si demandé)"

msgid "\"Properties\" group box: the \"Apply\" button was enabled by default, even when no property was modified, which was confusing for the user (the \"Apply\" button is now disabled by default, and is enabled only when a property is modified)"
msgstr "Groupe \"Propriétés\" : le bouton \"Appliquer\" était activé par défaut, même lorsqu'aucune propriété n'avait été modifiée, ce qui était déroutant pour l'utilisateur (le bouton \"Appliquer\" est désormais désactivé par défaut, et n'est activé que lorsqu'une propriété est modifiée)"

msgid "Fixed proxy `get_object` method when there is no object to return (`None` is returned instead of an exception)"
msgstr "Correction de la méthode `get_object` du proxy lorsqu'il n'y a pas d'objet à retourner (`None` est retourné au lieu d'une exception)"

msgid "Fixed `IndexError: list index out of range` when performing some operations or computations on groups of signals/images (e.g. \"ROI extraction\", \"Peak detection\", \"Resize\", etc.)"
msgstr "Correction de `IndexError: list index out of range` lors de certaines opérations ou calculs sur des groupes de signaux/images (par exemple \"Extraction de ROI\", \"Détection de pics\", \"Redimensionnement\", etc.)"

msgid "Drag and drop from a file manager: filenames are now sorted alphabetically"
msgstr "Glisser-déposer depuis un gestionnaire de fichiers : les noms de fichiers sont désormais triés par ordre alphabétique"

msgid "DataLab Version 0.10.1"
msgstr "DataLab Version 0.10.1"

msgid "*Note*: V0.10.0 was almost immediately replaced by V0.10.1 due to a last minute bug fix"
msgstr "*Note* : la version 0.10.0 a été presque immédiatement remplacée par la version 0.10.1 en raison d'une correction de bogue de dernière minute"

msgid "Features common to signals and images:"
msgstr "Fonctionnalités communes aux signaux et aux images :"

msgid "Added \"Real part\" and \"Imaginary part\" features to \"Operation\" menu"
msgstr "Ajout des fonctionnalités \"Partie réelle\" et \"Partie imaginaire\" au menu \"Opération\""

msgid "Added \"Convert data type\" feature to \"Operation\" menu"
msgstr "Ajout de la fonctionnalité \"Convertir le type de données\" au menu \"Opération\""

msgid "Features added following user requests (12/18/2023 meetup @ CEA):"
msgstr "Fonctionnalités ajoutées suite aux demandes des utilisateurs (rencontre du 18/12/2023 au CEA) :"

msgid "Curve and image styles are now saved in the HDF5 file:"
msgstr "Les styles de courbe et d'image sont désormais enregistrés dans le fichier HDF5 :"

msgid "Curve style covers the following properties: color, line style, line width, marker style, marker size, marker edge color, marker face color, etc."
msgstr "Le style de courbe couvre les propriétés suivantes : couleur, style de ligne, largeur de ligne, style de marqueur, taille de marqueur, couleur de bordure de marqueur, couleur de remplissage de marqueur, etc."

msgid "Image style covers the following properties: colormap, interpolation, etc."
msgstr "Le style d'image couvre les propriétés suivantes : colormap, interpolation, etc."

msgid "Those properties were already persistent during the working session, but were lost when saving and reloading the HDF5 file"
msgstr "Ces propriétés étaient déjà persistantes pendant la session de travail, mais étaient perdues lors de l'enregistrement et du rechargement du fichier HDF5"

msgid "Now, those properties are saved in the HDF5 file and are restored when reloading the HDF5 file"
msgstr "Désormais, ces propriétés sont enregistrées dans le fichier HDF5 et sont restaurées lors du rechargement du fichier HDF5"

msgid "New profile extraction features for images:"
msgstr "Nouvelles fonctionnalités d'extraction de profil pour les images :"

msgid "Added \"Line profile\" to \"Operations\" menu, to extract a profile from an image along a row or a column"
msgstr "Ajout de la fonctionnalité \"Profil rectiligne\" au menu \"Opérations\", pour extraire un profil d'une image le long d'une ligne ou d'une colonne"

msgid "Added \"Average profile\" to \"Operations\" menu, to extract the average profile on a rectangular area of an image, along a row or a column"
msgstr "Ajout de la fonctionnalité \"Profil moyen\" au menu \"Opérations\", pour extraire le profil moyen sur une zone rectangulaire d'une image, le long d'une ligne ou d'une colonne"

msgid "Image LUT range (contrast/brightness settings) is now saved in the HDF5 file:"
msgstr "La plage LUT de l'image (paramètres de contraste/luminosité) est désormais enregistrée dans le fichier HDF5 :"

msgid "As for curve and image styles, the LUT range was already persistent during the working session, but was lost when saving and reloading the HDF5 file"
msgstr "Comme pour les styles de courbe et d'image, la plage LUT était déjà persistante pendant la session de travail, mais était perdue lors de l'enregistrement et du rechargement du fichier HDF5"

msgid "Now, the LUT range is saved in the HDF5 file and is restored when reloading it"
msgstr "Désormais, la plage LUT est enregistrée dans le fichier HDF5 et est restaurée lors du rechargement"

msgid "Added \"Auto-refresh\" and \"Refresh manually\" actions in \"View\" menu (and main toolbar):"
msgstr "Ajout des actions \"Rafraîchissement automatique\" et \"Rafraîchissement manuel\" dans le menu \"Affichage\" (et la barre d'outils principale) :"

msgid "When \"Auto-refresh\" is enabled (default), the plot view is automatically refreshed when a signal/image is modified, added or removed. Even though the refresh is optimized, this may lead to performance issues when working with large datasets."
msgstr "Lorsque \"Rafraîchissement automatique\" est activé (par défaut), la vue du graphique est automatiquement rafraîchie lorsqu'un signal/image est modifié, ajouté ou supprimé. Même si le rafraîchissement est optimisé, cela peut entraîner des problèmes de performances lors de l'utilisation de grands ensembles de données."

msgid "When disabled, the plot view is not automatically refreshed. The user must manually refresh the plot view by clicking on the \"Refresh manually\" button in the main toolbar or by pressing the standard refresh key (e.g. \"F5\")."
msgstr "Lorsqu'il est désactivé, la vue du graphique n'est pas automatiquement rafraîchie. L'utilisateur doit rafraîchir manuellement la vue du graphique en cliquant sur le bouton \"Rafraîchir manuellement\" de la barre d'outils principale ou en appuyant sur la touche de rafraîchissement standard (par exemple \"F5\")."

msgid "Added `toggle_auto_refresh` method to DataLab proxy object:"
msgstr "Ajout de la méthode `toggle_auto_refresh` à l'objet proxy de DataLab :"

msgid "This method allows to toggle the \"Auto-refresh\" feature from a macro-command, a plugin or a remote control client."
msgstr "Cette méthode permet d'activer/désactiver la fonctionnalité \"Rafraîchissement automatique\" à partir d'une macro-commande, d'un plugin ou d'un client de contrôle à distance."

msgid "A context manager `context_no_refresh` is also available to temporarily disable the \"Auto-refresh\" feature from a macro-command, a plugin or a remote control client. Typical usage:"
msgstr "Un gestionnaire de contexte `context_no_refresh` est également disponible pour désactiver temporairement la fonctionnalité \"Rafraîchissement automatique\" à partir d'une macro-commande, d'un plugin ou d'un client de contrôle à distance. Utilisation typique :"

msgid "Improved curve readability:"
msgstr "Amélioration de la lisibilité des courbes :"

msgid "Until this release, the curve style was automatically set by cycling through **PlotPy** predefined styles"
msgstr "Jusqu'à cette version, le style de la courbe était automatiquement défini en faisant défiler les styles prédéfinis de **PlotPy**"

msgid "However, some styles are not suitable for curve readability (e.g. \"cyan\" and \"yellow\" colors are not readable on a white background, especially when combined with a \"dashed\" line style)"
msgstr "Cependant, certains styles ne sont pas adaptés à la lisibilité des courbes (par exemple, les couleurs \"cyan\" et \"jaune\" ne sont pas lisibles sur un fond blanc, en particulier lorsqu'elles sont combinées avec un style de ligne \"pointillée\")"

msgid "This release introduces a new curve style management with colors which are distinguishable and accessible, even to color vision deficiency people"
msgstr "Cette version introduit une nouvelle gestion du style de courbe avec des couleurs qui sont distinguables et accessibles, même pour les personnes atteintes de déficience de la vision des couleurs"

msgid "Added \"Curve anti-aliasing\" feature to \"View\" menu (and toolbar):"
msgstr "Ajout de la fonctionnalité \"Anti-aliasing de la courbe\" au menu \"Affichage\" (et à la barre d'outils) :"

msgid "This feature allows to enable/disable curve anti-aliasing (default: enabled)"
msgstr "Cette fonctionnalité permet d'activer/désactiver l'anti-aliasing de la courbe (par défaut : activé)"

msgid "When enabled, the curve rendering is smoother but may lead to performance issues when working with large datasets (that's why it can be disabled)"
msgstr "Lorsqu'il est activé, le rendu de la courbe est plus lisse mais peut entraîner des problèmes de performances lors de l'utilisation de grands ensembles de données (c'est pourquoi il peut être désactivé)"

msgid "Added `toggle_show_titles` method to DataLab proxy object. This method allows to toggle the \"Show graphical object titles\" feature from a macro-command, a plugin or a remote control client."
msgstr "Ajout de la méthode `toggle_show_titles` à l'objet proxy de DataLab. Cette méthode permet d'activer/désactiver la fonctionnalité \"Afficher les titres des objets graphiques\" à partir d'une macro-commande, d'un plugin ou d'un client de contrôle à distance."

msgid "Remote client is now checking the server version and shows a warning message if the server version may not be fully compatible with the client version."
msgstr "Le client distant vérifie désormais la version du serveur et affiche un message d'avertissement si la version du serveur n'est peut-être pas entièrement compatible avec la version du client."

msgid "Image contour detection feature (\"Analysis\" menu):"
msgstr "Fonctionnalité de détection des contours de l'image (menu Analyseer\") :"

msgid "The contour detection feature was not taking into account the \"shape\" parameter (circle, ellipse, polygon) when computing the contours. The parameter was stored but really used only when calling the feature a second time."
msgstr "La fonctionnalité de détection des contours ne prenait pas en compte le paramètre \"shape\" (cercle, ellipse, polygone) lors du calcul des contours. Le paramètre était stocké mais vraiment utilisé uniquement lors de l'appel de la fonctionnalité une deuxième fois."

msgid "This unintentional behavior led to an `AssertionError` when choosing \"polygon\" as the contour shape and trying to compute the contours for the first time."
msgstr "Ce comportement involontaire a conduit à une `AssertionError` lors du choix de \"polygone\" comme forme de contour et de la tentative de calcul des contours pour la première fois."

msgid "This is now fixed (see [Issue #9](https://github.com/DataLab-Platform/DataLab/issues/9) - Image contour detection: `AssertionError` when choosing \"polygon\" as the contour shape)"
msgstr "Ceci est maintenant corrigé (voir [Issue #9](https://github.com/DataLab-Platform/DataLab/issues/9) - Détection des contours de l'image : `AssertionError` lors du choix de \"polygone\" comme forme de contour)"

msgid "Keyboard shortcuts:"
msgstr "Raccourcis clavier :"

msgid "The keyboard shortcuts for \"New\", \"Open\", \"Save\", \"Duplicate\", \"Remove\", \"Delete all\" and \"Refresh manually\" actions were not working properly."
msgstr "Les raccourcis clavier pour les actions \"Nouveau\", \"Ouvrir\", \"Enregistrer\", \"Dupliquer\", \"Supprimer\", \"Tout supprimer\" et \"Rafraîchir manuellement\" ne fonctionnaient pas correctement."

msgid "Those shortcuts were specific to each signal/image panel, and were working only when the panel on which the shortcut was pressed for the first time was active (when activated from another panel, the shortcut was not working and a warning message was displayed in the console, e.g. `QAction::event: Ambiguous shortcut overload: Ctrl+C`)"
msgstr "Ces raccourcis étaient spécifiques à chaque panneau de signal/image et ne fonctionnaient que lorsque le panneau sur lequel le raccourci a été pressé pour la première fois était actif (lorsqu'il était activé à partir d'un autre panneau, le raccourci ne fonctionnait pas et un message d'avertissement était affiché dans la console, par exemple `QAction::event: Ambiguous shortcut overload: Ctrl+C`)"

msgid "Besides, the shortcuts were not working at startup (when no panel had focus)."
msgstr "De plus, les raccourcis ne fonctionnaient pas au démarrage (lorsqu'aucun panneau n'avait le focus)."

msgid "This is now fixed: the shortcuts are now working whatever the active panel is, and even at startup (see [Issue #10](https://github.com/DataLab-Platform/DataLab/issues/10) - Keyboard shortcuts not working properly: `QAction::event: Ambiguous shortcut overload: Ctrl+C`)"
msgstr "Ceci est maintenant corrigé : les raccourcis fonctionnent maintenant quel que soit le panneau actif, et même au démarrage (voir [Issue #10](https://github.com/DataLab-Platform/DataLab/issues/10) - Raccourcis clavier ne fonctionnant pas correctement : `QAction::event: Ambiguous shortcut overload: Ctrl+C`)"

msgid "\"Show graphical object titles\" and \"Auto-refresh\" actions were not working properly:"
msgstr "Les actions \"Afficher les titres des objets graphiques\" et \"Rafraîchissement automatique\" ne fonctionnaient pas correctement :"

msgid "The \"Show graphical object titles\" and \"Auto-refresh\" actions were only working on the active signal/image panel, and not on all panels."
msgstr "Les actions \"Afficher les titres des objets graphiques\" et \"Rafraîchissement automatique\" ne fonctionnaient que sur le panneau de signal/image actif, et non sur tous les panneaux."

msgid "This is now fixed (see [Issue #11](https://github.com/DataLab-Platform/DataLab/issues/11) - \"Show graphical object titles\" and \"Auto-refresh\" actions were working only on current signal/image panel)"
msgstr "Ceci est maintenant corrigé (voir [Issue #11](https://github.com/DataLab-Platform/DataLab/issues/11) - Les actions \"Afficher les titres des objets graphiques\" et \"Rafraîchissement automatique\" ne fonctionnaient que sur le panneau de signal/image actuel)"

msgid "Fixed [Issue #14](https://github.com/DataLab-Platform/DataLab/issues/14) - Saving/Reopening HDF5 project without cleaning-up leads to `ValueError`"
msgstr "Correction de l'[Issue #14](https://github.com/DataLab-Platform/DataLab/issues/14) - Enregistrer/Réouvrir le projet HDF5 sans nettoyage entraîne une `ValueError`"

msgid "Fixed [Issue #15](https://github.com/DataLab-Platform/DataLab/issues/15) - MacOS: 1. `pip install cdl` error - 2. Missing menus:"
msgstr "Correction de l'[Issue #15](https://github.com/DataLab-Platform/DataLab/issues/15) - MacOS : 1. Erreur `pip install cdl` - 2. Menus manquants :"

msgid "Part 1: `pip install cdl` error on MacOS was actually an issue from **PlotPy** (see [this issue](https://github.com/PlotPyStack/PlotPy/issues/9)), and has been fixed in PlotPy v2.0.3 with an additional compilation flag indicating to use C++11 standard"
msgstr "Partie 1 : l'erreur `pip install cdl` sur MacOS était en fait un problème de **PlotPy** (voir [ce problème]"

msgid "Part 2: Missing menus on MacOS was due to a PyQt/MacOS bug regarding dynamic menus"
msgstr "Partie 2 : les menus manquants sur MacOS étaient dus à un bogue PyQt/MacOS concernant les menus dynamiques"

msgid "HDF5 file format: when importing an HDF5 dataset as a signal or an image, the dataset attributes were systematically copied to signal/image metadata: we now only copy the attributes which match standard data types (integers, floats, strings) to avoid errors when serializing/deserializing the signal/image object"
msgstr "Format de fichier HDF5 : lors de l'importation d'un ensemble de données HDF5 en tant que signal ou image, les attributs de l'ensemble de données étaient systématiquement copiés dans les métadonnées du signal/image : nous ne copions désormais que les attributs qui correspondent aux types de données standard (entiers, flottants, chaînes de caractères) pour éviter les erreurs lors de la sérialisation/désérialisation de l'objet signal/image"

msgid "Installation/configuration viewer: improved readability (removed syntax highlighting)"
msgstr "Visualiseur d'installation/configuration : amélioration de la lisibilité (suppression de la coloration syntaxique)"

msgid "PyInstaller specification file: added missing `skimage` data files manually in order to continue supporting Python 3.8 (see [Issue #12](https://github.com/DataLab-Platform/DataLab/issues/12) - Stand-alone version on Windows 7: missing `api-ms-win-core-path-l1-1-0.dll`)"
msgstr "Fichier de spécification de PyInstaller : ajout manuel des fichiers de données `skimage` manquants afin de continuer à prendre en charge Python 3.8 (voir [Issue #12](https://github.com/DataLab-Platform/DataLab/issues/12) - Version autonome sur Windows 7 : `api-ms-win-core-path-l1-1-0.dll` manquant)"

msgid "Fixed [Issue #13](https://github.com/DataLab-Platform/DataLab/issues/13) - ArchLinux: `qt.qpa.plugin: Could not load the Qt platform plugin \"xcb\" in \"\" even though it was found`"
msgstr "Correction de l'[Issue #13](https://github.com/DataLab-Platform/DataLab/issues/13) - ArchLinux : `qt.qpa.plugin: Could not load the Qt platform plugin \"xcb\" in \"\" even though it was found`"

msgid "DataLab Version 0.9.2"
msgstr "DataLab Version 0.9.2"

msgid "Region of interest (ROI) extraction feature for images:"
msgstr "Fonctionnalité d'extraction de la région d'intérêt (ROI) pour les images :"

msgid "ROI extraction was not working properly when the \"Extract all ROIs into a single image object\" option was enabled if there was only one defined ROI. The result was an image positioned at the origin (0, 0) instead of the expected position (x0, y0) and the ROI rectangle itself was not removed as expected. This is now fixed (see [Issue #6](https://github.com/DataLab-Platform/DataLab/issues/6) - 'Extract multiple ROI' feature: unexpected result for a single ROI)"
msgstr "L'extraction de la ROI ne fonctionnait pas correctement lorsque l'option \"Extraire toutes les ROI dans un seul objet image\" était activée s'il n'y avait qu'une seule ROI définie. Le résultat était une image positionnée à l'origine (0, 0) au lieu de la position attendue (x0, y0) et le rectangle de la ROI lui-même n'était pas supprimé comme prévu. Ceci est maintenant corrigé (voir [Issue #6](https://github.com/DataLab-Platform/DataLab/issues/6) - Fonctionnalité 'Extraire plusieurs ROI' : résultat inattendu pour une seule ROI)"

msgid "ROI rectangles with negative coordinates were not properly handled: ROI extraction was raising a `ValueError` exception, and the image mask was not displayed properly. This is now fixed (see [Issue #7](https://github.com/DataLab-Platform/DataLab/issues/7) - Image ROI extraction: `ValueError: zero-size array to reduction operation minimum which has no identity`)"
msgstr "Les rectangles ROI avec des coordonnées négatives n'étaient pas correctement gérés : l'extraction de la ROI levait une exception `ValueError`, et le masque de l'image n'était pas correctement affiché. Ceci est maintenant corrigé (voir [Issue #7](https://github.com/DataLab-Platform/DataLab/issues/7) - Extraction de la ROI de l'image : `ValueError: zero-size array to reduction operation minimum which has no identity`)"

msgid "ROI extraction was not taking into account the pixel size (dx, dy) and the origin (x0, y0) of the image. This is now fixed (see [Issue #8](https://github.com/DataLab-Platform/DataLab/issues/8) - Image ROI extraction: take into account pixel size)"
msgstr "L'extraction de la ROI ne prenait pas en compte la taille des pixels (dx, dy) et l'origine (x0, y0) de l'image. Ceci est maintenant corrigé (voir [Issue #8](https://github.com/DataLab-Platform/DataLab/issues/8) - Extraction de la ROI de l'image : prendre en compte la taille des pixels)"

msgid "Macro-command console is now read-only:"
msgstr "La console de macro-commande est désormais en lecture seule :"

msgid "The macro-command panel Python console is currently not supporting standard input stream (`stdin`) and this is intended (at least for now)"
msgstr "La console Python du panneau de macro-commande ne prend actuellement pas en charge le flux d'entrée standard (`stdin`) et c'est voulu (du moins pour l'instant)"

msgid "Set Python console read-only to avoid confusion"
msgstr "Définir la console Python en lecture seule pour éviter toute confusion"

msgid "DataLab Version 0.9.1"
msgstr "DataLab Version 0.9.1"

msgid "French translation is not available on Windows/Stand alone version:"
msgstr "La traduction française n'est pas disponible sur Windows/Version autonome :"

msgid "Locale was not properly detected on Windows for stand-alone version (frozen with `pyinstaller`) due to an issue with `locale.getlocale()` (function returning `None` instead of the expected locale on frozen applications)"
msgstr "La locale n'était pas correctement détectée sur Windows pour la version autonome (gelée avec `pyinstaller`) en raison d'un problème avec `locale.getlocale()` (fonction renvoyant `None` au lieu de la locale attendue sur les applications gelées)"

msgid "This is ultimately a `pyinstaller` issue, but a workaround has been implemented in `guidata` V3.2.2 (see [guidata issue #68](https://github.com/PlotPyStack/guidata/issues/68) - Windows: gettext translation is not working on frozen applications)"
msgstr "C'est finalement un problème de `pyinstaller`, mais une solution de contournement a été implémentée dans `guidata` V3.2.2 (voir [Issue guidata #68](https://github.com/PlotPyStack/guidata/issues/68) - Windows : la traduction gettext ne fonctionne pas sur les applications gelées)"

msgid "[Issue #2](https://github.com/DataLab-Platform/DataLab/issues/2) - French translation is not available on Windows Stand alone version"
msgstr "[Issue #2](https://github.com/DataLab-Platform/DataLab/issues/2) - La traduction française n'est pas disponible sur la version autonome de Windows"

msgid "Saving image to JPEG2000 fails for non integer data:"
msgstr "L'enregistrement d'une image au format JPEG2000 échoue pour les données non entières :"

msgid "JPEG2000 encoder does not support non integer data or signed integer data"
msgstr "L'encodeur JPEG2000 ne prend pas en charge les données non entières ou les données entières signées"

msgid "Before, DataLab was showing an error message when trying to save incompatible data to JPEG2000: this was not a consistent behavior with other standard image formats (e.g. PNG, JPG, etc.) for which DataLab was automatically converting data to the appropriate format (8-bit unsigned integer)"
msgstr "Avant, DataLab affichait un message d'erreur lors de la tentative de sauvegarde de données incompatibles au format JPEG2000 : cela n'était pas cohérent avec le comportement des autres formats d'image standard (par exemple PNG, JPG, etc.) pour lesquels DataLab convertissait automatiquement les données au format approprié (entier non signé sur 8 bits)"

msgid "Current behavior is now consistent with other standard image formats: when saving to JPEG2000, DataLab automatically converts data to 8-bit unsigned integer or 16-bit unsigned integer (depending on the original data type)"
msgstr "Le comportement actuel est maintenant cohérent avec les autres formats d'image standard : lors de la sauvegarde au format JPEG2000, DataLab convertit automatiquement les données en entier non signé sur 8 bits ou en entier non signé sur 16 bits (en fonction du type de données original)"

msgid "[Issue #3](https://github.com/DataLab-Platform/DataLab/issues/3) - Save image to JPEG2000: 'OSError: encoder error -2 when writing image file'"
msgstr "[Issue #3](https://github.com/DataLab-Platform/DataLab/issues/3) - Sauvegarde d'image au format JPEG2000 : 'OSError: erreur d'encodeur -2 lors de l'écriture du fichier image'"

msgid "Windows stand-alone version shortcuts not showing in current user start menu:"
msgstr "Les raccourcis de la version autonome de Windows ne s'affichent pas dans le menu de démarrage de l'utilisateur actuel :"

msgid "When installing DataLab on Windows from a non-administrator account, the shortcuts were not showing in the current user start menu but in the administrator start menu instead (due to the elevated privileges of the installer and the fact that the installer does not support installing shortcuts for all users)"
msgstr "Lors de l'installation de DataLab sur Windows à partir d'un compte non administrateur, les raccourcis ne s'affichaient pas dans le menu de démarrage de l'utilisateur actuel, mais dans le menu de démarrage de l'administrateur (en raison des privilèges élevés de l'installeur et du fait que l'installeur ne prend pas en charge l'installation de raccourcis pour tous les utilisateurs)"

msgid "Now, the installer *does not* ask for elevated privileges anymore, and shortcuts are installed in the current user start menu (this also means that the current user must have write access to the installation directory)"
msgstr "Désormais, l'installeur ne demande plus de privilèges élevés, et les raccourcis sont installés dans le menu de démarrage de l'utilisateur actuel (cela signifie également que l'utilisateur actuel doit disposer d'un accès en écriture au répertoire d'installation)"

msgid "In future releases, the installer will support installing shortcuts for all users if there is a demand for it (see [Issue #5](https://github.com/DataLab-Platform/DataLab/issues/5))"
msgstr "Dans les futures versions, l'installeur prendra en charge l'installation de raccourcis pour tous les utilisateurs s'il y a une demande à cet effet (voir [Issue #5](https://github.com/DataLab-Platform/DataLab/issues/5))"

msgid "[Issue #4](https://github.com/DataLab-Platform/DataLab/issues/4) - Windows: stand-alone version shortcuts not showing in current user start menu"
msgstr "[Issue #4](https://github.com/DataLab-Platform/DataLab/issues/4) - Windows : les raccourcis de la version autonome ne s'affichent pas dans le menu de démarrage de l'utilisateur actuel"

msgid "Installation and configuration window for stand-alone version:"
msgstr "Fenêtre d'installation et de configuration pour la version autonome :"

msgid "Do not show ambiguous error message 'Invalid dependencies' anymore"
msgstr "Ne plus afficher le message d'erreur ambigu 'Dépendances invalides'"

msgid "Dependencies are supposed to be checked when building the stand-alone version"
msgstr "Les dépendances sont censées être vérifiées lors de la construction de la version autonome"

msgid "Added PDF documentation to stand-alone version:"
msgstr "Ajout de la documentation PDF à la version autonome :"

msgid "The PDF documentation was missing in previous release"
msgstr "La documentation PDF était manquante dans la version précédente"

msgid "Now, the PDF documentation (in English and French) is included in the stand-alone version"
msgstr "Désormais, la documentation PDF (en anglais et en français) est incluse dans la version autonome"

msgid "DataLab Version 0.9.0"
msgstr "DataLab Version 0.9.0"

msgid "New dependencies:"
msgstr "Nouvelles dépendances :"

msgid "DataLab is now powered by [PlotPyStack](https://github.com/PlotPyStack):"
msgstr "DataLab est désormais alimenté par [PlotPyStack](https://github.com/PlotPyStack) :"

msgid "[PythonQwt](https://github.com/PlotPyStack/PythonQwt)"
msgstr "[PythonQwt](https://github.com/PlotPyStack/PythonQwt)"

msgid "[guidata](https://github.com/PlotPyStack/guidata)"
msgstr "[guidata](https://github.com/PlotPyStack/guidata)"

msgid "[PlotPy](https://github.com/PlotPyStack/PlotPy)"
msgstr "[PlotPy](https://github.com/PlotPyStack/PlotPy)"

msgid "[opencv-python](https://pypi.org/project/opencv-python/) (algorithms for image processing)"
msgstr "[opencv-python](https://pypi.org/project/opencv-python/) (algorithmes de traitement d'image)"

msgid "New reference platform:"
msgstr "Nouvelle plateforme de référence :"

msgid "DataLab is validated on Windows 11 with Python 3.11 and PyQt 5.15"
msgstr "DataLab est validé sur Windows 11 avec Python 3.11 et PyQt 5.15"

msgid "DataLab is also compatible with other OS (Linux, MacOS) and other Python-Qt bindings and versions (Python 3.8-3.12, PyQt6, PySide6)"
msgstr "DataLab est également compatible avec d'autres systèmes d'exploitation (Linux, MacOS) et d'autres liaisons Python-Qt et versions (Python 3.8-3.12, PyQt6, PySide6)"

msgid "New features:"
msgstr "Nouvelles fonctionnalités :"

msgid "DataLab is a platform:"
msgstr "DataLab est une plateforme :"

msgid "Added support for plugins"
msgstr "Ajout de la prise en charge des plugins"

msgid "Custom processing features available in the \"Plugins\" menu"
msgstr "Fonctionnalités de traitement personnalisées disponibles dans le menu \"Plugins\""

msgid "Custom I/O features: new file formats can be added to the standard I/O features for signals and images"
msgstr "Fonctionnalités d'E/S personnalisées : de nouveaux formats de fichier peuvent être ajoutés aux fonctionnalités d'E/S standard pour les signaux et les images"

msgid "Custom HDF5 features: new HDF5 file formats can be added to the standard HDF5 import feature"
msgstr "Fonctionnalités HDF5 personnalisées : de nouveaux formats de fichier HDF5 peuvent être ajoutés à la fonctionnalité d'importation HDF5 standard"

msgid "More features to come..."
msgstr "D'autres fonctionnalités à venir..."

msgid "Added remote control feature: DataLab can be controlled remotely via a TCP/IP connection (see [Remote control](https://datalab-platform.com/en/remote_control.html))"
msgstr "Ajout de la fonctionnalité de contrôle à distance : DataLab peut être contrôlé à distance via une connexion TCP/IP (voir [Contrôle à distance](https://datalab-platform.com/fr/remote_control.html))"

msgid "Added macro commands: DataLab can be controlled via a macro file (see [Macro commands](https://datalab-platform.com/en/macro_commands.html))"
msgstr "Ajout de commandes de macro : DataLab peut être contrôlé via un fichier macro (voir [Commandes de macro](https://datalab-platform.com/fr/macro_commands.html))"

msgid "General features:"
msgstr "Fonctionnalités générales :"

msgid "Added settings dialog box (see \"Settings\" entry in \"File\" menu):"
msgstr "Ajout de la boîte de dialogue des paramètres (voir l'entrée \"Paramètres\" dans le menu \"Fichier\") :"

msgid "General settings"
msgstr "Paramètres généraux"

msgid "Visualization settings"
msgstr "Paramètres de visualisation"

msgid "Processing settings"
msgstr "Paramètres de traitement"

msgid "Etc."
msgstr "Etc."

msgid "New default layout: signal/image panels are on the right side of the main window, visualization panels are on the left side with a vertical toolbar"
msgstr "Nouvelle disposition par défaut : les panneaux de signaux/images sont sur le côté droit de la fenêtre principale, les panneaux de visualisation sont sur le côté gauche avec une barre d'outils verticale"

msgid "Signal/Image features:"
msgstr "Fonctionnalités de signal/image :"

msgid "Added process isolation: each signal/image is processed in a separate process, so that DataLab does not freeze anymore when processing large signals/images"
msgstr "Ajout de l'isolation des processus : chaque signal/image est traité dans un processus séparé, de sorte que DataLab ne se fige plus lors du traitement de signaux/images volumineux"

msgid "Added support for groups: signals and images can be grouped together, and operations can be applied to all objects in a group, or between groups"
msgstr "Ajout de la prise en charge des groupes : les signaux et les images peuvent être regroupés, et des opérations peuvent être appliquées à tous les objets d'un groupe ou entre les groupes"

msgid "Added warning and error dialogs with detailed traceback links to the source code (warnings may be optionally ignored)"
msgstr "Ajout de boîtes de dialogue d'avertissement et d'erreur avec des liens de poursuite détaillés vers le code source (les avertissements peuvent être ignorés en option)"

msgid "Drastically improved performance when selecting objects"
msgstr "Amélioration significative des performances lors de la sélection d'objets"

msgid "Optimized performance when showing large images"
msgstr "Optimisation des performances lors de l'affichage d'images volumineuses"

msgid "Added support for dropping files on signal/image panel"
msgstr "Ajout de la prise en charge du dépôt de fichiers sur le panneau de signal/image"

msgid "Added \"Analysis parameters\" group box to show last result input parameters"
msgstr "Ajout de la boîte de groupe \"Paramètres de calcul\" pour afficher les paramètres d'entrée du dernier résultat"

msgid "Added \"Copy titles to clipboard\" feature in \"Edit\" menu"
msgstr "Ajout de la fonctionnalité \"Copier les titres dans le presse-papiers\" dans le menu \"Édition\""

msgid "For every single processing feature (operation, processing and analysis menus), the entered parameters (dialog boxes) are stored in cache to be used as defaults the next time the feature is used"
msgstr "Pour chaque fonctionnalité de traitement individuelle (menus opération, traitement et analyse), les paramètres saisis (boîtes de dialogue) sont stockés en cache pour être utilisés par défaut la prochaine fois que la fonctionnalité est utilisée"

msgid "Signal processing:"
msgstr "Traitement de signal :"

msgid "Added support for optional FFT shift (see Settings dialog box)"
msgstr "Ajout de la prise en charge du décalage FFT facultatif (voir la boîte de dialogue des paramètres)"

msgid "Image processing:"
msgstr "Traitement d'image :"

msgid "Added pixel binning operation (X/Y binning factors, operation: sum, mean...)"
msgstr "Ajout de l'opération de binning de pixels (facteurs de binning X/Y, opération : somme, moyenne...)"

msgid "Added \"Distribute on a grid\" and \"Reset image positions\" in operation menu"
msgstr "Ajout des options \"Distribuer sur une grille\" et \"Réinitialiser les positions des images\" dans le menu des opérations"

msgid "Added Butterworth filter"
msgstr "Ajout du filtre de Butterworth"

msgid "Added exposure processing features:"
msgstr "Ajout des fonctionnalités de traitement de l'exposition :"

msgid "Gamma correction"
msgstr "Correction gamma"

msgid "Logarithmic correction"
msgstr "Correction logarithmique"

msgid "Sigmoïd correction"
msgstr "Correction sigmoïde"

msgid "Added restoration processing features:"
msgstr "Ajout des fonctionnalités de traitement de la restauration :"

msgid "Total variation denoising filter (TV Chambolle)"
msgstr "Filtre de débruitage par variation totale (TV Chambolle)"

msgid "Bilateral filter (denoising)"
msgstr "Filtre bilatéral (débruitage)"

msgid "Wavelet denoising filter"
msgstr "Filtre de débruitage par ondelettes"

msgid "White Top-Hat denoising filter"
msgstr "Filtre de débruitage White Top-Hat"

msgid "Added morphological transforms (disk footprint):"
msgstr "Ajout des transformations morphologiques (empreinte de disque) :"

msgid "White Top-Hat"
msgstr "White Top-Hat"

msgid "Black Top-Hat"
msgstr "Black Top-Hat"

msgid "Erosion"
msgstr "Érosion"

msgid "Dilation"
msgstr "Dilatation"

msgid "Opening"
msgstr "Ouverture"

msgid "Closing"
msgstr "Fermeture"

msgid "Added edge detection features:"
msgstr "Ajout des fonctionnalités de détection des contours :"

msgid "Roberts filter"
msgstr "Filtre de Roberts"

msgid "Prewitt filter (vertical, horizontal, both)"
msgstr "Filtre de Prewitt (vertical, horizontal, les deux)"

msgid "Sobel filter (vertical, horizontal, both)"
msgstr "Filtre de Sobel (vertical, horizontal, les deux)"

msgid "Scharr filter (vertical, horizontal, both)"
msgstr "Filtre de Scharr (vertical, horizontal, les deux)"

msgid "Farid filter (vertical, horizontal, both)"
msgstr "Filtre de Farid (vertical, horizontal, les deux)"

msgid "Laplace filter"
msgstr "Filtre de Laplace"

msgid "Canny filter"
msgstr "Filtre de Canny"

msgid "Contour detection: added support for polygonal contours (in addition to circle and ellipse contours)"
msgstr "Détection des contours : ajout de la prise en charge des contours polygonaux (en plus des contours de cercle et d'ellipse)"

msgid "Added circle Hough transform (circle detection)"
msgstr "Ajout de la transformation de Hough pour les cercles (détection de cercles)"

msgid "Added image intensity levels rescaling"
msgstr "Ajout du rééchelonnement des niveaux d'intensité de l'image"

msgid "Added histogram equalization"
msgstr "Ajout de l'égalisation d'histogramme"

msgid "Added adaptative histogram equalization"
msgstr "Ajout de l'égalisation d'histogramme adaptative"

msgid "Added blob detection methods:"
msgstr "Ajout des méthodes de détection de blobs :"

msgid "Difference of Gaussian"
msgstr "Différence de Gaussienne"

msgid "Determinant of Hessian method"
msgstr "Méthode du déterminant de Hessian"

msgid "Laplacian of Gaussian"
msgstr "Laplacien de Gaussienne"

msgid "Blob detection using OpenCV"
msgstr "Détection de blobs à l'aide d'OpenCV"

msgid "Result shapes and annotations are now transformed (instead of removed) when executing one of the following operations:"
msgstr "Les formes et les annotations des résultats sont maintenant transformées (au lieu d'être supprimées) lors de l'exécution de l'une des opérations suivantes :"

msgid "Rotation (arbitrary angle, +90°, -90°)"
msgstr "Rotation (angle arbitraire, +90°, -90°)"

msgid "Symetry (vertical/horizontal)"
msgstr "Symétrie (verticale/horizontale)"

msgid "Console: added configurable external editor (default: VSCode) to follow the traceback links to the source code"
msgstr "Console : ajout d'un éditeur externe configurable (par défaut : VSCode) pour suivre les liens de poursuite vers le code source"<|MERGE_RESOLUTION|>--- conflicted
+++ resolved
@@ -7,11 +7,7 @@
 msgstr ""
 "Project-Id-Version: DataLab \n"
 "Report-Msgid-Bugs-To: \n"
-<<<<<<< HEAD
 "POT-Creation-Date: 2025-06-17 17:01+0200\n"
-=======
-"POT-Creation-Date: 2025-06-21 10:26+0200\n"
->>>>>>> f2312485
 "PO-Revision-Date: YEAR-MO-DA HO:MI+ZONE\n"
 "Last-Translator: FULL NAME <EMAIL@ADDRESS>\n"
 "Language: fr\n"
@@ -94,7 +90,9 @@
 msgid "Fixed [Issue #184](https://github.com/DataLab-Platform/DataLab/issues/184) - Curve marker style unexpectedly changes to \"Square\" after validating \"Parameters…\" dialog"
 msgstr "Correction de l'[Issue #184](https://github.com/DataLab-Platform/DataLab/issues/184) - Le style du marqueur de courbe change de manière inattendue en \"Carré\" après validation de la boîte de dialogue \"Paramètres…\""
 
-<<<<<<< HEAD
+msgid "Fixed [Issue #117](https://github.com/DataLab-Platform/DataLab/issues/117) - DataLab's signal moving median crashes on Linux with `mode='mirror'`: `free(): invalid next size (normal)` (this is a bug in SciPy v1.15.0 to v1.15.2, which was fixed in SciPy v1.15.3)"
+msgstr "Correction de l'[Issue #117](https://github.com/DataLab-Platform/DataLab/issues/117) - Le filtre médian mobile de DataLab plante sur Linux avec `mode='mirror'` : `free(): invalid next size (normal)` (il s'agit d'un bug dans SciPy v1.15.0 à v1.15.2, qui a été corrigé dans SciPy v1.15.3)"
+
 msgid "ℹ️ Other changes:"
 msgstr "ℹ️ Autres changements :"
 
@@ -103,10 +101,6 @@
 
 msgid "Using new `guidata` translation utility based on `babel`"
 msgstr "Utilisation du nouvel utilitaire de traduction `guidata` basé sur `babel`"
-=======
-msgid "Fixed [Issue #117](https://github.com/DataLab-Platform/DataLab/issues/117) - DataLab's signal moving median crashes on Linux with `mode='mirror'`: `free(): invalid next size (normal)` (this is a bug in SciPy v1.15.0 to v1.15.2, which was fixed in SciPy v1.15.3)"
-msgstr "Correction de l'[Issue #117](https://github.com/DataLab-Platform/DataLab/issues/117) - Le filtre médian mobile de DataLab plante sur Linux avec `mode='mirror'` : `free(): invalid next size (normal)` (il s'agit d'un bug dans SciPy v1.15.0 à v1.15.2, qui a été corrigé dans SciPy v1.15.3)"
->>>>>>> f2312485
 
 msgid "DataLab Version 0.20.0"
 msgstr "DataLab Version 0.20.0"
