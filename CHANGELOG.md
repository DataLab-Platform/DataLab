--- conflicted
+++ resolved
@@ -6,15 +6,13 @@
 
 💥 New features and enhancements:
 
-<<<<<<< HEAD
 * New image operation:
   * Convolution.
-=======
+
 * Internal console status indicator added to the status bar:
   * The status bar now features an indicator for the internal console, visible only when the console is hidden.
   * Clicking the indicator opens the internal console.
   * The icon turns red if an error or warning is logged, alerting the user to check the console.
->>>>>>> 94b1d6f7
 
 * New common signal/image feature:
   * Added two options for signal and image creation:
