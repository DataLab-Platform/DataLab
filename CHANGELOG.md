--- conflicted
+++ resolved
@@ -2,7 +2,6 @@
 
 See DataLab [roadmap page](https://datalab-platform.com/en/contributing/roadmap.html) for future and past milestones.
 
-<<<<<<< HEAD
 ## DataLab Version 0.20.0 ##
 
 💥 New features and enhancements:
@@ -23,8 +22,6 @@
     * `set_current` argument allows to specify if the signal or image should be set as current after being added (default is `True`)
     * This closes [Issue #151](https://github.com/DataLab-Platform/DataLab/issues/151) - Public API: add a keyword `group_id` to `add_signal` and `add_image`
 
-=======
->>>>>>> 77bada1e
 ## DataLab Version 0.19.1 ##
 
 🛠️ Bug fixes:
@@ -36,10 +33,7 @@
   * This closes [Issue #157](https://github.com/DataLab-Platform/DataLab/issues/157) - Pairwise operation mode: unexpected behavior with functions that take a single second operand
 * Fixed [Issue #152](https://github.com/DataLab-Platform/DataLab/issues/152) - Ignore `nan` values for image normalization, flatfield correction, offset correction, and centroid computation
 * Fixed [Issue #153](https://github.com/DataLab-Platform/DataLab/issues/153) - Ignore `nan` values for signal normalization and statistics computations (both analysis result and interactive tool)
-<<<<<<< HEAD
-=======
 * Fixed [Issue #155](https://github.com/DataLab-Platform/DataLab/issues/155) - Image visualization: `TypeError` when enabling the "Base-10 logarithmic Z axis" tool (this issue has been fixed upstream in PlotPy and requires PlotPy v2.7.3 or later)
->>>>>>> 77bada1e
 
 ## DataLab Version 0.19.0 ##
 
