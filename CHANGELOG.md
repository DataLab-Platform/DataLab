--- conflicted
+++ resolved
@@ -2,7 +2,6 @@
 
 See DataLab [roadmap page](https://datalab-platform.com/en/contributing/roadmap.html) for future and past milestones.
 
-<<<<<<< HEAD
 ## DataLab Version 0.20.0 ##
 
 💥 New features and enhancements:
@@ -31,14 +30,13 @@
     * `group_id` argument allows to specify the group ID where the signal or image should be added (if not specified, the signal or image is added to the current group)
     * `set_current` argument allows to specify if the signal or image should be set as current after being added (default is `True`)
     * This closes [Issue #151](https://github.com/DataLab-Platform/DataLab/issues/151) - Public API: add a keyword `group_id` to `add_signal` and `add_image`
-=======
+
 ## DataLab Version 0.19.2 ##
 
 🛠️ Bug fixes:
 
 * Fixed [Issue #169](https://github.com/DataLab-Platform/DataLab/issues/169) - Signal / Fourier analysis: magnitude spectrum feature does not work as expected with logarithmic scale enabled
 * Fixed [Issue #168](https://github.com/DataLab-Platform/DataLab/issues/168) - Average profile visualization: empty profile is displayed when the target rectangular area is outside the image area (this has been fixed upstream, in PlotPy v2.7.4, and so requires the latest version of PlotPy)
->>>>>>> c1579ab8
 
 ## DataLab Version 0.19.1 ##
 
