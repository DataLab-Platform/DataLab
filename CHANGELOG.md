--- conflicted
+++ resolved
@@ -6,21 +6,22 @@
 
 💥 New features and enhancements:
 
-<<<<<<< HEAD
-* FT-Lab signals and images:
-  * Added support for CEA's FT-Lab signal and image binary formats.
-  * This closes [Issue #211](https://github.com/DataLab-Platform/DataLab/issues/211) - Add support for .sig and .ima file types
-* Zero padding:
-  * Enhanced to support both prepending and appending zeros.
-  * Partial implementation of [Issue #216](https://github.com/DataLab-Platform/DataLab/issues/216).
-  * Default strategy is now "Next power of 2".
-=======
 * New image processing features:
   * Added new "Gaussian frequency filter" feature:
     * This feature allows to filter an image in the frequency domain using a Gaussian filter
     * It is implemented in the `sigima.proc.image.freq_fft` function (requires Sigima v0.3)
     * This closes [Issue #205](https://github.com/DataLab-Platform/DataLab/issues/205) - Add Gaussian frequency filter for images
->>>>>>> 55169bb2
+
+* New signal processing features:
+  * Zero padding:
+    * Enhanced to support both prepending and appending zeros.
+    * Partial implementation of [Issue #216](https://github.com/DataLab-Platform/DataLab/issues/216).
+    * Default strategy is now "Next power of 2".
+
+* New I/O features:
+  * FT-Lab signals and images:
+    * Added support for CEA's FT-Lab signal and image binary formats.
+    * This closes [Issue #211](https://github.com/DataLab-Platform/DataLab/issues/211) - Add support for .sig and .ima file types
 
 * Signal cursors:
   * Fixed [Issue #231](https://github.com/DataLab-Platform/DataLab/issues/231) - Add horizontal cursors to the Signal View (requires PlotPy v2.8)
