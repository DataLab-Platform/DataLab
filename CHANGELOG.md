# Changelog #

See DataLab [roadmap page](https://datalab-platform.com/en/contributing/roadmap.html) for future and past milestones.

## DataLab Version 0.20.1 ##

🛠️ Bug fixes:

<<<<<<< HEAD
* Computation functions refactoring:
  * Added new `@computation_function` decorator to mark and register computation functions
  * Renamed computation functions to remove redundant "compute_" prefix (e.g., `compute_fft` ➝ `fft`)
  * Added infrastructure for discovering computation functions via introspection
  * Improved function naming in coordinate transformations (e.g., `to_polar` ➝ `to_polar`)
  * Added type hints and improved documentation across computation modules
  * These changes improve code organization and maintainability while making the API more intuitive
  * Internal changes only - **no backward compatibility is maintained** for plugin developers

* Generic processing types refactoring:
  * Refactored the naming convention of core `BaseProcessor` methods implementing generic data processing patterns (e.g. one input ➝ one output, n inputs ➝ one output, etc.)
  * New method names are now based on their input/output signature for better clarity and extensibility:
    * `compute_1_to_1`: transforms each selected object independently
    * `compute_1_to_0`: performs a measurement or analysis without generating a new object
    * `compute_1_to_n`: generates multiple outputs from a single input (e.g. ROI extraction)
    * `compute_n_to_1`: combines multiple inputs into a single output (e.g. sum, mean); supports pairwise mode
    * `compute_2_to_1`: applies a binary operation between an object and a second operand (object or constant); supports pairwise mode
  * These methods are internal and used by advanced developers (e.g. plugin authors); hence, **no backward compatibility is maintained**
  * This closes [Issue #180](https://github.com/DataLab-Platform/DataLab/issues/180) - Rationalize `BaseProcessor` method names for core processing types
=======
* Fixed [Issue #184](https://github.com/DataLab-Platform/DataLab/issues/184) - Curve marker style unexpectedly changes to "Square" after validating "Parameters…" dialog
>>>>>>> 446402fc

ℹ️ Other changes:

* Updated `guidata` dependency to V3.10.0
* Using new `guidata` translation utility based on `babel`

## DataLab Version 0.20.0 ##

💥 New features and enhancements:

* ANDOR SIF Images:
  * Added support for background images in ANDOR SIF files
  * This closes [Issue #178](https://github.com/DataLab-Platform/DataLab/issues/178) - Add support for ANDOR SIF files with background image
* Array editor (results, signal and image data, ...):
  * New "Copy all" button in the array editor dialog box, to copy all the data in the clipboard, including row and column headers
  * New "Export" button in the array editor dialog box, to export the data in a CSV file, including row and column headers
  * New "Paste" button in the array editor dialog box, to paste the data from the clipboard into the array editor (this feature is not available for read-only data, such as analysis results)
  * The features above require guidata v3.9.0 or later
  * This closes [Issue #174](https://github.com/DataLab-Platform/DataLab/issues/174), [Issue #175](https://github.com/DataLab-Platform/DataLab/issues/175) and [Issue #176](https://github.com/DataLab-Platform/DataLab/issues/176)
* Fourier analysis features ("Processing" menu):
  * New "Zero padding" feature
  * Implementation for signals:
    * Choose a zero padding strategy (Next power of 2, Double the length, Triple the length, Custom length)
    * Or manually set the zero padding length (if "Custom length" is selected)
  * Implementation for images:
    * Choose a zero padding strategy (Next power of 2, Next multiple of 64, Custom length)
    * Or manually set the zero padding row and column lengths (if "Custom length" is selected)
    * Set the position of the zero padding (bottom-right, centered)
  * This closes [Issue #170](https://github.com/DataLab-Platform/DataLab/issues/170) - Fourier analysis: add zero padding feature for signals and images
* Region of Interest (ROI) editor:
  * This concerns the "Edit Regions of Interest" feature for both signals and images
  * New behavior:
    * Signals: the range ROI selection tool is now active by default, and the user can select right away the range of the signal to be used as a ROI
    * Images: the rectangular ROI selection tool is now active by default, and the user can select right away the rectangular ROI to be used as a ROI
    * This closes [Issue #154](https://github.com/DataLab-Platform/DataLab/issues/154) - ROI editor: activate ROI selection tool by default, so that the user can select right away the area to be used as a ROI
  * Added the "Select tool" to editor's toolbar, to allow the user to switch between the "Select" and "Draw" tools easily without having to use the plot toolbar on the top of the window
* Signal processing features ("Processing" menu):
  * New "X-Y mode" feature: this feature simulates the behavior of the X-Y mode of an oscilloscope, i.e. it allows to plot one signal as a function of another signal (e.g. X as a function of Y)
  * New abscissa and ordinate find features:
    * "First abscissa at y=..." feature: this feature allows to find the first abscissa value of a signal at a given y value (e.g. the abscissa value of a signal at y=0)
    * "Ordinate at x=..." feature: this feature allows to find the ordinate value of a signal at a given x value (e.g. the ordinate value of a signal at x=0)
    * Each feature has its own dialog box, which allows to set the y or x value to be used for the search with a slider or a text box
    * This closes [Issue #125](https://github.com/DataLab-Platform/DataLab/issues/125) and [Issue #126](https://github.com/DataLab-Platform/DataLab/issues/126)
  * New full width at given y feature:
    * The "Full width at y=..." feature allows to find the full width of a signal at a given y value (e.g. the full width of a signal at y=0)
    * A specific dialog box allows to set the y value to be used for the search with a slider or a text box
    * This closes [Issue #127](https://github.com/DataLab-Platform/DataLab/issues/127)
* Public API (local or remote):
  * Add `group_id` and `set_current` arguments to `add_signal`, `add_image` and `add_object` methods:
    * This concerns the `LocalProxy`, `AbstractCDLControl`, `RemoteClient`, `RemoteServer` and `CDLMainWindow` classes
    * `group_id` argument allows to specify the group ID where the signal or image should be added (if not specified, the signal or image is added to the current group)
    * `set_current` argument allows to specify if the signal or image should be set as current after being added (default is `True`)
    * This closes [Issue #151](https://github.com/DataLab-Platform/DataLab/issues/151) - Public API: add a keyword `group_id` to `add_signal` and `add_image`

## DataLab Version 0.19.2 ##

🛠️ Bug fixes:

* Fixed [Issue #172](https://github.com/DataLab-Platform/DataLab/issues/172) - Image profiles: when moving/resizing image, profile plots are not refreshed (fixed in PlotPy v2.7.4)
* Fixed [Issue #173](https://github.com/DataLab-Platform/DataLab/issues/173) - Phase spectrum: add unit (degree) and function reference (`numpy.angle`) to the documentation
* Fixed [Issue #177](https://github.com/DataLab-Platform/DataLab/issues/177) - "Open from directory" feature: unexpected group name (a group named "." is created instead of the root folder name)
* Fixed [Issue #169](https://github.com/DataLab-Platform/DataLab/issues/169) - Signal / Fourier analysis: magnitude spectrum feature does not work as expected with logarithmic scale enabled
* Fixed [Issue #168](https://github.com/DataLab-Platform/DataLab/issues/168) - Average profile visualization: empty profile is displayed when the target rectangular area is outside the image area (this has been fixed upstream, in PlotPy v2.7.4, and so requires the latest version of PlotPy)

## DataLab Version 0.19.1 ##

🛠️ Bug fixes:

* Pairwise operation mode:
  * Fixed an unexpected behavior when using the pairwise operation mode with functions that take a single second operand (e.g. for images: difference, division, arithmetic operations, and flatfield correction)
  * If only one set of operands was selected in a single group, a warning message was displayed "In pairwise mode, you need to select objects in at least two groups.", which is correct for functions that are symmetric (e.g. addition, multiplication, etc.), but not for functions that are not symmetric (e.g. difference, division, etc.).
  * This is now fixed: the warning message is only displayed for functions that are symmetric (e.g. addition, multiplication, etc.).
  * This closes [Issue #157](https://github.com/DataLab-Platform/DataLab/issues/157) - Pairwise operation mode: unexpected behavior with functions that take a single second operand
* Fixed [Issue #152](https://github.com/DataLab-Platform/DataLab/issues/152) - Ignore `nan` values for image normalization, flatfield correction, offset correction, and centroid computation
* Fixed [Issue #153](https://github.com/DataLab-Platform/DataLab/issues/153) - Ignore `nan` values for signal normalization and statistics computations (both analysis result and interactive tool)
* Fixed [Issue #158](https://github.com/DataLab-Platform/DataLab/issues/158) - When editing ROI of a list of images, the first image of the selection is shown (instead of the last as in the image panel)
* Fixed [Issue #159](https://github.com/DataLab-Platform/DataLab/issues/159) - When selecting multiple images just after opening an HDF5 file, the "View in a new window" feature does not work (`KeyError` exception)
* Fixed [Issue #160](https://github.com/DataLab-Platform/DataLab/issues/160) - When selecting multiple images and clearing ROI in ROI editor, only the first image is affected
* Fixed [Issue #161](https://github.com/DataLab-Platform/DataLab/issues/161) - Refresh image items only if necessary (when editing ROI, pasting/deleting metadata)
* Fixed [Issue #162](https://github.com/DataLab-Platform/DataLab/issues/162) - View in a new window: when displaying multiple images, the item list panel should be visible
* Fixed [Issue #163](https://github.com/DataLab-Platform/DataLab/issues/163) - Open from directory: expected one group per folder when loading multiple files
* Fixed [Issue #164](https://github.com/DataLab-Platform/DataLab/issues/164) - Open from directory: unsupported files should be ignored when loading files recursively, to avoid warning popup dialog boxes
* Fixed [Issue #165](https://github.com/DataLab-Platform/DataLab/issues/165) - When opening a file, the default signal/image title must be set to the file name, instead of the relative path to the file name

## DataLab Version 0.19.0 ##

💥 New features and enhancements:

* Image operation features ("Operations" menu):
  * Renamed "Rotation" submenu to "Flip or rotation"
  * New "Flip diagonally" feature
* Signal processing features ("Processing" menu):
  * New "Convert to Cartesian coordinates" feature
  * New "Convert to polar coordinates" feature
* Signal analysis features ("Analysis" menu):
  * Renamed "X values at min/max" to "Abscissa of the minimum and maximum"
  * New "Abscissa at y=..." feature
* New "Open from directory" feature:
  * This feature allows to open multiple files from a directory at once, recursively (only the files with the supported extensions by the current panel are opened)
  * Add "Open from directory" action to the "File" menu for both Signal and Image panels
  * Add support for folders when dropping files in the Signal and Image panels
* Add `1/x` operation to the "Operations" menu for both Signal and Image panels:
  * This feature relies on the `numpy.reciprocal` function, and handles the case where the denominator is zero by catching warnings and replacing the `np.inf` values with `np.nan` values
  * Add `compute_inverse` method for image and signal processors
  * This closes [Issue #143](https://github.com/DataLab-Platform/DataLab/issues/143) - New feature: `1/x` for signals and images
* Public API (local or remote):
  * Add `add_group` method with `title` and `select` arguments to create a new group in a data panel (e.g. Signal or Image panel) and eventually select it after creation:
    * Method was added to the following classes: `AbstractCDLControl`, `BaseDataPanel` and `RemoteClient`
    * This closes the following issues:
      * [Issue #131](https://github.com/DataLab-Platform/DataLab/issues/131) - `BaseDataPanel.add_group`: add `select` argument
      * [Issue #47](https://github.com/DataLab-Platform/DataLab/issues/47) - Remote proxy / Public API: add `add_group` method
  * `AbstractCDLControl.get_object_uuids`: add an optional `group` argument (group ID, title or number) to eventually filter the objects by group (this closes [Issue #130](https://github.com/DataLab-Platform/DataLab/issues/130))
* When opening an HDF5 file, the confirmation dialog box asking if current workspace should be cleared has a new possible answer "Ignore":
  * Choosing "Ignore" will prevent the confirmation dialog box from being displayed again, and will choose the current setting (i.e. clear or not the workspace) for all subsequent file openings
  * Added a new "Clear workspace before loading HDF5 file" option in the "Settings" dialog box, to allow the user to change the current setting (i.e. clear or not the workspace) for all subsequent file openings
  * Added a new "Ask before clearing workspace" option in the "Settings" dialog box, to allow the user to disable or re-enable the confirmation dialog box asking if current workspace should be cleared when opening an HDF5 file
  * This closes [Issue #146](https://github.com/DataLab-Platform/DataLab/issues/146) - Ask before clearing workspace when opening HDF5 file: add "Ignore" option to prevent dialog from being displayed again
* Object and group title renaming:
  * Removed "Rename group" feature from the "Edit" menu and context menu
  * Added "Rename object" feature to the "Edit" menu and context menu, with F2 shortcut, to rename the title of the selected object or group
  * This closes [Issue #148](https://github.com/DataLab-Platform/DataLab/issues/148) - Rename signal/image/group title by pressing F2
* Region of Interest editor:
  * Regrouped the graphical actions (new rectangular ROI, new circular ROI, new polygonal ROI) in a single menu "Graphical ROI"
  * Added new "Coordinate-based ROI" menu to create a ROI using manual input of the coordinates:
    * For signals, the ROI is defined by the start and end coordinates
    * For images:
      * The rectangular ROI is defined by the top-left and bottom-right coordinates
      * The circular ROI is defined by the center and radius coordinates
      * The polygonal ROI is not supported yet
    * This closes [Issue #145](https://github.com/DataLab-Platform/DataLab/issues/145) - ROI editor: add manual input of the coordinates

🛠️ Bug fixes:

* Fixed [Issue #141](https://github.com/DataLab-Platform/DataLab/issues/141) - Image analysis: mask `nan` values when computing statistics, for example
* Fixed [Issue #144](https://github.com/DataLab-Platform/DataLab/issues/144) - Average profile extraction: `ValueError` when selection rectangle is larger than the image

## DataLab Version 0.18.2 ##

ℹ️ General information:

* Python 3.13 is now supported, since the availability of the scikit-image V0.25 (see [Issue #104](https://github.com/DataLab-Platform/DataLab/issues/104) - Python 3.13: `KeyError: 'area_bbox'`)

💥 Enhancements:

* Added new "Keep results after computation" option in "Processing" section:
  * Before this change, when applying a processing feature (e.g. a filter, a threshold, etc.) on a signal or an image, the analysis results were removed from the object
  * This new option allows to keep the analysis results after applying a processing feature on a signal or an image. Even if the analysis results are not updated, they might be relevant in some use cases (e.g. when using the 2D peak detection feature on an image, and then applying a filter on the image, or summing two images, etc.)

🛠️ Bug fixes:

* Fixed [Issue #138](https://github.com/DataLab-Platform/DataLab/issues/138) - Image colormaps were no longer stored in metadata (and serialized in HDF5 files) since PlotPy v2.6.3 (this commit, specifically: [PlotPyStack/PlotPy@a37af8a](https://github.com/PlotPyStack/PlotPy/commit/a37af8ae8392e5e3655e5c34b67a7cd1544ea845))
* Fixed [Issue #137](https://github.com/DataLab-Platform/DataLab/issues/137) - Arithmetic operations and signal interpolation: dialog box with parameters is not displayed
* Fixed [Issue #136](https://github.com/DataLab-Platform/DataLab/issues/136) - When processing a signal or an image, the analysis result is kept from original object
  * Before this fix, when processing a signal or an image (e.g. when applying a filter, a threshold, etc.), the analysis result was kept from the original object, and was not updated with the new data. Thus the analysis result was not meaningful anymore, and was misleading the user.
  * This is now fixed: the analysis result is now removed when processing a signal or an image. However it is not recalculated automatically, because there is no way to know which analysis result should be recalculated (e.g. if the user has applied a filter, should the FWHM be recalculated?) - besides, the current implementation of the analysis features does not allow to recalculate the analysis results automatically when the data is modified. The user has to recalculate the analysis results manually if needed.
* Fixed [Issue #132](https://github.com/DataLab-Platform/DataLab/issues/132) - Plot analysis results: "One curve per result title" mode ignores ROIs
  * Before this fix, the "One curve per result title" mode was ignoring ROIs, and was plotting the selected result for all objects (signals or images) without taking into account the ROI defined on the objects
  * This is now fixed: the "One curve per result title" mode now takes into account the ROI defined on the objects, and plots the selected result for each object (signal or image) and for each ROI defined on the object
* Fixed [Issue #128](https://github.com/DataLab-Platform/DataLab/issues/128) - Support long object titles in Signal and Image panels
* Fixed [Issue #133](https://github.com/DataLab-Platform/DataLab/issues/133) - Remove specific analysis results from metadata clipboard during copy operation
* Fixed [Issue #135](https://github.com/DataLab-Platform/DataLab/issues/135) - Allow to edit ROI on multiple signals or images at once
  * Before this fix, the ROI editor was disabled when multiple signals or images were selected
  * This is now fixed: the ROI editor is now enabled when multiple signals or images are selected, and the ROI is applied to all selected signals or images (only the ROI of the first selected signal or image is taken into account)
  * This new behavior is consistent with the ROI extraction feature, which allows to extract the ROI on multiple signals or images at once, based on the ROI defined on the first selected signal or image
* Image ROI features:
  * Fixed [Issue #120](https://github.com/DataLab-Platform/DataLab/issues/120) - ROI extraction on multiple images: defined ROI should not be saved in the first selected object. The design choice is to save the defined ROI neither in the first nor in any of the selected objects: the ROI is only used for the extraction, and is not saved in any object
  * Fixed [Issue #121](https://github.com/DataLab-Platform/DataLab/issues/121) - `AttributeError` when extracting multiple ROIs on a single image, if more than one image is selected
  * Fixed [Issue #122](https://github.com/DataLab-Platform/DataLab/issues/122) - Image masks are not refreshed when removing metadata except for the active image
  * Fixed [Issue #123](https://github.com/DataLab-Platform/DataLab/issues/123) - Image masks are not refreshed when pasting metadata on multiple images, except for the last image
* Text and CSV files:
  * Enhance text file reading by detecting data headers (using a list of typical headers from scientific instruments) and by allowing to skip the header when reading the file
  * Ignore encoding errors when reading files in both open feature and import wizard, hence allowing to read files with special characters without raising an exception
  * Fixed [Issue #124](https://github.com/DataLab-Platform/DataLab/issues/124) - Text files: support locale decimal separator (different than `.`)
* Signal analysis features: fixed duplicate results when no ROI is defined
* Fixed [Issue #113](https://github.com/DataLab-Platform/DataLab/issues/113) - Call to `RemoteClient.open_h5_files` (and `import_h5_file`) fails without passing the optional arguments
* Fixed [Issue #116](https://github.com/DataLab-Platform/DataLab/issues/116) - `KeyError` exception when trying to remove a group after opening an HDF5 file

## DataLab Version 0.18.1 ##

💥 Enhancements:

* FWHM computation now raises an exception when less than two points are found with zero-crossing method
* Improved result validation for array-like results by checking the data type of the result

🛠️ Bug fixes:

* Fixed [Issue #106](https://github.com/DataLab-Platform/DataLab/issues/106) - Analysis: coordinate shifted results on images with ROIs and shifted origin
* Fixed [Issue #107](https://github.com/DataLab-Platform/DataLab/issues/107) - Wrong indices when extracting a profile from an image with a ROI
* Fixed [Issue #111](https://github.com/DataLab-Platform/DataLab/issues/111) - Proxy `add_object` method does not support signal/image metadata (e.g. ROI)
* Test data plugin / "Create 2D noisy gauss image": fixed amplitude calculation in `cdl.tests.data.create_2d_random` for non-integer data types

📚 Documentation:

* Fixed path separators in plugin directory documentation
* Corrected left and right area descriptions in workspace documentation
* Updated Google style link in contributing guidelines
* Fixed various French translations in the documentation

## DataLab Version 0.18.0 ##

ℹ️ General information:

* PlotPy v2.7 is required for this release.
* Dropped support for Python 3.8.
* Python 3.13 is not supported yet, due to the fact that some dependencies are not compatible with this version.

💥 New features and enhancements:

* New operation mode feature:
  * Added "Operation mode" feature to the "Processing" tab in the "Settings" dialog box
  * This feature allows to choose between "single" and "pairwise" operation modes for all basic operations (addition, subtraction, multiplication, division, etc.):
    * "Single" mode: single operand mode (default mode: the operation is done on each object independently)
    * "Pairwise" mode: pairwise operand mode (the operation is done on each pair of objects)
  * This applies to both signals and images, and to computations taking *N* inputs
  * Computations taking *N* inputs are the ones where:
    * *N(>=2)* objects in give *N* objects out
    * *N(>=1)* object(s) + 1 object in give N objects out

* New ROI (Region Of Interest) features:
  * New polygonal ROI feature
  * Complete redesign of the ROI editor user interfaces, improving ergonomics and consistency with the rest of the application
  * Major internal refactoring of the ROI system to make it more robust (more tests) and easier to maintain

* Implemented [Issue #102](https://github.com/DataLab-Platform/DataLab/issues/102) - Launch DataLab using `datalab` instead of `cdl`. Note that the `cdl` command is still available for backward compatibility.

* Implemented [Issue #101](https://github.com/DataLab-Platform/DataLab/issues/101) - Configuration: set default image interpolation to anti-aliasing (`5` instead of `0` for nearest). This change is motivated by the fact that a performance improvement was made in PlotPy v2.7 on Windows, which allows to use anti-aliasing interpolation by default without a significant performance impact.

* Implemented [Issue #100](https://github.com/DataLab-Platform/DataLab/issues/100) - Use the same installer and executable on Windows 7 SP1, 8, 10, 11. Before this change, a specific installer was required for Windows 7 SP1, due to the fact that Python 3.9 and later versions are not supported on this platform. A workaround was implemented to make DataLab work on Windows 7 SP1 with Python 3.9.

🛠️ Bug fixes:

* Fixed [Issue #103](https://github.com/DataLab-Platform/DataLab/issues/103) - `proxy.add_annotations_from_items`: circle shape color seems to be ignored.

## DataLab Version 0.17.1 ##

ℹ️ PlotPy v2.6.2 is required for this release.

💥 New features and enhancements:

* Image View:
  * Before this release, when selecting a high number of images (e.g. when selecting a group of images), the application was very slow because all the images were displayed in the image view, even if they were all superimposed on the same image
  * The workaround was to enable the "Show first only" option
  * Now, to improve performance, if multiple images are selected, only the last image of the selection is displayed in the image view if this last image has no transparency and if the other images are completely covered by this last image
* Clarification: action "Show first only" was renamed to "Show first object only", and a new icon was added to the action
* API: added `width` and `height` properties to `ImageObj` class (returns the width and height of the image in physical units)
* Windows launcher "start.pyw": writing a log file "datalab_error.log" when an exception occurs at startup

🛠️ Bug fixes:

* Changing the color theme now correctly updates all DataLab's user interface components without the need to restart the application

ℹ️ Other changes:

* OpenCV is now an optional dependency:
  * This change is motivated by the fact that the OpenCV conda package is not maintained on Windows (at least), which leads to an error when installing DataLab with conda
  * When OpenCV is not installed, only the "OpenCV blob detection" feature won't work, and a warning message will be displayed when trying to use this feature

## DataLab Version 0.17.0 ##

ℹ️ PlotPy v2.6 is required for this release.

💥 New features and enhancements:

* Menu "Computing" was renamed to "Analysis" for both Signal and Image panels, to better reflect the nature of the features in this menu
* Regions Of Interest (ROIs) are now taken into account everywhere in the application where it makes sense, and not only for the old "Computing" menu (now "Analysis") features. This closes [Issue #93](https://github.com/DataLab-Platform/DataLab/issues/93). If a signal or an image has an ROI defined:
  * Operations are done on the ROI only (except if the operation changes the data shape, or the pixel size for images)
  * Processing features are done on the ROI only (if the destination object data type is compatible with the source object data type, which excludes thresholding, for instance)
  * Analysis features are done on the ROI only, like before
* As a consequence of previous point, and for clarity:
  * The "Edit Regions of interest" and "Remove all Regions of interest" features have been moved from the old "Computing" (now "Analysis") menu to the "Edit" menu where all metadata-related features are located
  * The "Edit Regions of interest" action has been added to both Signal and Image View vertical toolbars (in second position, after the "View in a new window" action)
* Following the bug fix on image data type conversion issues with basic operations, a new "Arithmetic operation" feature has been added to the "Operations" menu for both Signal and Image panels. This feature allows to perform linear operations on signals and images, with the following operations:
  * Addition: ``obj3 = (obj1 + obj2) * a + b``
  * Subtraction: ``obj3 = (obj1 - obj2) * a + b``
  * Multiplication: ``obj3 = (obj1 * obj2) * a + b``
  * Division: ``obj3 = (obj1 / obj2) * a + b``
* Improved "View in a new window" and "ROI editor" dialog boxes size management: default size won't be larger than DataLab's main window size
* ROI editor:
  * Added toolbars for both Signal and Image ROI editors, to allow to zoom in and out, and to reset the zoom level easily
  * Rearranged the buttons in the ROI editor dialog box for better ergonomics and consistency with the Annotations editor ("View in a new window" dialog box)
* Application color theme:
  * Added support for color theme (auto, light, dark) in the "Settings" dialog box
  * The color theme is applied without restarting the application

🛠️ Bug fixes:

* Intensity profile / Segment profile extraction:
  * When extracting a profile on an image with a ROI defined, the associated PlotPy feature show a warning message ('UserWarning: Warning: converting a masked element to nan.') but the profile is correctly extracted and displayed, with NaN values where the ROI is not defined.
  * NaN values are now removed from the profile before plotting it
* Simple processing features with a one-to-on mapping with a Python function (e.g. `numpy.absolute`, `numpy.log10`, etc.) and without parameters: fix result object title which was systematically ending with "|" (the character that usually precedes the list of parameters)
* Butterworth filter: fix cutoff frequency ratio default value and valid range
* Fix actions refresh issue in Image View vertical toolbar:
  * When starting DataLab with the Signal Panel active, switching to the Image View was showing "View in a new window" or "Edit Regions of interest" actions enabled in the vertical toolbar, even if no image was displayed in the Image View
  * The Image View vertical toolbar is now correctly updated at startup
* View in a new window: cross section tools (intensity profiles) stayed disabled unless the user selected an image through the item list - this is now fixed
* Image View: "Show contrast panel" toolbar button was not enabled at startup, and was only enabled when at least one image was displayed in the Image View - it is now always enabled, as expected
* Image data type conversion:
  * Previously, the data type conversion feature was common to signal and image processing features, i.e. a simple conversion of the data type using NumPy's `astype` method
  * This was not sufficient for image processing features, in particular for integer images, because even if the result was correct from a numerical point of view, underflow or overflow could be legitimately seen as a bug from a mathematical point of view
  * The image data type conversion feature now relies on the internal `clip_astype` function, which clips the data to the valid range of the target data type before converting it (in the case of integer images)
* Image ROI extraction issues:
  * Multiple regressions were introduced in version 0.16.0:
    * Single circular ROI extraction was not working as expected (a rectangular ROI was extracted, with unexpected coordinates)
    * Multiple circular ROI extraction lead to a rectangular ROI extraction
    * Multiple ROI extraction was no longer cropping the image to the overall bounding box of the ROIs
  * These issues are now fixed, and unit tests have been added to prevent regressions:
    * An independent test algorithm has been implemented to check the correctness of the ROI extraction in all cases mentioned above
    * Tests cover both single and multiple ROI extraction, with circular and rectangular ROIs
* Overflow and underflow issues in some operations on integer images:
  * When processing integer images, some features were causing overflow or underflow issues, leading to unexpected results (correct results from a numerical point of view, but not from a mathematical point of view)
  * This issue only concerned basic operations (addition, subtraction, multiplication, division, and constant operations) - all the other features were already working as expected
  * This is now fixed as result output are now floating point images
  * Unit tests have been added to prevent regressions for all these operations

## DataLab Version 0.16.4 ##

This is a minor maintenance release.

🛠️ Bug fixes:

* Requires PlotPy v2.4.1 or later to fix the following issues related to the contrast adjustment feature:
  * A regression was introduced in an earlier version of PlotPy: levels histogram was no longer removed from contrast adjustment panel when the associated image was removed from the plot
  * This is now fixed: when an image is removed, the histogram is removed as well and the contrast panel is refreshed (which was not the case even before the regression)
* Ignore `AssertionError` in *config_unit_test.py* when executing test suite on WSL

📚 Documentation:

* Fix class reference in `Wrap11Func` documentation

## DataLab Version 0.16.3 ##

🛠️ Bug fixes:

* Fixed [Issue #84](https://github.com/DataLab-Platform/DataLab/issues/84) - Build issues with V0.16.1: `signal` name conflict, ...
  * This issue was intended to be fixed in version 0.16.2, but the fix was not complete
  * Thanks to [@rolandmas](https://github.com/rolandmas) for reporting the issue and for the help in investigating the problem and testing the fix
* Fixed [Issue #85](https://github.com/DataLab-Platform/DataLab/issues/85) - Test data paths may be added multiple times to `cdl.utils.tests.TST_PATH`
  * This issue is related to [Issue #84](https://github.com/DataLab-Platform/DataLab/issues/84)
  * Adding the test data paths multiple times to `cdl.utils.tests.TST_PATH` was causing the test data to be loaded multiple times, which lead to some tests failing (a simple workaround was added to V0.16.2: this issue is now fixed)
  * Thanks again to [@rolandmas](https://github.com/rolandmas) for reporting the issue in the context of the Debian packaging
* Fixed [Issue #86](https://github.com/DataLab-Platform/DataLab/issues/86) - Average of N integer images overflows data type
* Fixed [Issue #87](https://github.com/DataLab-Platform/DataLab/issues/87) - Image average profile extraction: `AttributeError` when trying to edit profile parameters
* Fixed [Issue #88](https://github.com/DataLab-Platform/DataLab/issues/88) - Image segment profile: point coordinates inversion

## DataLab Version 0.16.2 ##

This release requires PlotPy v2.4.0 or later, which brings the following bug fixes and new features:

* New constrast adjustment features and bug fixes:
  * New layout: the vertical toolbar (which was constrained in a small area on the right side of the panel) is now a horizontal toolbar at the top of the panel, beside the title
  * New "Set range" button: allows the user to set manually the minimum and maximum values of the histogram range
  * Fixed histogram update issues when no image was currently selected (even if the an image was displayed and was selected before)
  * Histogram range was not updated when either the minimum or maximum value was set using the "Minimum value" or "Maximum value" buttons (which have been renamed to "Min." and "Max." in this release)
  * Histogram range was not updated when the "Set full range" button was clicked, or when the LUT range was modified using the "Scales / LUT range" form in "Properties" group box

* Image view context menu: new "Reverse X axis" feature

ℹ️ Minor new features and enhancements:

* Image file types:
  * Added native support for reading .SPE, .GEL, .NDPI and .REC image files
  * Added support for any `imageio`-supported file format through configuration file (entry `imageio_formats` may be customized to complement the default list of supported formats: see [documentation](https://datalab-platform.com/en/features/image/menu_file.html#open-image) for more details)

🛠️ Bug fixes:

* Image Fourier analysis:
  * Fixed logarithmic scale for the magnitude spectrum (computing dB instead of natural logarithm)
  * Fixed PSD computation with logarithmic scale (computing dB instead of natural logarithm)
  * Updated the documentation to explicitly mention that the logarithmic scale is in dB

* Fixed [Issue #82](https://github.com/DataLab-Platform/DataLab/issues/82) - Macros are not renamed in DataLab after exporting them to Python scripts

* `ResultProperties` object can now be added to `SignalObj` or `ImageObj` metadata even outside a Qt event loop (because the label item is no longer created right away)

* Progress bar is now automatically closed as expected when an error occurrs during a long operation (e.g. when opening a file)

* Difference, division...: dialog box for the second operand selection was allowing to select a group (only a signal or an image should be selected)

* When doing an operation which involves an object (signal or image) with higher order number than the current object (e.g. when subtracting an image with an image from a group below the current image), the resulting object's title now correctly refers to the order numbers of the objects involved in the operation (e.g., to continue with the subtraction example mentioned above, the resulting object's title was previously referring to the order number before the insertion of the resulting image)

* Added support for additional test data folder thanks to the `CDL_DATA` environment variable (useful for testing purposes, and especially in the context of Debian packaging)

## DataLab Version 0.16.1 ##

Since version 0.16.0, many validation functions have been added to the test suite. The percentage of validated compute functions has increased from 37% to 84% in this release.

NumPy 2.0 support has been added with this release.

ℹ️ Minor new features and enhancements:

* Signal and image moving average and median filters:
  * Added "Mode" parameter to choose the mode of the filter (e.g. "reflect", "constant", "nearest", "mirror", "wrap")
  * The default mode is "reflect" for moving average and "nearest" for moving median
  * This allows to handle edge effects when filtering signals and images

🛠️ Bug fixes:

* Fixed Canny edge detection to return binary image as `uint8` instead of `bool` (for consistency with other image processing features)

* Fixed Image normalization: lower bound was wrongly set for `maximum` method

* Fixed `ValueError` when computing PSD with logarithmic scale

* Fixed Signal derivative algorithm: now using `numpy.gradient` instead of a custom implementation

* Fixed SciPy's `cumtrapz` deprecation: use `cumulative_trapezoid` instead

* Curve selection now shows the individual points of the curve (before, only the curve line width was broadened)

* Windows installer: add support for unstable releases (e.g., 0.16.1.dev0), thus allowing to easily install the latest development version of DataLab on Windows

* Fixed [Issue #81](https://github.com/DataLab-Platform/DataLab/issues/81) - When opening files, show progress dialog only if necessary

* Fixed [Issue #80](https://github.com/DataLab-Platform/DataLab/issues/80) - Plotting results: support for two use cases
  * The features of the "Analysis" menu produce *results* (scalars): blob detection (circle coordinates), 2D peak detection (point coordinates), etc. Depending on the feature, result tables are displayed in the "Results" dialog box, and the results are also stored in the signal or image metadata: each line of the result table is an individual result, and each column is a property of the result - some results may consist only of a single individual result (e.g., image centroid or curve FHWM), while others may consist of multiple individual results (e.g., blob detection, contour detection, etc.).
  * Before this change, the "Plot results" feature only supported plotting the first individual result of a result table, as a function of the index (of the signal or image objects) or any of the columns of the result table. This was not sufficient for some use cases, where the user wanted to plot multiple individual results of a result table.
  * Now, the "Plot results" feature supports two use cases:
    * "One curve per result title": Plotting the first individual result of a result table, as before
    * "One curve per object (or ROI) and per result title": Plotting all individual results of a result table, as a function of the index (of the signal or image objects) or any of the columns of the result table
  * The selection of the use case is done in the "Plot results" dialog box
  * The default use case is "One curve per result title" if the result table has only one line, and "One curve per object (or ROI) and per result title" otherwise

## DataLab Version 0.16.0 ##

💥 New features and enhancements:

* Major user interface overhaul:
  * The menu bar and toolbars have been reorganized to make the application more intuitive and easier to use
  * Operations and processing features have been regrouped in submenus
  * All visualization-related actions are now grouped in the plot view vertical toolbar
  * Clarified the "Annotations" management (new buttons, toolbar action...)

* New validation process for signal and image features:
  * Before this release, DataLab's validation process was exclusively done from the programmer's point of view, by writing unit tests and integration tests, thus ensuring that the code was working as expected (i.e. that no exception was raised and that the behavior was correct)
  * With this release, a new validation process has been introduced, from the user's point of view, by adding new validation functions (marked with the `@pytest.mark.validation` decorator) in the test suite
  * A new "Validation" section in the documentation explains how validation is done and contains a list of all validation functions with the statistics of the validation process (generated from the test suite)
  * The validation process is a work in progress and will be improved in future versions

* "Properties" group box:
  * Added "Scales" tab, to show and set the plot scales:
    * X, Y for signals
    * X, Y, Z (LUT range) for images

* View options:
  * New "Show first only" option in the "View" menu, to show only the first curve (or image) when multiple curves (or images) are displayed in the plot view
  * New (movable) label for FWHM computations, additional to the existing segment annotation

* I/O features:
  * Added support for reading and writing .MAT files (MATLAB format)
  * Create a new group when opening a file containing multiple signals or images (e.g. CSV file with multiple curves)

* Add support for binary images
* Signal ROI extraction: added new dialog box to manually edit the ROI lower and upper bounds after defining the ROI graphically

ℹ️ New **Signal** operations, processing and analysis features:

| Menu        | Submenu      |Features                                                 |
|-------------|--------------|---------------------------------------------------------|
| New | New signal | Exponential, pulse, polynomial, experimental (manual input)            |
| Operations  | | Exponential, Square root, Power |
| Operations  | Operations with a constant | +, -, *, / |
| Processing  | Axis Transformation | Reverse X-axis |
| Processing  | Level Adjustment | Offset correction |
| Processing  | Fourier analysis | Power spectrum, Phase spectrum, Magnitude spectrum, Power spectral density |
| Processing  | Frequency filters | Low-pass, High-pass, Band-pass, Band-stop |
| Processing  | | Windowing (Hanning, Hamming, Blackman, Blackman-Harris, Nuttall, Flat-top...) |
| Processing  | Fit | Linear fit, Sinusoidal fit, Exponential fit, CDF fit |
| Analysis   | | FWHM (Zero-crossing method), X value @ min/max, Sampling period/frequency, Dynamic parameters (ENOB, SNR, SINAD, THD, SFDR), -3dB bandwidth, Contrast |

ℹ️ New **Image** operations, processing and analysis features:

| Menu        | Submenu      |Features                                                 |
|-------------|--------------|---------------------------------------------------------|
| Operations  | | Exponential |
| Operations  | Intensity profiles | Profile along a segment |
| Operations  | Operations with a constant | +, -, *, / |
| Processing  | Level Adjustment | Normalization, Clipping, Offset correction |
| Processing  | Fourier analysis | Power spectrum, Phase spectrum, Magnitude spectrum, Power spectral density |
| Processing  | Thresholding | Parametric, ISODATA, Li, Mean, Minimum, Otsu, Triangle, Yen |

🛠️ Bug fixes:

* Fixed a performance issue due to an unnecessary refresh of the plot view when adding a new signal or image
* Fixed [Issue #77](https://github.com/DataLab-Platform/DataLab/issues/77) - Intensity profiles: unable to accept dialog the second time
* Fixed [Issue #75](https://github.com/DataLab-Platform/DataLab/issues/75) - View in a new window: curve anti-aliasing is not enabled by default
* Annotations visibility is now correctly saved and restored:
  * Before this release, when modifying the annotations visibility in the separate plot view, the visibility was not saved and restored when reopening the plot view
  * This has been [fixed upstream](https://github.com/PlotPyStack/PlotPy/commit/03faaa42e5d6d4016ea8c99334c29d46a5963467) in PlotPy (v2.3.3)

## DataLab Version 0.15.1 ##

🛠️ Bug fixes:

* Fixed [Issue #68](https://github.com/DataLab-Platform/DataLab/issues/68) - Slow loading of even simple plots:
  * On macOS, the user experience was degraded when handling even simple plots
  * This was due to the way macOS handles the pop-up windows, e.g. when refreshing the plot view ("Creating plot items" progress bar), hence causing a very annoying flickering effect and a global slowdown of the application
  * This is now fixed by showing the progress bar only after a short delay (1s), that is when it is really needed (i.e. for long operations)
  * Thanks to [@marcel-goldschen-ohm](https://github.com/marcel-goldschen-ohm) for the very thorough feedback and the help in testing the fix
* Fixed [Issue #69](https://github.com/DataLab-Platform/DataLab/issues/69) - Annotations should be read-only in Signal/Image View
  * Regarding the annotations, DataLab's current behavior is the following:
    * Annotations are created only when showing the signal/image in a separate window (double-click on the object, or "View" > "View in a new window")
    * When displaying the objects in either the "Signal View" or the "Image View", the annotations should be read-only (i.e. not movable, nor resizable or deletable)
  * However, some annotations were still deletable in the "Signal View" and the "Image View": this is now fixed
  * Note that the fact that annotations can't be created in the "Signal View" or the "Image View" is a limitation of the current implementation, and may be improved in future versions

## DataLab Version 0.15.0 ##

🎁 New installer for the stand-alone version on Windows:

* The stand-alone version on Windows is now distributed as an MSI installer (instead of an EXE installer)
* This avoids the false positive detection of the stand-alone version as a potential threat by some antivirus software
* The program will install files and shortcuts:
  * For current user, if the user has no administrator privileges
  * For all users, if the user has administrator privileges
  * Installation directory may be customized
* MSI installer allows to integrate DataLab's installation seemlessly in an organization's deployment system

💥 New features and enhancements:

* Added support for large text/CSV files:
  * Files over 1 GB (and with reasonable number of lines) can now be imported as signals or images without crashing the application or even slowing it down
  * The file is read by chunks and, for signals, the data is downsampled to a reasonable number of points for visualization
  * Large files are supported when opening a file (or dragging and dropping a file in the Signal Panel) and when importing a file in the Text Import Wizard
* Auto downsampling feature:
  * Added "Auto downsampling" feature to signal visualization settings (see "Settings" dialog box)
  * This feature allows to automatically downsample the signal data for visualization when the number of points is too high and would lead to a slow rendering
  * The downsampling factor is automatically computed based on the configured maximum number of points to display
  * This feature is enabled by default and may be disabled in the signal visualization settings
* CSV format handling:
  * Improved support for CSV files with a header row (column names)
  * Added support for CSV files with empty columns
* Open/save file error handling:
  * Error messages are now more explicit when opening or saving a file fails
  * Added a link to the folder containing the file in the error message
* Added "Plugins and I/O formats" page to the Installation and Configuration Viewer (see "Help" menu)
* Reset DataLab configuration:
  * In some cases, it may be useful to reset the DataLab configuration file to its default values (e.g. when the configuration file is corrupted)
  * Added new `--reset` command line option to remove the configuration folder
  * Added new "Reset DataLab" Start Menu shortcut to the Windows installer

🛠️ Bug fixes:

* Fixed [Issue #64](https://github.com/DataLab-Platform/DataLab/issues/64) - HDF5 browser does not show datasets with 1x1 size:
  * HDF5 datasets with a size of 1x1 were not shown in the HDF5 browser
  * Even if those datasets should not be considered as signals or images, they are now shown in the HDF5 browser (but not checkable, i.e. not importable as signals or images)

## DataLab Version 0.14.2 ##

⚠️ API changes required for fixing support for multiple signals loading feature:

* Merged `open_object` and `open_objects` methods to `load_from_files` in proxy classes, main window and data panels
* For consistency's sake: merged `save_object` and `save_objects` into `save_to_files`
* To sum up, those changes lead to the following situation:
  * `load_from_files`: load a sequence of objects from multiple files
  * `save_to_files`: save a sequence of objects to multiple files (at the moment, it only supports saving a single object to a single file, but it may be extended in the future to support saving multiple objects to a single file)

🛠️ Bug fixes:

* Fixed [Issue #61](https://github.com/DataLab-Platform/DataLab/issues/61) - Text file import wizard: application crash when importing a multiple curve text file:
  * This issue concerns a use case where the text file contains multiple curves
  * This is now fixed and an automatic test has been added to prevent regressions

## DataLab Version 0.14.1 ##

🎉 New domain name: [datalab-platform.com](https://datalab-platform.com)

💥 New features:

* Added support for colormap inversion in Image View:
  * New "Invert colormap" entry in plot context menu, image parameters, and in the default image view settings
  * This requires `PlotPy` v2.3 or later
* HDF5 Browser:
  * Added "Show array" button at the corner of the "Group" and "Attributes" tabs, to show the array in a separate window (useful for copy/pasting data to other applications, for instance)
  * Attributes: added support for more scalar data types
* Testability and maintainability:
  * DataLab's unit tests are now using [pytest](https://pytest.org). This has required a lot of work for the transition, especially to readapt the tests so that they may be executed in the same process. For instance, a particular attention has been given to sandboxing the tests, so that they do not interfere with each other.
  * Added continuous integration (CI) with GitHub Actions
  * For this release, test coverage is 87%
* Text file import assistant:
  * Drastically improved the performance of the array preview when importing large text files (no more progress bar, and the preview is now displayed almost instantaneously)

🛠️ Bug fixes:

* XML-RPC server was not shut down properly when closing DataLab
* Fixed test-related issues: some edge cases were hidden by the old test suite, and have been revealed by the transition to `pytest`. This has led to some bug fixes and improvements in the code.
* On Linux, when running a computation on a signal or an image, and on rare occasions, the computation was stuck as if it was running indefinitely. Even though the graphical user interface was still responsive, the computation was not progressing and the user had to cancel the operation and restart it. This was due to the start method of the separate process used for the computation (default method was "fork" on Linux). This is now fixed by using the "spawn" method instead, which is the recommended method for latest versions of Python on Linux when multithreading is involved.
* Fixed [Issue #60](https://github.com/DataLab-Platform/DataLab/issues/60) - `OSError: Invalid HDF5 file [...]` when trying to open an HDF5 file with an extension other than ".h5"
* Image Region of Interest (ROI) extraction: when modifying the image bounds in the confirmation dialog box, the ROI was not updated accordingly until the operation was run again
* Deprecation issues:
  * Fixed `scipy.ndimage.filters` deprecation warning
  * Fixed `numpy.fromstring` deprecation warning

## DataLab Version 0.14.0 ##

💥 New features:

* New "Histogram" feature in "Analysis" menu:
  * Added histogram computation feature for both signals and images
  * The histogram is computed on the regions of interest (ROI) if any, or on the whole signal/image if no ROI is defined
  * Editable parameters: number of bins, lower and upper bounds
* HDF5 browser:
  * Improved tree view layout (more compact and readable)
  * Multiple files can now be opened at once, using the file selection dialog box
  * Added tabs with information below the graphical preview:
    * Group info: path, textual preview, etc.
    * Attributes info: name, value
  * Added "Show only supported data" check box: when checked, only supported data (signals and images) are shown in the tree view
  * Added "Show values" check box, to show/hide the values in the tree view
* Macro Panel:
  * Macro commands are now numbered, starting from 1, like signals and images
* Remote control API (`RemoteProxy` and `LocalProxy`):
  * `get_object_titles` method now accepts "macro" as panel name and returns the list of macro titles
  * New `run_macro`, `stop_macro` and `import_macro_from_file` methods

🛠️ Bug fixes:

* Stand-alone version - Integration in Windows start menu:
  * Fixed "Uninstall" shortcut (unclickable due to a generic name)
  * Translated "Browse installation directory" and "Uninstall" shortcuts
* Fixed [Issue #55](https://github.com/DataLab-Platform/DataLab/issues/55) - Changing image bounds in Image View has no effect on the associated image object properties
* Fixed [Issue #56](https://github.com/DataLab-Platform/DataLab/issues/56) - "Test data" plugin: `AttributeError: 'NoneType' object has no attribute 'data'` when canceling "Create image with peaks"
* Fixed [Issue #57](https://github.com/DataLab-Platform/DataLab/issues/57) - Circle and ellipse result shapes are not transformed properly
* Curve color and style cycle:
  * Before this release, this cycle was handled by the same mechanism either for the Signal Panel or the HDF5 Browser, which was not the expected behavior
  * Now, the cycle is handled separately: the HDF5 Browser or the Text Import Wizard use always the same color and style for curves, and they don't interfere with the Signal Panel cycle

## DataLab Version 0.12.0 ##

🧹 Clarity-Enhanced Interface Update:

* The tabs used to switch between the data panels (signals and images) and the visualization components ("Curve panel" and "Image panel") have been renamed to "Signal Panel" and "Image Panel" (instead of "Signals" and "Images")
* The visualization components have been renamed to "Signal View" and "Image View" (instead of "Curve panel" and "Image panel")
* The data panel toolbar has been renamed to "Signal Toolbar" and "Image Toolbar" (instead of "Signal Processing Toolbar" and "Image Processing Toolbar")
* Ergonomics improvements: the "Signal Panel" and "Image Panel" are now displayed on the left side of the main window, and the "Signal View" and "Image View" are displayed on the right side of the main window. This reduces the distance between the list of objects (signals and images) and the associated actions (toolbars and menus), and makes the interface more intuitive and easier to use

✨ New tour and demo feature:

* When starting DataLab for the first time, an optional tour is now shown to the user to introduce the main features of the application
* The tour can be started again at any time from the "?" menu
* Also added a new "Demo" feature to the "?" menu

🚀 New Binder environment to test DataLab online without installing anything

📚 Documentation:

* New text tutorials are available:
  * Measuring Laser Beam Size
  * DataLab and Spyder: a perfect match
* "Getting started" section: added more explanations and links to the tutorials
* New "Contributing" section explaining how to contribute to DataLab, whether you are a developer or not
* New "Macros" section explaining how to use the macro commands feature
* Added "Copy" button to code blocks in the documentation

💥 New features:

* New "Text file import assistant" feature:
  * This feature allows to import text files as signals or images
  * The user can define the source (clipboard or texte file)
  * Then, it is possible to define the delimiter, the number of rows to skip, the destination data type, etc.
* Added menu on the "Signal Panel" and "Image Panel" tabs corner to quickly access the most used features (e.g. "Add", "Remove", "Duplicate", etc.)
* Intensity profile extraction feature:
  * Added graphical user interface to extract intensity profiles from images, for both line and averaged profiles
  * Parameters are still directly editable by the user ("Edit profile parameters" button)
  * Parameters are now stored from one profile extraction to another
* Statistics feature:
  * Added `<y>/σ(y)` to the signal "Statistics" result table (in addition to the mean, median, standard deviation, etc.)
  * Added `peak-to-peak` to the signal and image "Statistics" result table
* Curve fitting feature: fit results are now stored in a dictionary in the signal metadata (instead of being stored individually in the signal metadata)
* Window state:
  * The toolbars and dock widgets state (visibility, position, etc.) are now stored in the configuration file and restored at startup (size and position were already stored and restored)
  * This implements part of [Issue #30](https://github.com/DataLab-Platform/DataLab/issues/30) - Save/restore main window layout

🛠️ Bug fixes:

* Fixed [Issue #41](https://github.com/DataLab-Platform/DataLab/issues/41) - Radial profile extraction: unable to enter user-defined center coordinates
* Fixed [Issue #49](https://github.com/DataLab-Platform/DataLab/issues/49) - Error when trying to open a (UTF-8 BOM) text file as an image
* Fixed [Issue #51](https://github.com/DataLab-Platform/DataLab/issues/51) - Unexpected dimensions when adding new ROI on an image with X/Y arbitrary units (not pixels)
* Improved plot item style serialization management:
  * Before this release, the plot item style was stored in the signal/image metadata only when saving the workspace to an HDF5 file. So, when modifying the style of a signal/image from the "Parameters" button (view toolbar), the style was not kept in some cases (e.g. when duplicating the signal/image).
  * Now, the plot item style is stored in the signal/image metadata whenever the style is modified, and is restored when reloading the workspace
* Handled `ComplexWarning` cast warning when adding regions of interest (ROI) to a signal with complex data

## DataLab Version 0.11.0 ##

💥 New features:

* Signals and images may now be reordered in the tree view:
  * Using the new "Move up" and "Move down" actions in the "Edit" menu (or using the corresponding toolbar buttons):
  * This fixes [Issue #22](https://github.com/DataLab-Platform/DataLab/issues/22) - Add "move up/down" actions in "Edit" menu, for signals/images and groups
* Signals and images may also be reordered using drag and drop:
  * Signals and images can be dragged and dropped inside their own panel to change their order
  * Groups can also be dragged and dropped inside their panel
  * The feature also supports multi-selection (using the standard Ctrl and Shift modifiers), so that multiple signals/images/groups can be moved at once, not necessarily with contiguous positions
  * This fixes [Issue #17](https://github.com/DataLab-Platform/DataLab/issues/17) - Add Drag and Drop feature to Signals/Images tree views
* New 1D interpolation features:
  * Added "Interpolation" feature to signal panel's "Processing" menu
  * Methods available: linear, spline, quadratic, cubic, barycentric and PCHIP
  * Thanks to [@marcel-goldschen-ohm](https://github.com/marcel-goldschen-ohm) for the contribution to spline interpolation
  * This fixes [Issue #20](https://github.com/DataLab-Platform/DataLab/issues/20) - Add 1D interpolation features
* New 1D resampling feature:
  * Added "Resampling" feature to signal panel's "Processing" menu
  * Same interpolation methods as for the "Interpolation" feature
  * Possibility to specify the resampling step or the number of points
  * This fixes [Issue #21](https://github.com/DataLab-Platform/DataLab/issues/21) - Add 1D resampling feature
* New 1D convolution feature:
  * Added "Convolution" feature to signal panel's "Operation" menu
  * This fixes [Issue #23](https://github.com/DataLab-Platform/DataLab/issues/23) - Add 1D convolution feature
* New 1D detrending feature:
  * Added "Detrending" feature to signal panel's "Processing" menu
  * Methods available: linear or constant
  * This fixes [Issue #24](https://github.com/DataLab-Platform/DataLab/issues/24) - Add 1D detrending feature
* 2D analysis results:
  * Before this release, 2D analysis results such as contours, blobs, etc. were stored in image metadata dictionary as coordinates (x0, y0, x1, y1, ...) even for circles and ellipses (i.e. the coordinates of the bounding rectangles).
  * For convenience, the circle and ellipse coordinates are now stored in image metadata dictionary as (x0, y0, radius) and (x0, y0, a, b, theta) respectively.
  * These results are also shown as such in the "Results" dialog box (either at the end of the computing process or when clicking on the "Show results" button).
  * This fixes [Issue #32](https://github.com/DataLab-Platform/DataLab/issues/32) - Contour detection: show circle `(x, y, r)` and ellipse `(x, y, a, b, theta)` instead of `(x0, y0, x1, x1, ...)`
* 1D and 2D analysis results:
  * Additionnaly to the previous enhancement, more analysis results are now shown in the "Results" dialog box
  * This concerns both 1D (FHWM...) and 2D analysis results (contours, blobs...):
    * Segment results now also show length (L) and center coordinates (Xc, Yc)
    * Circle and ellipse results now also show area (A)
* Added "Plot results" entry in "Analysis" menu:
  * This feature allows to plot analysis results (1D or 2D)
  * It creates a new signal with X and Y axes corresponding to user-defined parameters (e.g. X = indices and Y = radius for circle results)
* Increased default width of the object selection dialog box:
  * The object selection dialog box is now wider by default, so that the full signal/image/group titles may be more easily readable
* Delete metadata feature:
  * Before this release, the feature was deleting all metadata, including the Regions Of Interest (ROI) metadata, if any.
  * Now a confirmation dialog box is shown to the user before deleting all metadata if the signal/image has ROI metadata: this allows to keep the ROI metadata if needed.
* Image profile extraction feature: added support for masked images (when defining regions of interest, the areas outside the ROIs are masked, and the profile is extracted only on the unmasked areas, or averaged on the unmasked areas in the case of average profile extraction)
* Curve style: added "Reset curve styles" in "View" menu. This feature allows to reset the curve style cycle to its initial state.
* Plugin base classe `PluginBase`:
  * Added `edit_new_signal_parameters` method for showing a dialog box to edit parameters for a new signal
  * Added `edit_new_image_parameters` method for showing a dialog box to edit parameters for a new image (updated the *cdl_testdata.py* plugin accordingly)
* Signal and image computations API (`cdl.computations`):
  * Added wrappers for signal and image 1 -> 1 computations
  * These wrappers aim at simplifying the creation of a basic computation function operating on DataLab's native objects (`SignalObj` and `ImageObj`) from a function operating on NumPy arrays
  * This simplifies DataLab's internals and makes it easier to create new computing features inside plugins
  * See the *cdl_custom_func.py* example plugin for a practical use case
* Added "Radial profile extraction" feature to image panel's "Operation" menu:
  * This feature allows to extract a radially averaged profile from an image
  * The profile is extracted around a user-defined center (x0, y0)
  * The center may also be computed (centroid or image center)
* Automated test suite:
  * Since version 0.10, DataLab's proxy object has a `toggle_auto_refresh` method to toggle the "Auto-refresh" feature. This feature may be useful to improve performance during the execution of test scripts
  * Test scenarios on signals and images are now using this feature to improve performance
* Signal and image metadata:
  * Added "source" entry to the metadata dictionary, to store the source file path when importing a signal or an image from a file
  * This field is kept while processing the signal/image, in order to keep track of the source file path

📚 Documentation:

* New [Tutorial section](https://datalab-platform.com/en/intro/tutorials/index.html) in the documentation:
  * This section provides a set of tutorials to learn how to use DataLab
  * The following video tutorials are available:
    * Quick demo
    * Adding your own features
  * The following text tutorials are available:
    * Processing a spectrum
    * Detecting blobs on an image
    * Measuring Fabry-Perot fringes
    * Prototyping a custom processing pipeline
* New [API section](https://datalab-platform.com/en/api/index.html) in the documentation:
  * This section explains how to use DataLab as a Python library, by covering the following topics:
    * How to use DataLab algorithms on NumPy arrays
    * How to use DataLab computation features on DataLab objects (signals and images)
    * How to use DataLab I/O features
    * How to use proxy objects to control DataLab remotely
  * This section also provides a complete API reference for DataLab objects and features
  * This fixes [Issue #19](https://github.com/DataLab-Platform/DataLab/issues/19) - Add API documentation (data model, functions on arrays or signal/image objects, ...)

🛠️ Bug fixes:

* Fixed [Issue #29](https://github.com/DataLab-Platform/DataLab/issues/29) - Polynomial fit error: `QDialog [...] argument 1 has an unexpected type 'SignalProcessor'`
* Image ROI extraction feature:
  * Before this release, when extracting a single circular ROI from an image with the "Extract all ROIs into a single image object" option enabled, the result was a single image without the ROI mask (the ROI mask was only available when extracting ROI with the option disabled)
  * This was leading to an unexpected behavior, because one could interpret the result (a square image without the ROI mask) as the result of a single rectangular ROI
  * Now, when extracting a single circular ROI from an image with the "Extract all ROIs into a single image object" option enabled, the result is a single image with the ROI mask (as if the option was disabled)
  * This fixes [Issue #31](https://github.com/DataLab-Platform/DataLab/issues/31) - Single circular ROI extraction: automatically switch to `compute_extract_roi` function
* Analysis on circular ROI:
  * Before this release, when running computations on a circular ROI, the results were unexpected in terms of coordinates (results seemed to be computed in a region located above the actual ROI).
  * This was due to a regression introduced in an earlier release.
  * Now, when defining a circular ROI and running computations on it, the results are computed on the actual ROI
  * This fixes [Issue #33](https://github.com/DataLab-Platform/DataLab/issues/33) - Analysis on circular ROI: unexpected results
* Contour detection on ROI:
  * Before this release, when running contour detection on a ROI, some contours were detected outside the ROI (it may be due to a limitation of the scikit-image `find_contours` function).
  * Now, thanks a workaround, the erroneous contours are filtered out.
  * A new test module `cdl.tests.features.images.contour_fabryperot_app` has been added to test the contour detection feature on a Fabry-Perot image (thanks to [@emarin2642](https://github.com/emarin2642) for the contribution)
  * This fixes [Issue #34](https://github.com/DataLab-Platform/DataLab/issues/34) - Contour detection: unexpected results outside ROI
* Analysis result merging:
  * Before this release, when doing a `1->N` computation (sum, average, product) on a group of signals/images, the analysis results associated to each signal/image were merged into a single result, but only the type of result present in the first signal/image was kept.
  * Now, the analysis results associated to each signal/image are merged into a single result, whatever the type of result is.
* Fixed [Issue #36](https://github.com/DataLab-Platform/DataLab/issues/36) - "Delete all" action enable state is sometimes not refreshed
* Image X/Y swap: when swapping X and Y axes, the regions of interest (ROI) were not removed and not swapped either (ROI are now removed, until we implement the swap feature, if requested)
* "Properties" group box: the "Apply" button was enabled by default, even when no property was modified, which was confusing for the user (the "Apply" button is now disabled by default, and is enabled only when a property is modified)
* Fixed proxy `get_object` method when there is no object to return (`None` is returned instead of an exception)
* Fixed `IndexError: list index out of range` when performing some operations or computations on groups of signals/images (e.g. "ROI extraction", "Peak detection", "Resize", etc.)
* Drag and drop from a file manager: filenames are now sorted alphabetically

## DataLab Version 0.10.1 ##

*Note*: V0.10.0 was almost immediately replaced by V0.10.1 due to a last minute bug fix

💥 New features:

* Features common to signals and images:
  * Added "Real part" and "Imaginary part" features to "Operation" menu
  * Added "Convert data type" feature to "Operation" menu
* Features added following user requests (12/18/2023 meetup @ CEA):
  * Curve and image styles are now saved in the HDF5 file:
    * Curve style covers the following properties: color, line style, line width, marker style, marker size, marker edge color, marker face color, etc.
    * Image style covers the following properties: colormap, interpolation, etc.
    * Those properties were already persistent during the working session, but were lost when saving and reloading the HDF5 file
    * Now, those properties are saved in the HDF5 file and are restored when reloading the HDF5 file
  * New profile extraction features for images:
    * Added "Line profile" to "Operations" menu, to extract a profile from an image along a row or a column
    * Added "Average profile" to "Operations" menu, to extract the average profile on a rectangular area of an image, along a row or a column
  * Image LUT range (contrast/brightness settings) is now saved in the HDF5 file:
    * As for curve and image styles, the LUT range was already persistent during the working session, but was lost when saving and reloading the HDF5 file
    * Now, the LUT range is saved in the HDF5 file and is restored when reloading it
  * Added "Auto-refresh" and "Refresh manually" actions in "View" menu (and main toolbar):
    * When "Auto-refresh" is enabled (default), the plot view is automatically refreshed when a signal/image is modified, added or removed. Even though the refresh is optimized, this may lead to performance issues when working with large datasets.
    * When disabled, the plot view is not automatically refreshed. The user must manually refresh the plot view by clicking on the "Refresh manually" button in the main toolbar or by pressing the standard refresh key (e.g. "F5").
  * Added `toggle_auto_refresh` method to DataLab proxy object:
    * This method allows to toggle the "Auto-refresh" feature from a macro-command, a plugin or a remote control client.
    * A context manager `context_no_refresh` is also available to temporarily disable the "Auto-refresh" feature from a macro-command, a plugin or a remote control client. Typical usage:

      ```python
      with proxy.context_no_refresh():
          # Do something without refreshing the plot view
          proxy.compute_fft() # (...)      ```

  * Improved curve readability:
    * Until this release, the curve style was automatically set by cycling through
      **PlotPy** predefined styles
    * However, some styles are not suitable for curve readability (e.g. "cyan" and "yellow" colors are not readable on a white background, especially when combined with a "dashed" line style)
    * This release introduces a new curve style management with colors which are distinguishable and accessible, even to color vision deficiency people
* Added "Curve anti-aliasing" feature to "View" menu (and toolbar):
  * This feature allows to enable/disable curve anti-aliasing (default: enabled)
  * When enabled, the curve rendering is smoother but may lead to performance issues when working with large datasets (that's why it can be disabled)
* Added `toggle_show_titles` method to DataLab proxy object. This method allows to toggle the "Show graphical object titles" feature from a macro-command, a plugin or a remote control client.
* Remote client is now checking the server version and shows a warning message if the server version may not be fully compatible with the client version.

🛠️ Bug fixes:

* Image contour detection feature ("Analysis" menu):
  * The contour detection feature was not taking into account the "shape" parameter (circle, ellipse, polygon) when computing the contours. The parameter was stored but really used only when calling the feature a second time.
  * This unintentional behavior led to an `AssertionError` when choosing "polygon" as the contour shape and trying to compute the contours for the first time.
  * This is now fixed (see [Issue #9](https://github.com/DataLab-Platform/DataLab/issues/9) - Image contour detection: `AssertionError` when choosing "polygon" as the contour shape)
* Keyboard shortcuts:
  * The keyboard shortcuts for "New", "Open", "Save", "Duplicate", "Remove", "Delete all" and "Refresh manually" actions were not working properly.
  * Those shortcuts were specific to each signal/image panel, and were working only when the panel on which the shortcut was pressed for the first time was active (when activated from another panel, the shortcut was not working and a warning message was displayed in the console, e.g. `QAction::event: Ambiguous shortcut overload: Ctrl+C`)
  * Besides, the shortcuts were not working at startup (when no panel had focus).
  * This is now fixed: the shortcuts are now working whatever the active panel is, and even at startup (see [Issue #10](https://github.com/DataLab-Platform/DataLab/issues/10) - Keyboard shortcuts not working properly: `QAction::event: Ambiguous shortcut overload: Ctrl+C`)
* "Show graphical object titles" and "Auto-refresh" actions were not working properly:
  * The "Show graphical object titles" and "Auto-refresh" actions were only working on the active signal/image panel, and not on all panels.
  * This is now fixed (see [Issue #11](https://github.com/DataLab-Platform/DataLab/issues/11) - "Show graphical object titles" and "Auto-refresh" actions were working only on current signal/image panel)
* Fixed [Issue #14](https://github.com/DataLab-Platform/DataLab/issues/14) - Saving/Reopening HDF5 project without cleaning-up leads to `ValueError`
* Fixed [Issue #15](https://github.com/DataLab-Platform/DataLab/issues/15) - MacOS: 1. `pip install cdl` error - 2. Missing menus:
  * Part 1: `pip install cdl` error on MacOS was actually an issue from **PlotPy** (see [this issue](https://github.com/PlotPyStack/PlotPy/issues/9)), and has been fixed in PlotPy v2.0.3 with an additional compilation flag indicating to use C++11 standard
  * Part 2: Missing menus on MacOS was due to a PyQt/MacOS bug regarding dynamic menus
* HDF5 file format: when importing an HDF5 dataset as a signal or an image, the dataset attributes were systematically copied to signal/image metadata: we now only copy the attributes which match standard data types (integers, floats, strings) to avoid errors when serializing/deserializing the signal/image object
* Installation/configuration viewer: improved readability (removed syntax highlighting)
* PyInstaller specification file: added missing `skimage` data files manually in order to continue supporting Python 3.8 (see [Issue #12](https://github.com/DataLab-Platform/DataLab/issues/12) - Stand-alone version on Windows 7: missing `api-ms-win-core-path-l1-1-0.dll`)
* Fixed [Issue #13](https://github.com/DataLab-Platform/DataLab/issues/13) - ArchLinux: `qt.qpa.plugin: Could not load the Qt platform plugin "xcb" in "" even though it was found`

## DataLab Version 0.9.2 ##

🛠️ Bug fixes:

* Region of interest (ROI) extraction feature for images:
  * ROI extraction was not working properly when the "Extract all ROIs into a single image object" option was enabled if there was only one defined ROI. The result was an image positioned at the origin (0, 0) instead of the expected position (x0, y0) and the ROI rectangle itself was not removed as expected. This is now fixed (see [Issue #6](https://github.com/DataLab-Platform/DataLab/issues/6) - 'Extract multiple ROI' feature: unexpected result for a single ROI)
  * ROI rectangles with negative coordinates were not properly handled: ROI extraction was raising a `ValueError` exception, and the image mask was not displayed properly. This is now fixed (see [Issue #7](https://github.com/DataLab-Platform/DataLab/issues/7) - Image ROI extraction: `ValueError: zero-size array to reduction operation minimum which has no identity`)
  * ROI extraction was not taking into account the pixel size (dx, dy) and the origin (x0, y0) of the image. This is now fixed (see [Issue #8](https://github.com/DataLab-Platform/DataLab/issues/8) - Image ROI extraction: take into account pixel size)
* Macro-command console is now read-only:
  * The macro-command panel Python console is currently not supporting standard input stream (`stdin`) and this is intended (at least for now)
  * Set Python console read-only to avoid confusion

## DataLab Version 0.9.1 ##

🛠️ Bug fixes:

* French translation is not available on Windows/Stand alone version:
  * Locale was not properly detected on Windows for stand-alone version (frozen with `pyinstaller`) due to an issue with `locale.getlocale()` (function returning `None` instead of the expected locale on frozen applications)
  * This is ultimately a `pyinstaller` issue, but a workaround has been implemented in `guidata` V3.2.2 (see [guidata issue #68](https://github.com/PlotPyStack/guidata/issues/68) - Windows: gettext translation is not working on frozen applications)
  * [Issue #2](https://github.com/DataLab-Platform/DataLab/issues/2) - French translation is not available on Windows Stand alone version
* Saving image to JPEG2000 fails for non integer data:
  * JPEG2000 encoder does not support non integer data or signed integer data
  * Before, DataLab was showing an error message when trying to save incompatible data to JPEG2000: this was not a consistent behavior with other standard image formats (e.g. PNG, JPG, etc.) for which DataLab was automatically converting data to the appropriate format (8-bit unsigned integer)
  * Current behavior is now consistent with other standard image formats: when saving to JPEG2000, DataLab automatically converts data to 8-bit unsigned integer or 16-bit unsigned integer (depending on the original data type)
  * [Issue #3](https://github.com/DataLab-Platform/DataLab/issues/3) - Save image to JPEG2000: 'OSError: encoder error -2 when writing image file'
* Windows stand-alone version shortcuts not showing in current user start menu:
  * When installing DataLab on Windows from a non-administrator account, the shortcuts were not showing in the current user start menu but in the administrator start menu instead (due to the elevated privileges of the installer and the fact that the installer does not support installing shortcuts for all users)
  * Now, the installer *does not* ask for elevated privileges anymore, and shortcuts are installed in the current user start menu (this also means that the current user must have write access to the installation directory)
  * In future releases, the installer will support installing shortcuts for all users if there is a demand for it (see [Issue #5](https://github.com/DataLab-Platform/DataLab/issues/5))
  * [Issue #4](https://github.com/DataLab-Platform/DataLab/issues/4) - Windows: stand-alone version shortcuts not showing in current user start menu
* Installation and configuration window for stand-alone version:
  * Do not show ambiguous error message 'Invalid dependencies' anymore
  * Dependencies are supposed to be checked when building the stand-alone version
* Added PDF documentation to stand-alone version:
  * The PDF documentation was missing in previous release
  * Now, the PDF documentation (in English and French) is included in the stand-alone version

## DataLab Version 0.9.0 ##

New dependencies:

* DataLab is now powered by [PlotPyStack](https://github.com/PlotPyStack):
  * [PythonQwt](https://github.com/PlotPyStack/PythonQwt)
  * [guidata](https://github.com/PlotPyStack/guidata)
  * [PlotPy](https://github.com/PlotPyStack/PlotPy)
* [opencv-python](https://pypi.org/project/opencv-python/) (algorithms for image processing)

New reference platform:

* DataLab is validated on Windows 11 with Python 3.11 and PyQt 5.15
* DataLab is also compatible with other OS (Linux, MacOS) and other Python-Qt bindings and versions (Python 3.8-3.12, PyQt6, PySide6)

New features:

* DataLab is a platform:
  * Added support for plugins
    * Custom processing features available in the "Plugins" menu
    * Custom I/O features: new file formats can be added to the standard I/O features for signals and images
    * Custom HDF5 features: new HDF5 file formats can be added to the standard HDF5 import feature
    * More features to come...
  * Added remote control feature: DataLab can be controlled remotely via a TCP/IP connection (see [Remote control](https://datalab-platform.com/en/remote_control.html))
  * Added macro commands: DataLab can be controlled via a macro file (see [Macro commands](https://datalab-platform.com/en/macro_commands.html))
* General features:
  * Added settings dialog box (see "Settings" entry in "File" menu):
    * General settings
    * Visualization settings
    * Processing settings
    * Etc.
  * New default layout: signal/image panels are on the right side of the main window, visualization panels are on the left side with a vertical toolbar
* Signal/Image features:
  * Added process isolation: each signal/image is processed in a separate process, so that DataLab does not freeze anymore when processing large signals/images
  * Added support for groups: signals and images can be grouped together, and operations can be applied to all objects in a group, or between groups
  * Added warning and error dialogs with detailed traceback links to the source code (warnings may be optionally ignored)
  * Drastically improved performance when selecting objects
  * Optimized performance when showing large images
  * Added support for dropping files on signal/image panel
  * Added "Analysis parameters" group box to show last result input parameters
  * Added "Copy titles to clipboard" feature in "Edit" menu
  * For every single processing feature (operation, processing and analysis menus), the entered parameters (dialog boxes) are stored in cache to be used as defaults the next time the feature is used
* Signal processing:
  * Added support for optional FFT shift (see Settings dialog box)
* Image processing:
  * Added pixel binning operation (X/Y binning factors, operation: sum, mean...)
  * Added "Distribute on a grid" and "Reset image positions" in operation menu
  * Added Butterworth filter
  * Added exposure processing features:
    * Gamma correction
    * Logarithmic correction
    * Sigmoïd correction
  * Added restoration processing features:
    * Total variation denoising filter (TV Chambolle)
    * Bilateral filter (denoising)
    * Wavelet denoising filter
    * White Top-Hat denoising filter
  * Added morphological transforms (disk footprint):
    * White Top-Hat
    * Black Top-Hat
    * Erosion
    * Dilation
    * Opening
    * Closing
  * Added edge detection features:
    * Roberts filter
    * Prewitt filter (vertical, horizontal, both)
    * Sobel filter (vertical, horizontal, both)
    * Scharr filter (vertical, horizontal, both)
    * Farid filter (vertical, horizontal, both)
    * Laplace filter
    * Canny filter
  * Contour detection: added support for polygonal contours (in addition to circle and ellipse contours)
  * Added circle Hough transform (circle detection)
  * Added image intensity levels rescaling
  * Added histogram equalization
  * Added adaptative histogram equalization
  * Added blob detection methods:
    * Difference of Gaussian
    * Determinant of Hessian method
    * Laplacian of Gaussian
    * Blob detection using OpenCV
  * Result shapes and annotations are now transformed (instead of removed) when executing one of the following operations:
    * Rotation (arbitrary angle, +90°, -90°)
    * Symetry (vertical/horizontal)
  * Added support for optional FFT shift (see Settings dialog box)
* Console: added configurable external editor (default: VSCode) to follow the traceback links to the source code<|MERGE_RESOLUTION|>--- conflicted
+++ resolved
@@ -2,11 +2,10 @@
 
 See DataLab [roadmap page](https://datalab-platform.com/en/contributing/roadmap.html) for future and past milestones.
 
-## DataLab Version 0.20.1 ##
-
-🛠️ Bug fixes:
-
-<<<<<<< HEAD
+## DataLab Version 0.21.0 ##
+
+💥 New features and enhancements:
+
 * Computation functions refactoring:
   * Added new `@computation_function` decorator to mark and register computation functions
   * Renamed computation functions to remove redundant "compute_" prefix (e.g., `compute_fft` ➝ `fft`)
@@ -26,9 +25,10 @@
     * `compute_2_to_1`: applies a binary operation between an object and a second operand (object or constant); supports pairwise mode
   * These methods are internal and used by advanced developers (e.g. plugin authors); hence, **no backward compatibility is maintained**
   * This closes [Issue #180](https://github.com/DataLab-Platform/DataLab/issues/180) - Rationalize `BaseProcessor` method names for core processing types
-=======
+
+🛠️ Bug fixes:
+
 * Fixed [Issue #184](https://github.com/DataLab-Platform/DataLab/issues/184) - Curve marker style unexpectedly changes to "Square" after validating "Parameters…" dialog
->>>>>>> 446402fc
 
 ℹ️ Other changes:
 
