--- conflicted
+++ resolved
@@ -2,7 +2,7 @@
 
 See DataLab [roadmap page](https://datalab-platform.com/en/contributing/roadmap.html) for future and past milestones.
 
-## DataLab Version 0.21.0 ##
+## DataLab Version 0.20.1 ##
 
 💥 New features and enhancements:
 
@@ -37,17 +37,14 @@
 * Fixed [Issue #117](https://github.com/DataLab-Platform/DataLab/issues/117) - DataLab's signal moving median crashes on Linux with `mode='mirror'`: `free(): invalid next size (normal)` (this is a bug in SciPy v1.15.0 to v1.15.2, which was fixed in SciPy v1.15.3)
 * Fixed [Issue #186](https://github.com/DataLab-Platform/DataLab/issues/186) - Image text files with a comma as decimal separator cannot be opened directly (only the Import Wizard does support this)
 * Fixed [Issue #238](https://github.com/DataLab-Platform/DataLab/issues/238) - Image text files with a trailing delimiter leads to data with a superfluous column when opened directly (does not happen in the Import Wizard)
-<<<<<<< HEAD
+* Fixed [Issue #239](https://github.com/DataLab-Platform/DataLab/issues/239) - Text Import Wizard does not preserve user-defined titles and units
+* Fixed [Issue #240](https://github.com/DataLab-Platform/DataLab/issues/240) - Text Import Wizard does not preserve user-defined data type (e.g. `int16`, `float32`, etc.)
 * Improved delimiter handling in CSV reading (signals) to better support files with variable whitespace separators (now using regex pattern `\s+` instead of single space character)
 
 ℹ️ Other changes:
 
 * Updated `guidata` dependency to V3.10.0
 * Using new `guidata` translation utility based on `babel`
-=======
-* Fixed [Issue #239](https://github.com/DataLab-Platform/DataLab/issues/239) - Text Import Wizard does not preserve user-defined titles and units
-* Fixed [Issue #240](https://github.com/DataLab-Platform/DataLab/issues/240) - Text Import Wizard does not preserve user-defined data type (e.g. `int16`, `float32`, etc.)
->>>>>>> e11a4848
 
 ## DataLab Version 0.20.0 ##
 
