--- conflicted
+++ resolved
@@ -100,7 +100,11 @@
         self.compute_11(cps.compute_log10, title="Log10")
 
     @qt_try_except()
-<<<<<<< HEAD
+    def compute_exp(self) -> None:
+        """Compute Log10"""
+        self.compute_11(cps.compute_exp, title=_("Exponential"))
+
+    @qt_try_except()
     def compute_sqrt(self) -> None:
         """Compute square root"""
         self.compute_11(cps.compute_sqrt, title=_("Square root"))
@@ -111,11 +115,6 @@
         if param is None:
             param = cps.PowParam()
         self.compute_11(cps.compute_pow, param, cps.PowParam, title="Power", edit=True)
-=======
-    def compute_exp(self) -> None:
-        """Compute Log10"""
-        self.compute_11(cps.compute_exp, title=_("Exponential"))
->>>>>>> 17f61968
 
     @qt_try_except()
     def compute_difference(self, obj2: SignalObj | None = None) -> None:
