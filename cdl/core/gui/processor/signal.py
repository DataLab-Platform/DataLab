--- conflicted
+++ resolved
@@ -159,16 +159,11 @@
         )
 
     @qt_try_except()
-<<<<<<< HEAD
     def compute_difference(
         self, obj2: SignalObj | list[SignalObj] | None = None
     ) -> None:
-        """Compute difference between two signals"""
-=======
-    def compute_difference(self, obj2: SignalObj | None = None) -> None:
         """Compute difference between two signals
         with :py:func:`cdl.computation.signal.compute_difference`"""
->>>>>>> 9a247195
         self.compute_n1n(
             obj2,
             _("signal to subtract"),
@@ -185,21 +180,17 @@
         self.compute_11(
             cps.compute_difference_constant,
             param,
-            paramclass=cpb.ConstantParam,
+            paramclass=cpb.ConstantOperationParam,
             title=_("Difference with constant"),
-        )
-
-    @qt_try_except()
-<<<<<<< HEAD
+            edit=True,
+        )
+
+    @qt_try_except()
     def compute_quadratic_difference(
         self, obj2: SignalObj | list[SignalObj] | None = None
     ) -> None:
-        """Compute quadratic difference between two signals"""
-=======
-    def compute_quadratic_difference(self, obj2: SignalObj | None = None) -> None:
         """Compute quadratic difference between two signals
         with :py:func:`cdl.computation.signal.compute_quadratic_difference`"""
->>>>>>> 9a247195
         self.compute_n1n(
             obj2,
             _("signal to subtract"),
@@ -208,14 +199,9 @@
         )
 
     @qt_try_except()
-<<<<<<< HEAD
     def compute_division(self, obj2: SignalObj | list[SignalObj] | None = None) -> None:
-        """Compute division between two signals"""
-=======
-    def compute_division(self, obj2: SignalObj | None = None) -> None:
         """Compute division between two signals
         with :py:func:`cdl.computation.signal.compute_division`"""
->>>>>>> 9a247195
         self.compute_n1n(
             obj2,
             _("divider"),
