--- conflicted
+++ resolved
@@ -232,13 +232,9 @@
     ROIDIALOGCLASS: roieditor.SignalROIEditor | roieditor.ImageROIEditor | None = None
 
     @abc.abstractmethod
-<<<<<<< HEAD
-    def __init__(self, parent: CDLMainWindow, plotwidget: PlotWidget, toolbar) -> None:
-=======
     def __init__(self, parent: QW.QWidget) -> None:
->>>>>>> a853c53c
         super().__init__(parent)
-        self.mainwindow = parent
+        self.mainwindow: CDLMainWindow = parent
         self.objprop = ObjectProp(self, self.PARAMCLASS)
         self.objmodel = objectmodel.ObjectModel()
         self.objview = objectview.ObjectView(self, self.objmodel)
