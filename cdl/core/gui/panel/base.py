--- conflicted
+++ resolved
@@ -1006,7 +1006,7 @@
         if filenames is None or edit:  # pragma: no cover
             basedir = Conf.main.base_dir.get()
             if edit and filenames is not None:
-                # ⚠️ QFileDialog.getOpenFileNames does not support multiple
+                # ?? QFileDialog.getOpenFileNames does not support multiple
                 # file preselection (only single file preselection is supported).
                 # So until we eventually use an alternative to QFileDialog, we have
                 # to limit the number of preselected files to 1.
@@ -1064,7 +1064,6 @@
         assert len(filenames) == len(objs), (
             "Number of filenames must match number of objects"
         )
-<<<<<<< HEAD
 
         # Add action to history
         nbf = len(filenames)
@@ -1076,8 +1075,6 @@
             title, False, self.save_to_files, filenames=filenames
         )
 
-=======
->>>>>>> df4006d8
         for index, obj in enumerate(objs):
             filename = filenames[index]
             if filename is None or edit:
