--- conflicted
+++ resolved
@@ -13,10 +13,7 @@
 from __future__ import annotations
 
 from collections.abc import Callable
-<<<<<<< HEAD
 from enum import Enum
-=======
->>>>>>> 36e8bf77
 from typing import Any
 
 import guidata.dataset as gds
@@ -54,11 +51,7 @@
     dst_n1n,
     new_signal_result,
 )
-<<<<<<< HEAD
-from cdl.core.model.base import Choices, ResultShape, ShapeTypes
-=======
-from cdl.core.model.base import ResultProperties, ResultShape, ShapeTypes
->>>>>>> 36e8bf77
+from cdl.core.model.base import Choices, ResultProperties, ResultShape, ShapeTypes
 from cdl.core.model.signal import SignalObj
 
 VALID_DTYPES_STRLIST = SignalObj.get_valid_dtypenames()
