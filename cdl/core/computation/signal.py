# Copyright (c) DataLab Platform Developers, BSD 3-Clause license, see LICENSE file.

"""
.. Signal computation objects (see parent package :mod:`cdl.core.computation`)
"""

# pylint: disable=invalid-name  # Allows short reference names like x, y, ...

# MARK: Important note
# --------------------
# All `guidata.dataset.DataSet` classes must also be imported in the `cdl.param` module.

from __future__ import annotations

from collections.abc import Callable
from enum import Enum
from typing import Any

import guidata.dataset as gds
import numpy as np
import scipy.integrate as spt
import scipy.ndimage as spi
import scipy.signal as sps

<<<<<<< HEAD
from cdl.algorithms import fit
from cdl.algorithms.signal import (
    contrast,
    derivative,
    interpolate,
    local_contrast,
    mean_local_constrast,
    moving_average,
    normalize,
    peak_indexes,
    sampling_period,
    sampling_rate,
    xpeak,
    xy_fft,
    xy_ifft,
)
=======
import cdl.algorithms.signal as alg
>>>>>>> 48018b98
from cdl.config import _
from cdl.core.computation.base import (
    ClipParam,
    ConstantOperationParam,
    FFTParam,
    GaussianParam,
    HistogramParam,
    MovingAverageParam,
    MovingMedianParam,
    NormalizeParam,
    ThresholdParam,
    calc_resultproperties,
    dst_11,
    dst_n1n,
    new_signal_result,
)
from cdl.obj import ResultProperties, ResultShape, ShapeTypes, SignalObj

VALID_DTYPES_STRLIST = SignalObj.get_valid_dtypenames()


class Wrap11Func:
    """Wrap a 1 array → 1 array function (the simple case of y1 = f(y0)) to produce
    a 1 signal → 1 signal function, which can be used inside DataLab's infrastructure
    to perform computations with :class:`cdl.core.gui.processor.signal.SignalProcessor`.

    This wrapping mechanism using a class is necessary for the resulted function to be
    pickable by the ``multiprocessing`` module.

    The instance of this wrapper is callable and returns a :class:`cdl.obj.SignalObj`
    object.

    Example:

        >>> import numpy as np
        >>> from cdl.core.computation.signal import Wrap11Func
        >>> import cdl.obj
        >>> def square(y):
        ...     return y**2
        >>> compute_square = Wrap11Func(square)
        >>> x = np.linspace(0, 10, 100)
        >>> y = np.sin(x)
        >>> sig0 = cdl.obj.create_signal("Example", x, y)
        >>> sig1 = compute_square(sig0)

    Args:
        func: 1 array → 1 array function
    """

    def __init__(self, func: Callable) -> None:
        self.func = func
        self.__name__ = func.__name__
        self.__doc__ = func.__doc__
        self.__call__.__func__.__doc__ = self.func.__doc__

    def __call__(self, src: SignalObj) -> SignalObj:
        dst = dst_11(src, self.func.__name__)
        x, y = src.get_data()
        dst.set_xydata(x, self.func(y))
        return dst


# MARK: compute_n1 functions -----------------------------------------------------------
# Functions with N input signals and 1 output signal
# --------------------------------------------------------------------------------------
# Those functions are perfoming a computation on N input signals and return a single
# output signal. If we were only executing these functions locally, we would not need
# to define them here, but since we are using the multiprocessing module, we need to
# define them here so that they can be pickled and sent to the worker processes.
# Also, we need to systematically return the output signal object, even if it is already
# modified in place, because the multiprocessing module will not be able to retrieve
# the modified object from the worker processes.


def compute_addition(dst: SignalObj, src: SignalObj) -> SignalObj:
    """Add **dst** and **src** signals and return **dst** signal modified in place

    Args:
        dst: destination signal
        src: source signal

    Returns:
        Modified **dst** signal (modified in place)
    """
    dst.y += np.array(src.y, dtype=dst.y.dtype)
    if dst.dy is not None:
        dst.dy = np.sqrt(dst.dy**2 + src.dy**2)
    return dst


def compute_product(dst: SignalObj, src: SignalObj) -> SignalObj:
    """Multiply **dst** and **src** signals and return **dst** signal modified in place

    Args:
        dst: destination signal
        src: source signal

    Returns:
        Modified **dst** signal (modified in place)
    """
    dst.y *= np.array(src.y, dtype=dst.y.dtype)
    if dst.dy is not None:
        dst.dy = dst.y * np.sqrt((dst.dy / dst.y) ** 2 + (src.dy / src.y) ** 2)
    return dst


def compute_addition_constant(src: SignalObj, p: ConstantOperationParam) -> SignalObj:
    """Add **dst** and a constant value and return a the new result signal object

    Args:
        src: input signal object
        p: constant value

    Returns:
        Result signal object **src** + **p.value** (new object)
    """
    dst = dst_11(src, "+", str(p.value))
    dst.y += p.value
    return dst


def compute_difference_constant(src: SignalObj, p: ConstantOperationParam) -> SignalObj:
    """Subtract a constant value from a signal

    Args:
        src: input signal object
        p: constant value

    Returns:
        Result signal object **src** - **p.value** (new object)
    """
    dst = dst_11(src, "-", str(p.value))
    dst.y -= p.value
    return dst


def compute_product_constant(src: SignalObj, p: ConstantOperationParam) -> SignalObj:
    """Multiply **dst** by a constant value and return the new result signal object

    Args:
        src: input signal object
        p: constant value

    Returns:
        Result signal object **src** * **p.value** (new object)
    """
    dst = dst_11(src, "×", str(p.value))
    dst.y *= p.value
    return dst


def compute_division_constant(src: SignalObj, p: ConstantOperationParam) -> SignalObj:
    """Divide a signal by a constant value

    Args:
        src: input signal object
        p: constant value

    Returns:
        Result signal object **src** / **p.value** (new object)
    """
    dst = dst_11(src, "/", str(p.value))
    dst.y /= p.value
    return dst


# MARK: compute_n1n functions ----------------------------------------------------------
# Functions with N input images + 1 input image and N output images
# --------------------------------------------------------------------------------------


def compute_difference(src1: SignalObj, src2: SignalObj) -> SignalObj:
    """Compute difference between two signals

    .. note::

        If uncertainty is available, it is propagated.

    Args:
        src1: source signal 1
        src2: source signal 2

    Returns:
        Result signal object **src1** - **src2**
    """
    dst = dst_n1n(src1, src2, "-")
    dst.y = src1.y - src2.y
    if dst.dy is not None:
        dst.dy = np.sqrt(src1.dy**2 + src2.dy**2)
    return dst


def compute_quadratic_difference(src1: SignalObj, src2: SignalObj) -> SignalObj:
    """Compute quadratic difference between two signals

    .. note::

        If uncertainty is available, it is propagated.

    Args:
        src1: source signal 1
        src2: source signal 2

    Returns:
        Result signal object (**src1** - **src2**) / sqrt(2.0)
    """
    dst = dst_n1n(src1, src2, "quadratic_difference")
    x1, y1 = src1.get_data()
    _x2, y2 = src2.get_data()
    dst.set_xydata(x1, (y1 - np.array(y2, dtype=y1.dtype)) / np.sqrt(2.0))
    if np.issubdtype(dst.data.dtype, np.unsignedinteger):
        dst.data[src1.data < src2.data] = 0
    if dst.dy is not None:
        dst.dy = np.sqrt(src1.dy**2 + src2.dy**2)
    return dst


def compute_division(src1: SignalObj, src2: SignalObj) -> SignalObj:
    """Compute division between two signals

    Args:
        src1: source signal 1
        src2: source signal 2

    Returns:
        Result signal object **src1** / **src2**
    """
    dst = dst_n1n(src1, src2, "/")
    x1, y1 = src1.get_data()
    _x2, y2 = src2.get_data()
    dst.set_xydata(x1, y1 / np.array(y2, dtype=y1.dtype))
    return dst


# MARK: compute_11 functions -----------------------------------------------------------
# Functions with 1 input image and 1 output image
# --------------------------------------------------------------------------------------


def extract_multiple_roi(src: SignalObj, group: gds.DataSetGroup) -> SignalObj:
    """Extract multiple regions of interest from data

    Args:
        src: source signal
        group: group of parameters

    Returns:
        Signal with multiple regions of interest
    """
    suffix = None
    if len(group.datasets) == 1:
        p = group.datasets[0]
        suffix = f"indexes={p.col1:d}:{p.col2:d}"
    dst = dst_11(src, "extract_multiple_roi", suffix)
    x, y = src.get_data()
    xout, yout = np.ones_like(x) * np.nan, np.ones_like(y) * np.nan
    for p in group.datasets:
        slice0 = slice(p.col1, p.col2 + 1)
        xout[slice0], yout[slice0] = x[slice0], y[slice0]
    nans = np.isnan(xout) | np.isnan(yout)
    dst.set_xydata(xout[~nans], yout[~nans])
    # TODO: [P2] Instead of removing geometric shapes, apply roi extract
    dst.remove_all_shapes()
    return dst


def extract_single_roi(src: SignalObj, p: gds.DataSet) -> SignalObj:
    """Extract single region of interest from data

    Args:
        src: source signal
        p: parameters

    Returns:
        Signal with single region of interest
    """
    dst = dst_11(src, "extract_single_roi", f"indexes={p.col1:d}:{p.col2:d}")
    x, y = src.get_data()
    dst.set_xydata(x[p.col1 : p.col2 + 1], y[p.col1 : p.col2 + 1])
    # TODO: [P2] Instead of removing geometric shapes, apply roi extract
    dst.remove_all_shapes()
    return dst


def compute_swap_axes(src: SignalObj) -> SignalObj:
    """Swap axes

    Args:
        src: source signal

    Returns:
        Result signal object
    """
    dst = dst_11(src, "swap_axes")
    x, y = src.get_data()
    dst.set_xydata(y, x)
    return dst


def compute_abs(src: SignalObj) -> SignalObj:
    """Compute absolute value

    Args:
        src: source signal

    Returns:
        Result signal object
    """
    return Wrap11Func(np.abs)(src)


def compute_re(src: SignalObj) -> SignalObj:
    """Compute real part

    Args:
        src: source signal

    Returns:
        Result signal object
    """
    return Wrap11Func(np.real)(src)


def compute_im(src: SignalObj) -> SignalObj:
    """Compute imaginary part

    Args:
        src: source signal

    Returns:
        Result signal object
    """
    return Wrap11Func(np.imag)(src)


class DataTypeSParam(gds.DataSet):
    """Convert signal data type parameters"""

    dtype_str = gds.ChoiceItem(
        _("Destination data type"),
        list(zip(VALID_DTYPES_STRLIST, VALID_DTYPES_STRLIST)),
        help=_("Output image data type."),
    )


def compute_astype(src: SignalObj, p: DataTypeSParam) -> SignalObj:
    """Convert data type

    Args:
        src: source signal
        p: parameters

    Returns:
        Result signal object
    """
    dst = dst_11(src, "astype", f"dtype={p.dtype_str}")
    dst.xydata = src.xydata.astype(p.dtype_str)
    return dst


def compute_log10(src: SignalObj) -> SignalObj:
    """Compute Log10

    Args:
        src: source signal

    Returns:
        Result signal object
    """
    return Wrap11Func(np.log10)(src)


def compute_exp(src: SignalObj) -> SignalObj:
    """Compute exponential

    Args:
        src: source signal

    Returns:
        Result signal object
    """
    return Wrap11Func(np.exp)(src)


def compute_sqrt(src: SignalObj) -> SignalObj:
    """Compute square root

    Args:
        src: source signal

    Returns:
        Result signal object
    """
    return Wrap11Func(np.sqrt)(src)


class PowParam(gds.DataSet):
    """Power parameters"""

    power = gds.FloatItem(_("Power"), default=2.0)


def compute_pow(src: SignalObj, p: PowParam) -> SignalObj:
    """Compute power

    Args:
        src: source signal
        p: parameters

    Returns:
        Result signal object
    """
    dst = dst_11(src, "pow", f"n={p.power}")
    x, y = src.get_data()
    dst.set_xydata(x, y**p.power)
    return dst


class PeakDetectionParam(gds.DataSet):
    """Peak detection parameters"""

    threshold = gds.IntItem(
        _("Threshold"), default=30, min=0, max=100, slider=True, unit="%"
    )
    min_dist = gds.IntItem(_("Minimum distance"), default=1, min=1, unit="points")


def compute_peak_detection(src: SignalObj, p: PeakDetectionParam) -> SignalObj:
    """Peak detection

    Args:
        src: source signal
        p: parameters

    Returns:
        Result signal object
    """
    dst = dst_11(
        src, "peak_detection", f"threshold={p.threshold}%, min_dist={p.min_dist}pts"
    )
    x, y = src.get_data()
    indexes = alg.peak_indexes(y, thres=p.threshold * 0.01, min_dist=p.min_dist)
    dst.set_xydata(x[indexes], y[indexes])
    dst.metadata["curvestyle"] = "Sticks"
    return dst


def compute_normalize(src: SignalObj, p: NormalizeParam) -> SignalObj:
    """Normalize data

    Args:
        src: source signal
        p: parameters

    Returns:
        Result signal object
    """
    dst = dst_11(src, "normalize", f"ref={p.method}")
    x, y = src.get_data()
    dst.set_xydata(x, alg.normalize(y, p.method))
    return dst


def compute_derivative(src: SignalObj) -> SignalObj:
    """Compute derivative

    Args:
        src: source signal

    Returns:
        Result signal object
    """
    dst = dst_11(src, "derivative")
    x, y = src.get_data()
    dst.set_xydata(x, alg.derivative(x, y))
    return dst


def compute_integral(src: SignalObj) -> SignalObj:
    """Compute integral

    Args:
        src: source signal

    Returns:
        Result signal object
    """
    dst = dst_11(src, "integral")
    x, y = src.get_data()
    dst.set_xydata(x, spt.cumtrapz(y, x, initial=0.0))
    return dst


class XYCalibrateParam(gds.DataSet):
    """Signal calibration parameters"""

    axes = (("x", _("X-axis")), ("y", _("Y-axis")))
    axis = gds.ChoiceItem(_("Calibrate"), axes, default="y")
    a = gds.FloatItem("a", default=1.0)
    b = gds.FloatItem("b", default=0.0)


def compute_calibration(src: SignalObj, p: XYCalibrateParam) -> SignalObj:
    """Compute linear calibration

    Args:
        src: source signal
        p: parameters

    Returns:
        Result signal object
    """
    dst = dst_11(src, "calibration", f"{p.axis}={p.a}*{p.axis}+{p.b}")
    x, y = src.get_data()
    if p.axis == "x":
        dst.set_xydata(p.a * x + p.b, y)
    else:
        dst.set_xydata(x, p.a * y + p.b)
    return dst


def compute_threshold(src: SignalObj, p: ThresholdParam) -> SignalObj:
    """Compute threshold clipping

    Args:
        src: source signal
        p: parameters

    Returns:
        Result signal object
    """
    dst = dst_11(src, "threshold", f"min={p.value}")
    x, y = src.get_data()
    dst.set_xydata(x, np.clip(y, p.value, y.max()))
    return dst


def compute_clip(src: SignalObj, p: ClipParam) -> SignalObj:
    """Compute maximum data clipping

    Args:
        src: source signal
        p: parameters

    Returns:
        Result signal object
    """
    dst = dst_11(src, "clip", f"max={p.value}")
    x, y = src.get_data()
    dst.set_xydata(x, np.clip(y, y.min(), p.value))
    return dst


def compute_gaussian_filter(src: SignalObj, p: GaussianParam) -> SignalObj:
    """Compute gaussian filter

    Args:
        src: source signal
        p: parameters

    Returns:
        Result signal object
    """
    dst = dst_11(src, "gaussian_filter", f"σ={p.sigma:.3f}")
    x, y = src.get_data()
    dst.set_xydata(x, spi.gaussian_filter1d(y, p.sigma))
    return dst


def compute_moving_average(src: SignalObj, p: MovingAverageParam) -> SignalObj:
    """Compute moving average

    Args:
        src: source signal
        p: parameters

    Returns:
        Result signal object
    """
    dst = dst_11(src, "moving_average", f"n={p.n:d}")
    x, y = src.get_data()
    dst.set_xydata(x, alg.moving_average(y, p.n))
    return dst


def compute_moving_median(src: SignalObj, p: MovingMedianParam) -> SignalObj:
    """Compute moving median

    Args:
        src: source signal
        p: parameters

    Returns:
        Result signal object
    """
    dst = dst_11(src, "moving_median", f"n={p.n:d}")
    x, y = src.get_data()
    dst.set_xydata(x, sps.medfilt(y, kernel_size=p.n))
    return dst


def compute_wiener(src: SignalObj) -> SignalObj:
    """Compute Wiener filter

    Args:
        src: source signal

    Returns:
        Result signal object
    """
    return Wrap11Func(sps.wiener)(src)


class FilterType(Enum):
    """Filter types"""

    LOWPASS = "lowpass"
    HIGHPASS = "highpass"
    BANDPASS = "bandpass"
    BANDSTOP = "bandstop"


class BaseHighLowBandParam(gds.DataSet):
    """Base class for high-pass, low-pass, band-pass and band-stop filters"""

    methods = (
        ("bessel", _("Bessel")),
        ("butter", _("Butterworth")),
        ("cheby1", _("Chebyshev type 1")),
        ("cheby2", _("Chebyshev type 2")),
        ("ellip", _("Elliptic")),
    )

    TYPE: FilterType = FilterType.LOWPASS
    _type_prop = gds.GetAttrProp("TYPE")

    # Must be overwriten by the child class
    _method_prop = gds.GetAttrProp("method")
    method = gds.ChoiceItem(_("Filter method"), methods).set_prop(
        "display", store=_method_prop
    )

    order = gds.IntItem(_("Filter order"), default=3, min=1)
    f_cut0 = gds.FloatItem(
        _("Low cutoff frequency"), min=0, nonzero=True, unit="Hz"
    ).set_prop(
        "display", hide=gds.FuncProp(_type_prop, lambda x: x is FilterType.HIGHPASS)
    )
    f_cut1 = gds.FloatItem(
        _("High cutoff frequency"), min=0, nonzero=True, unit="Hz"
    ).set_prop(
        "display", hide=gds.FuncProp(_type_prop, lambda x: x is FilterType.LOWPASS)
    )
    rp = gds.FloatItem(
        _("Passband ripple"), min=0, default=1, nonzero=True, unit="dB"
    ).set_prop(
        "display",
        active=gds.FuncProp(_method_prop, lambda x: x in ("cheby1", "ellip")),
    )
    rs = gds.FloatItem(
        _("Stopband attenuation"), min=0, default=1, nonzero=True, unit="dB"
    ).set_prop(
        "display",
        active=gds.FuncProp(_method_prop, lambda x: x in ("cheby2", "ellip")),
    )

    @staticmethod
    def get_nyquist_frequency(obj: SignalObj) -> float:
        """Return the Nyquist frequency of a signal object

        Args:
            obj: signal object
        """
        fs = float(obj.x.size - 1) / (obj.x[-1] - obj.x[0])
        return fs / 2.0

    def update_from_signal(self, obj: SignalObj) -> None:
        """Update the filter parameters from a signal object

        Args:
            obj: signal object
        """
        f_nyquist = self.get_nyquist_frequency(obj)
        if self.f_cut0 is None:
            self.f_cut0 = 0.1 * f_nyquist
        if self.f_cut1 is None:
            self.f_cut1 = 0.9 * f_nyquist

    def get_filter_params(self, obj: SignalObj) -> tuple[float | str, float | str]:
        """Return the filter parameters (a and b) as a tuple. These parameters are used
        in the scipy.signal filter functions (eg. `scipy.signal.filtfilt`).

        Args:
            obj: signal object

        Returns:
            tuple: filter parameters
        """
        f_nyquist = self.get_nyquist_frequency(obj)
        func = getattr(sps, self.method)
        args: list[float | str | tuple[float, ...]] = [self.order]  # type: ignore
        if self.method == "cheby1":
            args += [self.rp]
        elif self.method == "cheby2":
            args += [self.rs]
        elif self.method == "ellip":
            args += [self.rp, self.rs]
        if self.TYPE is FilterType.HIGHPASS:
            args += [self.f_cut1 / f_nyquist]
        elif self.TYPE is FilterType.LOWPASS:
            args += [self.f_cut0 / f_nyquist]
        else:
            args += [[self.f_cut0 / f_nyquist, self.f_cut1 / f_nyquist]]
        args += [self.TYPE.value]
        return func(*args)


class LowPassFilterParam(BaseHighLowBandParam):
    """Low-pass filter parameters"""

    TYPE = FilterType.LOWPASS


class HighPassFilterParam(BaseHighLowBandParam):
    """High-pass filter parameters"""

    TYPE = FilterType.HIGHPASS


class BandPassFilterParam(BaseHighLowBandParam):
    """Band-pass filter parameters"""

    TYPE = FilterType.BANDPASS


class BandStopFilterParam(BaseHighLowBandParam):
    """Band-stop filter parameters"""

    TYPE = FilterType.BANDSTOP


def compute_filter(src: SignalObj, p: BaseHighLowBandParam) -> SignalObj:
    """Compute frequency filter (low-pass, high-pass, band-pass, band-stop)

    Args:
        src: source signal
        p: parameters

    Returns:
        Result signal object
    """
    name = f"{p.TYPE.value}"
    suffix = f"order={p.order:d}"
    if p.TYPE is FilterType.LOWPASS:
        suffix += f", cutoff={p.f_cut0:.2f}"
    elif p.TYPE is FilterType.HIGHPASS:
        suffix += f", cutoff={p.f_cut1:.2f}"
    else:
        suffix += f", cutoff={p.f_cut0:.2f}:{p.f_cut1:.2f}"
    dst = dst_11(src, name, suffix)
    b, a = p.get_filter_params(dst)
    dst.y = sps.filtfilt(b, a, dst.y)
    return dst


def compute_fft(src: SignalObj, p: FFTParam | None = None) -> SignalObj:
    """Compute FFT

    Args:
        src: source signal
        p: parameters

    Returns:
        Result signal object
    """
    dst = dst_11(src, "fft")
    x, y = src.get_data()
    dst.set_xydata(*alg.xy_fft(x, y, shift=True if p is None else p.shift))
    return dst


def compute_ifft(src: SignalObj, p: FFTParam | None = None) -> SignalObj:
    """Compute iFFT

    Args:
        src: source signal
        p: parameters

    Returns:
        Result signal object
    """
    dst = dst_11(src, "ifft")
    x, y = src.get_data()
    dst.set_xydata(*alg.xy_ifft(x, y, shift=True if p is None else p.shift))
    return dst


class PolynomialFitParam(gds.DataSet):
    """Polynomial fitting parameters"""

    degree = gds.IntItem(_("Degree"), 3, min=1, max=10, slider=True)


def compute_histogram(src: SignalObj, p: HistogramParam) -> SignalObj:
    """Compute histogram

    Args:
        src: source signal
        p: parameters

    Returns:
        Result signal object
    """
    # Extract data from ROIs:
    datalist = []
    for i_roi in src.iterate_roi_indexes():
        datalist.append(src.get_data(i_roi)[1])
    data = np.concatenate(datalist)

    suffix = p.get_suffix(data)  # Also updates p.lower and p.upper

    # Compute histogram:
    y, bin_edges = np.histogram(data, bins=p.bins, range=(p.lower, p.upper))
    x = (bin_edges[:-1] + bin_edges[1:]) / 2

    # Note: we use the `new_signal_result` function to create the result signal object
    # because the `dst_11` would copy the source signal, which is not what we want here
    # (we want a brand new signal object).
    dst = new_signal_result(
        src,
        "histogram",
        suffix=suffix,
        units=(src.yunit, ""),
        labels=(src.ylabel, _("Counts")),
    )
    dst.set_xydata(x, y)
    dst.metadata["shade"] = 0.5
    return dst


class InterpolationParam(gds.DataSet):
    """Interpolation parameters"""

    methods = (
        ("linear", _("Linear")),
        ("spline", _("Spline")),
        ("quadratic", _("Quadratic")),
        ("cubic", _("Cubic")),
        ("barycentric", _("Barycentric")),
        ("pchip", _("PCHIP")),
    )
    method = gds.ChoiceItem(_("Interpolation method"), methods, default="linear")
    fill_value = gds.FloatItem(
        _("Fill value"),
        default=None,
        help=_(
            "Value to use for points outside the interpolation domain (used only "
            "with linear, cubic and pchip methods)."
        ),
        check=False,
    )


def compute_interpolation(
    src1: SignalObj, src2: SignalObj, p: InterpolationParam
) -> SignalObj:
    """Interpolate data

    Args:
        src1: source signal 1
        src2: source signal 2
        p: parameters

    Returns:
        Result signal object
    """
    suffix = f"method={p.method}"
    if p.fill_value is not None and p.method in ("linear", "cubic", "pchip"):
        suffix += f", fill_value={p.fill_value}"
    dst = dst_n1n(src1, src2, "interpolation", suffix)
    x1, y1 = src1.get_data()
    xnew, _y2 = src2.get_data()
    ynew = alg.interpolate(x1, y1, xnew, p.method, p.fill_value)
    dst.set_xydata(xnew, ynew)
    return dst


class ResamplingParam(InterpolationParam):
    """Resample parameters"""

    xmin = gds.FloatItem(_("X<sub>min</sub>"))
    xmax = gds.FloatItem(_("X<sub>max</sub>"))
    _prop = gds.GetAttrProp("dx_or_nbpts")
    _modes = (("dx", "ΔX"), ("nbpts", _("Number of points")))
    mode = gds.ChoiceItem(_("Mode"), _modes, default="nbpts", radio=True).set_prop(
        "display", store=_prop
    )
    dx = gds.FloatItem("ΔX").set_prop(
        "display", active=gds.FuncProp(_prop, lambda x: x == "dx")
    )
    nbpts = gds.IntItem(_("Number of points")).set_prop(
        "display", active=gds.FuncProp(_prop, lambda x: x == "nbpts")
    )


def compute_resampling(src: SignalObj, p: ResamplingParam) -> SignalObj:
    """Resample data

    Args:
        src: source signal
        p: parameters

    Returns:
        Result signal object
    """
    suffix = f"method={p.method}"
    if p.fill_value is not None and p.method in ("linear", "cubic", "pchip"):
        suffix += f", fill_value={p.fill_value}"
    if p.mode == "dx":
        suffix += f", dx={p.dx:.3f}"
    else:
        suffix += f", nbpts={p.nbpts:d}"
    dst = dst_11(src, "resample", suffix)
    x, y = src.get_data()
    if p.mode == "dx":
        xnew = np.arange(p.xmin, p.xmax, p.dx)
    else:
        xnew = np.linspace(p.xmin, p.xmax, p.nbpts)
    ynew = alg.interpolate(x, y, xnew, p.method, p.fill_value)
    dst.set_xydata(xnew, ynew)
    return dst


class DetrendingParam(gds.DataSet):
    """Detrending parameters"""

    methods = (("linear", _("Linear")), ("constant", _("Constant")))
    method = gds.ChoiceItem(_("Detrending method"), methods, default="linear")


def compute_detrending(src: SignalObj, p: DetrendingParam) -> SignalObj:
    """Detrend data

    Args:
        src: source signal
        p: parameters

    Returns:
        Result signal object
    """
    dst = dst_11(src, "detrending", f"method={p.method}")
    x, y = src.get_data()
    dst.set_xydata(x, sps.detrend(y, type=p.method))
    return dst


def compute_convolution(src1: SignalObj, src2: SignalObj) -> SignalObj:
    """Compute convolution of two signals

    Args:
        src1: source signal 1
        src2: source signal 2

    Returns:
        Result signal object
    """
    dst = dst_n1n(src1, src2, "⊛")
    x1, y1 = src1.get_data()
    _x2, y2 = src2.get_data()
    ynew = np.real(sps.convolve(y1, y2, mode="same"))
    dst.set_xydata(x1, ynew)
    return dst


class WindowingParam(gds.DataSet):
    """Windowing parameters"""

    methods = (
        ("barthann", "Barthann"),
        ("bartlett", "Bartlett"),
        ("blackman", "Blackman"),
        ("blackman-harris", "Blackman-Harris"),
        ("bohman", "Bohman"),
        ("boxcar", "Boxcar"),
        ("cosine", _("Cosine")),
        ("exponential", _("Exponential")),
        ("flat-top", _("Flat top")),
        ("gaussian", _("Gaussian")),
        ("hamming", "Hamming"),
        ("hanning", "Hanning"),
        ("kaiser", "Kaiser"),
        ("lanczos", "Lanczos"),
        ("nuttall", "Nuttall"),
        ("parzen", "Parzen"),
        ("rectangular", _("Rectangular")),
        ("taylor", "Taylor"),
        ("tukey", "Tukey"),
    )
    _meth_prop = gds.GetAttrProp("method")
    method = gds.ChoiceItem(_("Method"), methods, default="hamming").set_prop(
        "display", store=_meth_prop
    )
    alpha = gds.FloatItem(
        "Alpha",
        default=0.5,
        help=_("Shape parameter of the Tukey windowing function"),
    ).set_prop("display", active=gds.FuncProp(_meth_prop, lambda x: x == "tukey"))
    beta = gds.FloatItem(
        "Beta",
        default=14.0,
        help=_("Shape parameter of the Kaiser windowing function"),
    ).set_prop("display", active=gds.FuncProp(_meth_prop, lambda x: x == "kaiser"))
    sigma = gds.FloatItem(
        "Sigma",
        default=0.5,
        help=_("Shape parameter of the Gaussian windowing function"),
    ).set_prop("display", active=gds.FuncProp(_meth_prop, lambda x: x == "gaussian"))


def compute_windowing(src: SignalObj, p: WindowingParam) -> SignalObj:
    """Compute windowing (available methods: hamming, hanning, bartlett, blackman,
    tukey, rectangular)

    Args:
        dst: destination signal
        src: source signal

    Returns:
        Result signal object
    """
    suffix = f"method={p.method}"
    if p.method == "tukey":
        suffix += f", alpha={p.alpha:.3f}"
    elif p.method == "kaiser":
        suffix += f", beta={p.beta:.3f}"
    elif p.method == "gaussian":
        suffix += f", sigma={p.sigma:.3f}"
    dst = dst_11(src, "windowing", suffix)  # type: ignore
    dst.y = alg.windowing(dst.y, p.method, p.alpha)  # type: ignore
    return dst


def compute_reverse_x(src: SignalObj) -> SignalObj:
    """Reverse x-axis

    Args:
        src: source signal

    Returns:
        Result signal object
    """
    dst = dst_11(src, "reverse_x")
    dst.y = dst.y[::-1]
    return dst


# MARK: compute_10 functions -----------------------------------------------------------
# Functions with 1 input signal and 0 output signals (ResultShape or ResultProperties)
# --------------------------------------------------------------------------------------


def calc_resultshape(
    label: str, shapetype: ShapeTypes, obj: SignalObj, func: Callable, *args: Any
) -> ResultShape | None:
    """Calculate result shape by executing a computation function on a signal object,
    taking into account the signal ROIs.

    Args:
        label: result shape label
        shapetype: result shape type
        obj: input image object
        func: computation function
        *args: computation function arguments

    Returns:
        Result shape object or None if no result is found

    .. warning::

        The computation function must take either a single argument (the data) or
        multiple arguments (the data followed by the computation parameters).

        Moreover, the computation function must return a 1D NumPy array (or a list,
        or a tuple) containing the result of the computation.
    """
    res = []
    for i_roi in obj.iterate_roi_indexes():
        data_roi = obj.get_data(i_roi)
        if args is None:
            results: np.ndarray = func(data_roi)
        else:
            results: np.ndarray = func(data_roi, *args)
        if not isinstance(results, (np.ndarray, list, tuple)):
            raise ValueError(
                "The computation function must return a NumPy array, a list or a tuple"
            )
        results = np.array(results)
        if results.size:
            if results.ndim != 1:
                raise ValueError(
                    "The computation function must return a 1D NumPy array"
                )
            results = np.array([i_roi] + results.tolist())
            res.append(results)
    if res:
        return ResultShape(label, np.vstack(res), shapetype)
    return None


class FWHMParam(gds.DataSet):
    """FWHM parameters"""

    methods = (
        ("zero-crossing", _("Zero-crossing")),
        ("gauss", _("Gaussian fit")),
        ("lorentz", _("Lorentzian fit")),
        ("voigt", _("Voigt fit")),
    )
    method = gds.ChoiceItem(_("Method"), methods, default="zero-crossing")
    xmin = gds.FloatItem(
        "X<sub>MIN</sub>",
        default=None,
        check=False,
        help=_("Lower X boundary (empty for no limit, i.e. start of the signal)"),
    )
    xmax = gds.FloatItem(
        "X<sub>MAX</sub>",
        default=None,
        check=False,
        help=_("Upper X boundary (empty for no limit, i.e. end of the signal)"),
    )


def compute_fwhm(obj: SignalObj, param: FWHMParam) -> ResultShape | None:
    """Compute FWHM

    Args:
        obj: source signal
        param: parameters

    Returns:
        Segment coordinates
    """
    return calc_resultshape(
        "fwhm",
        ShapeTypes.SEGMENT,
        obj,
        alg.fwhm,
        param.method,
        param.xmin,
        param.xmax,
    )


def compute_fw1e2(obj: SignalObj) -> ResultShape | None:
    """Compute FW at 1/e²

    Args:
        obj: source signal

    Returns:
        Segment coordinates
    """
    return calc_resultshape("fw1e2", ShapeTypes.SEGMENT, obj, alg.fw1e2)


def compute_stats(obj: SignalObj) -> ResultProperties:
    """Compute statistics on a signal

    Args:
        obj: source signal

    Returns:
        Result properties object
    """
    statfuncs = {
        "min(y)": lambda xy: xy[1].min(),
        "max(y)": lambda xy: xy[1].max(),
        "<y>": lambda xy: xy[1].mean(),
        "median(y)": lambda xy: np.median(xy[1]),
        "σ(y)": lambda xy: xy[1].std(),
        "<y>/σ(y)": lambda xy: xy[1].mean() / xy[1].std(),
        "peak-to-peak(y)": lambda xy: xy[1].ptp(),
        "Σ(y)": lambda xy: xy[1].sum(),
        "∫ydx": lambda xy: np.trapz(xy[1], xy[0]),
    }
    return calc_resultproperties("stats", obj, statfuncs)


<<<<<<< HEAD
class WindowParam(gds.DataSet):
    """Window parameters for sliding window computations"""

    n = gds.IntItem(_("Window size"), default=100, min=1)


def compute_contrast(obj: SignalObj) -> ResultProperties:
    """Compute contrast"""
    return calc_resultproperties(
        "contrast",
        obj,
        {
            "contrast": lambda xy: contrast(xy[1]),
        },
    )


def compute_local_contrast(obj: SignalObj, param: WindowParam) -> SignalObj:
    """Compute local contrast"""
    dst = dst_11(obj, "local_contrast", f"window={param.n}")
    x, y = obj.get_data()
    dst.set_xydata(x, local_contrast(y, param.n))  # type: ignore
    return dst


def compute_mean_local_contrast(obj: SignalObj, param: WindowParam) -> ResultProperties:
    """Compute local contrast"""
    # we precompute the mean and std to avoid recomputing them in the result properties
    # (duplication in lambda functions)
    mean, std = mean_local_constrast(obj.y, param.n)  # type: ignore
    return calc_resultproperties(
        "local_contrast",
        obj,  # type: ignore
        {
            "<local_contrast>": lambda _: mean,
            "σ(local_contrast)": lambda _: std,
        },
    )


def compute_x_at_minmax(obj: SignalObj) -> ResultProperties:
    """Compute x at min/max"""
    return calc_resultproperties(
        "x_min/max",
        obj,
        {
            "x @ y_min": lambda xy: xy[0][np.argmin(xy[1])],
            "x @ y_max": lambda xy: xy[0][np.argmax(xy[1])],
        },
    )


def compute_sampling_rate_period(obj: SignalObj) -> ResultProperties:
    """Compute sampling rate and period (mean and std)"""
    mean_t, std_t = sampling_period(obj.x)
    mean_f, std_f = sampling_rate(obj.x)
    return calc_resultproperties(
        "mean_sampling_rate",
        obj,
        {
            "<f>": lambda _: mean_f,
            "σ(f)": lambda _: std_f,
            "<T>": lambda _: mean_t,
            "σ(T)": lambda _: std_t,
        },
    )
=======
def compute_bandwidth_3db(obj: SignalObj) -> ResultProperties:
    """Compute bandwidth

    Args:
        obj: source signal

    Returns:
        Result properties with bandwidth
    """
    return calc_resultshape("bandwidth", ShapeTypes.SEGMENT, obj, alg.bandwidth, 3.0)


class DynamicParam(gds.DataSet):
    """Parameters for dynamic range computation (ENOB, SNR, SINAD, THD, SFDR)"""

    full_scale = gds.FloatItem(_("Full scale (V)"), default=0.16, min=0.0)
    _units = ("dBc", "dBFS")
    unit = gds.ChoiceItem(
        _("Unit"), zip(_units, _units), default="dBc", help=_("Unit for SINAD")
    )
    nb_harm = gds.IntItem(
        _("Number of harmonics"),
        default=5,
        min=1,
        help=_("Number of harmonics to consider for THD"),
    )


def compute_dynamic_parameters(src: SignalObj, p: DynamicParam) -> ResultProperties:
    """Compute Dynamic parameters (ENOB, SNR, SINAD, THD, SFDR)

    Args:
        src: source signal
        p: parameters

    Returns:
        Result properties with ENOB, SNR, SINAD, THD, SFDR
    """
    funcs = {
        "f": lambda xy: alg.sinus_frequency(xy[0], xy[1]),
        "ENOB": lambda xy: alg.enob(xy[0], xy[1], p.full_scale),
        "SNR": lambda xy: alg.snr(xy[0], xy[1], p.unit),
        "SINAD": lambda xy: alg.sinad(xy[0], xy[1], p.unit),
        "THD": lambda xy: alg.thd(xy[0], xy[1], p.full_scale, p.unit, p.nb_harm),
        "SFDR": lambda xy: alg.sfdr(xy[0], xy[1], p.full_scale, p.unit),
    }
    return calc_resultproperties("ADC", src, funcs)
>>>>>>> 48018b98
<|MERGE_RESOLUTION|>--- conflicted
+++ resolved
@@ -22,26 +22,7 @@
 import scipy.ndimage as spi
 import scipy.signal as sps
 
-<<<<<<< HEAD
-from cdl.algorithms import fit
-from cdl.algorithms.signal import (
-    contrast,
-    derivative,
-    interpolate,
-    local_contrast,
-    mean_local_constrast,
-    moving_average,
-    normalize,
-    peak_indexes,
-    sampling_period,
-    sampling_rate,
-    xpeak,
-    xy_fft,
-    xy_ifft,
-)
-=======
 import cdl.algorithms.signal as alg
->>>>>>> 48018b98
 from cdl.config import _
 from cdl.core.computation.base import (
     ClipParam,
@@ -1231,7 +1212,55 @@
     return calc_resultproperties("stats", obj, statfuncs)
 
 
-<<<<<<< HEAD
+def compute_bandwidth_3db(obj: SignalObj) -> ResultProperties:
+    """Compute bandwidth
+
+    Args:
+        obj: source signal
+
+    Returns:
+        Result properties with bandwidth
+    """
+    return calc_resultshape("bandwidth", ShapeTypes.SEGMENT, obj, alg.bandwidth, 3.0)
+
+
+class DynamicParam(gds.DataSet):
+    """Parameters for dynamic range computation (ENOB, SNR, SINAD, THD, SFDR)"""
+
+    full_scale = gds.FloatItem(_("Full scale (V)"), default=0.16, min=0.0)
+    _units = ("dBc", "dBFS")
+    unit = gds.ChoiceItem(
+        _("Unit"), zip(_units, _units), default="dBc", help=_("Unit for SINAD")
+    )
+    nb_harm = gds.IntItem(
+        _("Number of harmonics"),
+        default=5,
+        min=1,
+        help=_("Number of harmonics to consider for THD"),
+    )
+
+
+def compute_dynamic_parameters(src: SignalObj, p: DynamicParam) -> ResultProperties:
+    """Compute Dynamic parameters (ENOB, SNR, SINAD, THD, SFDR)
+
+    Args:
+        src: source signal
+        p: parameters
+
+    Returns:
+        Result properties with ENOB, SNR, SINAD, THD, SFDR
+    """
+    funcs = {
+        "f": lambda xy: alg.sinus_frequency(xy[0], xy[1]),
+        "ENOB": lambda xy: alg.enob(xy[0], xy[1], p.full_scale),
+        "SNR": lambda xy: alg.snr(xy[0], xy[1], p.unit),
+        "SINAD": lambda xy: alg.sinad(xy[0], xy[1], p.unit),
+        "THD": lambda xy: alg.thd(xy[0], xy[1], p.full_scale, p.unit, p.nb_harm),
+        "SFDR": lambda xy: alg.sfdr(xy[0], xy[1], p.full_scale, p.unit),
+    }
+    return calc_resultproperties("ADC", src, funcs)
+
+
 class WindowParam(gds.DataSet):
     """Window parameters for sliding window computations"""
 
@@ -1244,7 +1273,7 @@
         "contrast",
         obj,
         {
-            "contrast": lambda xy: contrast(xy[1]),
+            "contrast": lambda xy: alg.contrast(xy[1]),
         },
     )
 
@@ -1253,7 +1282,7 @@
     """Compute local contrast"""
     dst = dst_11(obj, "local_contrast", f"window={param.n}")
     x, y = obj.get_data()
-    dst.set_xydata(x, local_contrast(y, param.n))  # type: ignore
+    dst.set_xydata(x, alg.local_contrast(y, param.n))  # type: ignore
     return dst
 
 
@@ -1261,7 +1290,7 @@
     """Compute local contrast"""
     # we precompute the mean and std to avoid recomputing them in the result properties
     # (duplication in lambda functions)
-    mean, std = mean_local_constrast(obj.y, param.n)  # type: ignore
+    mean, std = alg.mean_local_constrast(obj.y, param.n)  # type: ignore
     return calc_resultproperties(
         "local_contrast",
         obj,  # type: ignore
@@ -1286,8 +1315,8 @@
 
 def compute_sampling_rate_period(obj: SignalObj) -> ResultProperties:
     """Compute sampling rate and period (mean and std)"""
-    mean_t, std_t = sampling_period(obj.x)
-    mean_f, std_f = sampling_rate(obj.x)
+    mean_t, std_t = alg.sampling_period(obj.x)
+    mean_f, std_f = alg.sampling_rate(obj.x)
     return calc_resultproperties(
         "mean_sampling_rate",
         obj,
@@ -1297,53 +1326,4 @@
             "<T>": lambda _: mean_t,
             "σ(T)": lambda _: std_t,
         },
-    )
-=======
-def compute_bandwidth_3db(obj: SignalObj) -> ResultProperties:
-    """Compute bandwidth
-
-    Args:
-        obj: source signal
-
-    Returns:
-        Result properties with bandwidth
-    """
-    return calc_resultshape("bandwidth", ShapeTypes.SEGMENT, obj, alg.bandwidth, 3.0)
-
-
-class DynamicParam(gds.DataSet):
-    """Parameters for dynamic range computation (ENOB, SNR, SINAD, THD, SFDR)"""
-
-    full_scale = gds.FloatItem(_("Full scale (V)"), default=0.16, min=0.0)
-    _units = ("dBc", "dBFS")
-    unit = gds.ChoiceItem(
-        _("Unit"), zip(_units, _units), default="dBc", help=_("Unit for SINAD")
-    )
-    nb_harm = gds.IntItem(
-        _("Number of harmonics"),
-        default=5,
-        min=1,
-        help=_("Number of harmonics to consider for THD"),
-    )
-
-
-def compute_dynamic_parameters(src: SignalObj, p: DynamicParam) -> ResultProperties:
-    """Compute Dynamic parameters (ENOB, SNR, SINAD, THD, SFDR)
-
-    Args:
-        src: source signal
-        p: parameters
-
-    Returns:
-        Result properties with ENOB, SNR, SINAD, THD, SFDR
-    """
-    funcs = {
-        "f": lambda xy: alg.sinus_frequency(xy[0], xy[1]),
-        "ENOB": lambda xy: alg.enob(xy[0], xy[1], p.full_scale),
-        "SNR": lambda xy: alg.snr(xy[0], xy[1], p.unit),
-        "SINAD": lambda xy: alg.sinad(xy[0], xy[1], p.unit),
-        "THD": lambda xy: alg.thd(xy[0], xy[1], p.full_scale, p.unit, p.nb_harm),
-        "SFDR": lambda xy: alg.sfdr(xy[0], xy[1], p.full_scale, p.unit),
-    }
-    return calc_resultproperties("ADC", src, funcs)
->>>>>>> 48018b98
+    )