# Copyright (c) DataLab Platform Developers, BSD 3-Clause license, see LICENSE file.

"""
.. Signal Processing Algorithms (see parent package :mod:`cdl.algorithms`)
"""

# pylint: disable=invalid-name  # Allows short reference names like x, y, ...

from __future__ import annotations

<<<<<<< HEAD
from typing import Callable
=======
from typing import Literal
>>>>>>> 48018b98

import numpy as np
import scipy.interpolate
from scipy.optimize import leastsq

from cdl.algorithms import fit


# ----- Filtering functions ----------------------------------------------------
def moving_average(y: np.ndarray, n: int) -> np.ndarray:
    """Compute moving average.

    Args:
        y: Input array
        n: Window size

    Returns:
        Moving average
    """
    y_padded = np.pad(y, (n // 2, n - 1 - n // 2), mode="edge")
    return np.convolve(y_padded, np.ones((n,)) / n, mode="valid")


# ----- Misc. functions --------------------------------------------------------
def derivative(x: np.ndarray, y: np.ndarray) -> np.ndarray:
    """Compute numerical derivative.

    Args:
        x: X data
        y: Y data

    Returns:
        Numerical derivative
    """
    dy = np.zeros_like(y)
    dy[0:-1] = np.diff(y) / np.diff(x)
    dy[-1] = (y[-1] - y[-2]) / (x[-1] - x[-2])
    return dy


def normalize(
    yin: np.ndarray,
    parameter: Literal["maximum", "amplitude", "area", "energy", "rms"] = "maximum",
) -> np.ndarray:
    """Normalize input array to a given parameter.

    Args:
        yin: Input array
        parameter: Normalization parameter. Defaults to "maximum"

    Returns:
        Normalized array
    """
    axis = len(yin.shape) - 1
    if parameter == "maximum":
        maximum = np.max(yin, axis)
        if axis == 1:
            maximum = maximum.reshape((len(maximum), 1))
        maxarray = np.tile(maximum, yin.shape[axis]).reshape(yin.shape)
        return yin / maxarray
    if parameter == "amplitude":
        ytemp = np.array(yin, copy=True)
        minimum = np.min(yin, axis)
        if axis == 1:
            minimum = minimum.reshape((len(minimum), 1))
        ytemp -= minimum
        return normalize(ytemp, parameter="maximum")
    if parameter == "area":
        return yin / yin.sum()
    if parameter == "energy":
        return yin / np.sqrt(np.sum(yin * yin.conjugate()))
    if parameter == "rms":
        return yin / np.sqrt(np.mean(yin * yin.conjugate()))
    raise RuntimeError(f"Unsupported parameter {parameter}")


def xy_fft(
    x: np.ndarray, y: np.ndarray, shift: bool = True
) -> tuple[np.ndarray, np.ndarray]:
    """Compute FFT on X,Y data.

    Args:
        x: X data
        y: Y data
        shift: Shift the zero frequency to the center of the spectrum. Defaults to True.

    Returns:
        X data, Y data (tuple)
    """
    y1 = np.fft.fft(y)
    x1 = np.fft.fftfreq(x.shape[-1], d=x[1] - x[0])
    if shift:
        x1 = np.fft.fftshift(x1)
        y1 = np.fft.fftshift(y1)
    return x1, y1


def xy_ifft(
    x: np.ndarray, y: np.ndarray, shift: bool = True
) -> tuple[np.ndarray, np.ndarray]:
    """Compute iFFT on X,Y data.

    Args:
        x: X data
        y: Y data
        shift: Shift the zero frequency to the center of the spectrum. Defaults to True.

    Returns:
        X data, Y data (tuple)
    """
    x1 = np.fft.fftfreq(x.shape[-1], d=x[1] - x[0])
    if shift:
        x1 = np.fft.ifftshift(x1)
        y = np.fft.ifftshift(y)
    y1 = np.fft.ifft(y)
    return x1, y1.real


def sort_frequencies(x: np.ndarray, y: np.ndarray) -> np.ndarray:
    """Sort from X,Y data by computing FFT(y).

    Args:
        x: X data
        y: Y data

    Returns:
        Sorted frequencies in ascending order
    """
    freqs, fourier = xy_fft(x, y, shift=False)
    return freqs[np.argsort(fourier)]


# ----- Peak detection functions -----------------------------------------------
def peak_indexes(
    y, thres: float = 0.3, min_dist: int = 1, thres_abs: bool = False
) -> np.ndarray:
    #  Copyright (c) 2014 Lucas Hermann Negri
    #  Unmodified code snippet from PeakUtils 1.3.0
    """Peak detection routine.

    Finds the numeric index of the peaks in *y* by taking its first order
    difference. By using *thres* and *min_dist* parameters, it is possible
    to reduce the number of detected peaks. *y* must be signed.

    Parameters
    ----------
    y : ndarray (signed)
        1D amplitude data to search for peaks.
    thres : float between [0., 1.]
        Normalized threshold. Only the peaks with amplitude higher than the
        threshold will be detected.
    min_dist : int
        Minimum distance between each detected peak. The peak with the highest
        amplitude is preferred to satisfy this constraint.
    thres_abs: boolean
        If True, the thres value will be interpreted as an absolute value,
        instead of a normalized threshold.

    Returns
    -------
    ndarray
        Array containing the numeric indexes of the peaks that were detected
    """
    if isinstance(y, np.ndarray) and np.issubdtype(y.dtype, np.unsignedinteger):
        raise ValueError("y must be signed")

    if not thres_abs:
        thres = thres * (np.max(y) - np.min(y)) + np.min(y)

    # compute first order difference
    dy = np.diff(y)

    # propagate left and right values successively to fill all plateau pixels
    # (0-value)
    (zeros,) = np.where(dy == 0)

    # check if the signal is totally flat
    if len(zeros) == len(y) - 1:
        return np.array([])

    if len(zeros):
        # compute first order difference of zero indexes
        zeros_diff = np.diff(zeros)
        # check when zeros are not chained together
        (zeros_diff_not_one,) = np.add(np.where(zeros_diff != 1), 1)
        # make an array of the chained zero indexes
        zero_plateaus = np.split(zeros, zeros_diff_not_one)

        # fix if leftmost value in dy is zero
        if zero_plateaus[0][0] == 0:
            dy[zero_plateaus[0]] = dy[zero_plateaus[0][-1] + 1]
            zero_plateaus.pop(0)

        # fix if rightmost value of dy is zero
        if len(zero_plateaus) > 0 and zero_plateaus[-1][-1] == len(dy) - 1:
            dy[zero_plateaus[-1]] = dy[zero_plateaus[-1][0] - 1]
            zero_plateaus.pop(-1)

        # for each chain of zero indexes
        for plateau in zero_plateaus:
            median = np.median(plateau)
            # set leftmost values to leftmost non zero values
            dy[plateau[plateau < median]] = dy[plateau[0] - 1]
            # set rightmost and middle values to rightmost non zero values
            dy[plateau[plateau >= median]] = dy[plateau[-1] + 1]

    # find the peaks by using the first order difference
    peaks = np.where(
        (np.hstack([dy, 0.0]) < 0.0)
        & (np.hstack([0.0, dy]) > 0.0)
        & (np.greater(y, thres))
    )[0]

    # handle multiple peaks, respecting the minimum distance
    if peaks.size > 1 and min_dist > 1:
        highest = peaks[np.argsort(y[peaks])][::-1]
        rem = np.ones(y.size, dtype=bool)
        rem[peaks] = False

        for peak in highest:
            if not rem[peak]:
                sl = slice(max(0, peak - min_dist), peak + min_dist + 1)
                rem[sl] = True
                rem[peak] = False

        peaks = np.arange(y.size)[~rem]

    return peaks


def xpeak(x: np.ndarray, y: np.ndarray) -> float:
    """Return default peak X-position (assuming a single peak).

    Args:
        x: X data
        y: Y data

    Returns:
        Peak X-position
    """
    peaks = peak_indexes(y)
    if peaks.size == 1:
        return x[peaks[0]]
    return np.average(x, weights=y)


def interpolate(
    x: np.ndarray,
    y: np.ndarray,
    xnew: np.ndarray,
    method: Literal["linear", "spline", "quadratic", "cubic", "barycentric", "pchip"],
    fill_value: float | None = None,
) -> np.ndarray:
    """Interpolate data.

    Args:
        x: X data
        y: Y data
        xnew: New X data
        method: Interpolation method
        fill_value: Fill value. Defaults to None.
         This value is used to fill in for requested points outside of the
         X data range. It is only used if the method argument is 'linear',
         'cubic' or 'pchip'.

    Returns:
        Interpolated Y data
    """
    interpolator_extrap = None
    if method == "linear":
        # Linear interpolation using NumPy's interp function:
        ynew = np.interp(xnew, x, y, left=fill_value, right=fill_value)
    elif method == "spline":
        # Spline using 1-D interpolation with SciPy's interpolate package:
        # pylint: disable=unbalanced-tuple-unpacking
        knots, coeffs, degree = scipy.interpolate.splrep(x, y, s=0)
        ynew = scipy.interpolate.splev(xnew, (knots, coeffs, degree), der=0)
    elif method == "quadratic":
        # Quadratic interpolation using NumPy's polyval function:
        coeffs = np.polyfit(x, y, 2)
        ynew = np.polyval(coeffs, xnew)
    elif method == "cubic":
        # Cubic interpolation using SciPy's Akima1DInterpolator class:
        interpolator_extrap = scipy.interpolate.Akima1DInterpolator(x, y)
    elif method == "barycentric":
        # Barycentric interpolation using SciPy's BarycentricInterpolator class:
        interpolator = scipy.interpolate.BarycentricInterpolator(x, y)
        ynew = interpolator(xnew)
    elif method == "pchip":
        # PCHIP interpolation using SciPy's PchipInterpolator class:
        interpolator_extrap = scipy.interpolate.PchipInterpolator(x, y)
    else:
        raise ValueError(f"Invalid interpolation method {method}")
    if interpolator_extrap is not None:
        ynew = interpolator_extrap(xnew, extrapolate=fill_value is None)
        if fill_value is not None:
            ynew[xnew < x[0]] = fill_value
            ynew[xnew > x[-1]] = fill_value
    return ynew


<<<<<<< HEAD
def contrast(y: np.ndarray) -> float:
    """Compute contrast.

    Args:
        y (numpy.ndarray): Input array

    Returns:
        np.ndarray: Contrast
    """
    max_, min_ = np.max(y), np.min(y)
    return (max_ - min_) / (max_ + min_)


def on_sliding_window(
    arr: np.ndarray, window_size: int, func: Callable[[np.ndarray], float]
) -> np.ndarray:
    """Apply a function on a sliding window.

    Args:
        arr (numpy.ndarray): Input array
        window_size (int): Window size
        func (Callable): Function to apply on the sliding window

    Returns:
        np.ndarray: Result of the function applied on the sliding window (same shape
         as input array)
    """
    new_arr = np.zeros(arr.shape)
    for idx, window in enumerate(
        np.lib.stride_tricks.sliding_window_view(arr, window_size, subok=True),
        start=window_size // 2,
    ):
        new_arr[idx] = func(window)
    new_arr[: window_size // 2] = new_arr[window_size // 2]
    new_arr[-window_size // 2 :] = new_arr[-window_size // 2]
    return new_arr


def local_contrast(y: np.ndarray, n: int = 3) -> np.ndarray:
    """Compute local contrast.

    Args:
        y (numpy.ndarray): Input array
        n (int): Window size

    Returns:
        np.ndarray: Local contrast
    """
    return on_sliding_window(y, n, contrast)


def mean_local_constrast(y: np.ndarray, n: int = 3) -> tuple[float, float]:
    """Compute average local contrast.

    Args:
        y (numpy.ndarray): Input array
        n (int): Window size. Defaults to 3.
    """
    local_contrast_arr = local_contrast(y, n)
    return np.mean(local_contrast_arr, dtype=float), np.std(
        local_contrast_arr, dtype=float
    )


def sampling_period(x: np.ndarray) -> tuple[float, float]:
    """Compute mean and std sampling period.

    Args:
        x (numpy.ndarray): X data

    Returns:
        tuple[float, float]: Mean and std sampling period
    """
    x_diff = np.diff(x)
    return np.mean(x_diff, dtype=float), np.std(x_diff, dtype=float)


def sampling_rate(x: np.ndarray) -> tuple[float, float]:
    """Compute mean sampling rate.

    Args:
        x (numpy.ndarray): X data

    Returns:
        tuple[float, float]: Mean and std sampling rate
    """
    x_diff = np.diff(x)
    freqs = 1 / x_diff
    return np.mean(freqs, dtype=float), np.std(freqs, dtype=float)
=======
def windowing(
    y: np.ndarray,
    method: Literal[
        "barthann",
        "bartlett",
        "blackman",
        "blackman-harris",
        "bohman",
        "boxcar",
        "cosine",
        "exponential",
        "flat-top",
        "hamming",
        "hanning",
        "lanczos",
        "nuttall",
        "parzen",
        "rectangular",
        "taylor",
        "tukey",
        "kaiser",
        "gaussian",
    ] = "hamming",
    alpha: float = 0.5,
    beta: float = 14.0,
    sigma: float = 7.0,
) -> np.ndarray:
    """Apply windowing to the input data.

    Args:
        x: X data
        y: Y data
        method: Windowing function. Defaults to "hamming".
        alpha: Tukey window parameter. Defaults to 0.5.
        beta: Kaiser window parameter. Defaults to 14.0.
        sigma: Gaussian window parameter. Defaults to 7.0.

    Returns:
        Windowed Y data
    """
    # Cases without parameters:
    win_func = {
        "barthann": scipy.signal.windows.barthann,
        "bartlett": np.bartlett,
        "blackman": np.blackman,
        "blackman-harris": scipy.signal.windows.blackmanharris,
        "bohman": scipy.signal.windows.bohman,
        "boxcar": scipy.signal.windows.boxcar,
        "cosine": scipy.signal.windows.cosine,
        "exponential": scipy.signal.windows.exponential,
        "flat-top": scipy.signal.windows.flattop,
        "hamming": np.hamming,
        "hanning": np.hanning,
        "lanczos": scipy.signal.windows.lanczos,
        "nuttall": scipy.signal.windows.nuttall,
        "parzen": scipy.signal.windows.parzen,
        "rectangular": np.ones,
        "taylor": scipy.signal.windows.taylor,
    }.get(method)
    if win_func is not None:
        return y * win_func(len(y))
    # Cases with parameters:
    if method == "tukey":
        return y * scipy.signal.windows.tukey(len(y), alpha)
    if method == "kaiser":
        return y * np.kaiser(len(y), beta)
    if method == "gaussian":
        return y * scipy.signal.windows.gaussian(len(y), sigma)
    raise ValueError(f"Invalid window type {method}")


def find_nearest_zero_point_idx(y: np.ndarray) -> np.ndarray:
    """Find the x indexes where the corresponding y is the closest to zero

    Args:
        y: Y data

    Returns:
        Indexes of the points right before or at zero crossing
    """
    xi = np.where((y[:-1] >= 0) & (y[1:] <= 0) | (y[:-1] <= 0) & (y[1:] >= 0))[0]
    return xi


def find_x_at_value(x: np.ndarray, y: np.ndarray, value: float) -> np.ndarray:
    """Find the x value where the y value is the closest to the given value using
    linear interpolation to deduce the precise x value.

    Args:
        x: X data
        y: Y data
        value: Value to find

    Returns:
        X value where the Y value is the closest to the given value
    """
    leveled_y = y - value
    xi_before = find_nearest_zero_point_idx(leveled_y)
    xi_after = xi_before + 1

    if len(xi_before) == 0:
        return np.array([0.0])

    # linear interpolation
    p = (leveled_y[xi_after] - leveled_y[xi_before]) / (x[xi_after] - x[xi_before])
    ori = leveled_y[xi_after] - p * x[xi_after]
    x0 = -ori / p  # where the curve cut the absissa
    return x0


def bandwidth(data: np.ndarray, level: float = 3.0) -> float:
    """Compute the bandwidth of the signal at a given level.

    Args:
        data: X,Y data
        level: Level in dB at which the bandwidth is computed. Defaults to 3.0.

    Returns:
        Bandwidth of the signal at the given level: segment coordinates
    """
    x, y = data
    half_max: float = np.max(y) - level
    bw = find_x_at_value(x, y, half_max)[0]
    coords = (x[0], half_max, bw, half_max)
    return coords


# MARK: ENOB, SINAD, THD, SFDR, SNR
# ======================================================================================


def sinusoidal_model(
    x: np.ndarray, a: float, f: float, phi: float, offset: float
) -> np.ndarray:
    """Sinusoidal model function."""
    return a * np.sin(2 * np.pi * f * x + phi) + offset


def sinusoidal_fit(
    x: np.ndarray, y: np.ndarray
) -> tuple[tuple[float, float, float, float], float]:
    """Fit a sinusoidal model to the input data.

    Args:
        x: X data
        y: Y data

    Returns:
        A tuple containing the fit parameters (amplitude, frequency, phase, offset)
        and the residuals
    """
    # Initial guess for the parameters
    # ==================================================================================
    offset = np.mean(y)
    amp = (np.max(y) - np.min(y)) / 2
    phase_origin = 0
    # Search for the maximum of the FFT
    i_maxfft = np.argmax(np.abs(np.fft.fft(y - offset)))
    if i_maxfft > len(x) / 2:
        # If the index is greater than N/2, we are in the mirrored half spectrum
        # (negative frequencies)
        i_maxfft = len(x) - i_maxfft
    freq = i_maxfft / (x[-1] - x[0])
    # ==================================================================================

    def optim_func(fitparams: np.ndarray, x: np.ndarray, y: np.ndarray) -> np.ndarray:
        """Optimization function."""
        return y - sinusoidal_model(x, *fitparams)

    # Fit the model to the data
    fitparams = leastsq(optim_func, [amp, freq, phase_origin, offset], args=(x, y))[0]
    y_th = sinusoidal_model(x, *fitparams)
    residuals = np.std(y - y_th)
    return fitparams, residuals


def sinus_frequency(x: np.ndarray, y: np.ndarray) -> float:
    """Compute the frequency of a sinusoidal signal.

    Args:
        x: x signal data
        y: y signal data

    Returns:
        Frequency of the sinusoidal signal
    """
    fitparams, residuals = sinusoidal_fit(x, y)
    return fitparams[1]


def enob(x: np.ndarray, y: np.ndarray, full_scale: float = 1.0) -> float:
    """Compute Effective Number of Bits (ENOB).

    Args:
        x: x signal data
        y: y signal data
        full_scale: Full scale(V). Defaults to 1.0.

    Returns:
        Effective Number of Bits (ENOB)
    """
    _fitparams, residuals = sinusoidal_fit(x, y)
    enob = -np.log2(residuals * np.sqrt(12) / full_scale)
    return enob


def sinad(
    x: np.ndarray,
    y: np.ndarray,
    full_scale: float = 1.0,
    unit: Literal["dBc", "dBFS"] = "dBc",
) -> float:
    """Compute Signal-to-Noise and Distortion Ratio (SINAD).

    Args:
        x: x signal data
        y: y signal data
        full_scale: Full scale(V). Defaults to 1.0.
        unit: Unit of the input data. Valid values are 'dBc' and 'dBFS'.
         Defaults to 'dBc'.

    Returns:
        Signal-to-Noise and Distortion Ratio (SINAD)
    """
    fitparams, residuals = sinusoidal_fit(x, y)
    amp = fitparams[0]

    # Compute the power of the fundamental
    powf = np.abs(amp / np.sqrt(2)) if unit == "dBc" else full_scale / (2 * np.sqrt(2))

    sinad = 20 * np.log10(powf / residuals)
    return sinad


def thd(
    x: np.ndarray,
    y: np.ndarray,
    full_scale: float = 1.0,
    unit: Literal["dBc", "dBFS"] = "dBc",
    nb_harm: int = 5,
) -> float:
    """Compute Total Harmonic Distortion (THD).

    Args:
        x: x signal data
        y: y signal data
        full_scale: Full scale(V). Defaults to 1.0.
        unit: Unit of the input data. Valid values are 'dBc' and 'dBFS'.
         Defaults to 'dBc'.
        nb_harm: Number of harmonics to consider. Defaults to 5.

    Returns:
        Total Harmonic Distortion (THD)
    """
    fitparams, residuals = sinusoidal_fit(x, y)
    offset = np.mean(y)
    amp, freq = fitparams[:2]
    ampfft = np.abs(np.fft.fft(y - offset))

    # Compute the power of the fundamental
    if unit == "dBc":
        powfund = np.max(ampfft[: len(ampfft) // 2])
    else:
        powfund = (full_scale / (2 * np.sqrt(2))) * (len(x) / np.sqrt(2))

    sumharm = 0
    for i in np.arange(nb_harm + 2)[2:]:
        a = i * np.ceil(freq * (x[-1] - x[0]))
        amp = ampfft[int(a - 5) : int(a + 5)]
        if len(amp) > 0:
            sumharm += np.max(amp)
    thd = 20 * np.log10(sumharm / powfund)
    return thd


def sfdr(
    x: np.ndarray,
    y: np.ndarray,
    full_scale: float = 1.0,
    unit: Literal["dBc", "dBFS"] = "dBc",
) -> float:
    """Compute Spurious-Free Dynamic Range (SFDR).

    Args:
        x: x signal data
        y: y signal data
        full_scale: Full scale(V). Defaults to 1.0.
        unit: Unit of the input data. Valid values are 'dBc' and 'dBFS'.
         Defaults to 'dBc'.

    Returns:
        Spurious-Free Dynamic Range (SFDR)
    """
    fitparams, _residuals = sinusoidal_fit(x, y)

    # Compute the power of the fundamental
    if unit == "dBc":
        powfund = np.max(np.abs(np.fft.fft(y)))
    else:
        powfund = (full_scale / (2 * np.sqrt(2))) * (len(x) / np.sqrt(2))

    maxspike = np.max(np.abs(np.fft.fft(y - sinusoidal_model(x, *fitparams))))
    sfdr = 20 * np.log10(powfund / maxspike)
    return sfdr


def snr(
    x: np.ndarray,
    y: np.ndarray,
    full_scale: float = 1.0,
    unit: Literal["dBc", "dBFS"] = "dBc",
) -> float:
    """Compute Signal-to-Noise Ratio (SNR).

    Args:
        x: x signal data
        y: y signal data
        full_scale: Full scale(V). Defaults to 1.0.
        unit: Unit of the input data. Valid values are 'dBc' and 'dBFS'.
         Defaults to 'dBc'.

    Returns:
        Signal-to-Noise Ratio (SNR)
    """
    fitparams, _residuals = sinusoidal_fit(x, y)

    # Compute the power of the fundamental
    if unit == "dBc":
        powfund = np.max(np.abs(np.fft.fft(y)))
    else:
        powfund = (full_scale / (2 * np.sqrt(2))) * (len(x) / np.sqrt(2))

    noise = np.sqrt(np.mean((y - sinusoidal_model(x, *fitparams)) ** 2))
    snr = 20 * np.log10(powfund / noise)
    return snr


def fwhm(
    data: np.ndarray,
    method: Literal["zero-crossing", "gauss", "lorentz", "voigt"] = "zero-crossing",
    xmin: float | None = None,
    xmax: float | None = None,
) -> tuple[float, float, float, float]:
    """Compute Full Width at Half Maximum (FWHM) of the input data

    Args:
        data: X,Y data
        method: Calculation method. Two types of methods are supported: a zero-crossing
         method and fitting methods (based on various models: Gauss, Lorentz, Voigt).
         Defaults to "zero-crossing".
        xmin: Lower X bound for the fitting. Defaults to None (no lower bound,
         i.e. the fitting starts from the first point).
        xmax: Upper X bound for the fitting. Defaults to None (no upper bound,
         i.e. the fitting ends at the last point)

    Returns:
        FWHM segment coordinates
    """
    x, y = data
    dx, dy, base = np.max(x) - np.min(x), np.max(y) - np.min(y), np.min(y)
    sigma, mu = dx * 0.1, xpeak(x, y)
    if isinstance(xmin, float):
        indexes = np.where(x >= xmin)[0]
        x = x[indexes]
        y = y[indexes]
    if isinstance(xmax, float):
        indexes = np.where(x <= xmax)[0]
        x = x[indexes]
        y = y[indexes]

    if method == "zero-crossing":
        hmax = dy * 0.5 + np.min(y)
        fx = find_x_at_value(x, y, hmax)
        assert fx.size == 2, f"Number of half-max points must be 2, not {fx.size}"
        return fx[0], hmax, fx[-1], hmax

    try:
        FitModelClass: type[fit.FitModel] = {
            "gauss": fit.GaussianModel,
            "lorentz": fit.LorentzianModel,
            "voigt": fit.VoigtModel,
        }[method]
    except KeyError as exc:
        raise ValueError(f"Invalid method {method}") from exc

    def func(params):
        """Fitting model function"""
        # pylint: disable=cell-var-from-loop
        return y - FitModelClass.func(x, *params)

    amp = FitModelClass.get_amp_from_amplitude(dy, sigma)
    (amp, sigma, mu, base), _ier = leastsq(func, np.array([amp, sigma, mu, base]))
    return FitModelClass.half_max_segment(amp, sigma, mu, base)


def fw1e2(data: np.ndarray) -> tuple[float, float, float, float]:
    """Compute Full Width at 1/e² of the input data (using a Gaussian model fitting).

    Args:
        data: X,Y data

    Returns:
        FW at 1/e² segment coordinates
    """
    x, y = data
    dx, dy, base = np.max(x) - np.min(x), np.max(y) - np.min(y), np.min(y)
    sigma, mu = dx * 0.1, xpeak(x, y)
    amp = fit.GaussianModel.get_amp_from_amplitude(dy, sigma)
    p_in = np.array([amp, sigma, mu, base])

    def func(params):
        """Fitting model function"""
        # pylint: disable=cell-var-from-loop
        return y - fit.GaussianModel.func(x, *params)

    p_out, _ier = leastsq(func, p_in)
    amp, sigma, mu, base = p_out
    hw = 2 * sigma
    yhm = fit.GaussianModel.amplitude(amp, sigma) / np.e**2 + base
    return mu - hw, yhm, mu + hw, yhm
>>>>>>> 48018b98
<|MERGE_RESOLUTION|>--- conflicted
+++ resolved
@@ -8,11 +8,7 @@
 
 from __future__ import annotations
 
-<<<<<<< HEAD
-from typing import Callable
-=======
-from typing import Literal
->>>>>>> 48018b98
+from typing import Callable, Literal
 
 import numpy as np
 import scipy.interpolate
@@ -314,97 +310,6 @@
     return ynew
 
 
-<<<<<<< HEAD
-def contrast(y: np.ndarray) -> float:
-    """Compute contrast.
-
-    Args:
-        y (numpy.ndarray): Input array
-
-    Returns:
-        np.ndarray: Contrast
-    """
-    max_, min_ = np.max(y), np.min(y)
-    return (max_ - min_) / (max_ + min_)
-
-
-def on_sliding_window(
-    arr: np.ndarray, window_size: int, func: Callable[[np.ndarray], float]
-) -> np.ndarray:
-    """Apply a function on a sliding window.
-
-    Args:
-        arr (numpy.ndarray): Input array
-        window_size (int): Window size
-        func (Callable): Function to apply on the sliding window
-
-    Returns:
-        np.ndarray: Result of the function applied on the sliding window (same shape
-         as input array)
-    """
-    new_arr = np.zeros(arr.shape)
-    for idx, window in enumerate(
-        np.lib.stride_tricks.sliding_window_view(arr, window_size, subok=True),
-        start=window_size // 2,
-    ):
-        new_arr[idx] = func(window)
-    new_arr[: window_size // 2] = new_arr[window_size // 2]
-    new_arr[-window_size // 2 :] = new_arr[-window_size // 2]
-    return new_arr
-
-
-def local_contrast(y: np.ndarray, n: int = 3) -> np.ndarray:
-    """Compute local contrast.
-
-    Args:
-        y (numpy.ndarray): Input array
-        n (int): Window size
-
-    Returns:
-        np.ndarray: Local contrast
-    """
-    return on_sliding_window(y, n, contrast)
-
-
-def mean_local_constrast(y: np.ndarray, n: int = 3) -> tuple[float, float]:
-    """Compute average local contrast.
-
-    Args:
-        y (numpy.ndarray): Input array
-        n (int): Window size. Defaults to 3.
-    """
-    local_contrast_arr = local_contrast(y, n)
-    return np.mean(local_contrast_arr, dtype=float), np.std(
-        local_contrast_arr, dtype=float
-    )
-
-
-def sampling_period(x: np.ndarray) -> tuple[float, float]:
-    """Compute mean and std sampling period.
-
-    Args:
-        x (numpy.ndarray): X data
-
-    Returns:
-        tuple[float, float]: Mean and std sampling period
-    """
-    x_diff = np.diff(x)
-    return np.mean(x_diff, dtype=float), np.std(x_diff, dtype=float)
-
-
-def sampling_rate(x: np.ndarray) -> tuple[float, float]:
-    """Compute mean sampling rate.
-
-    Args:
-        x (numpy.ndarray): X data
-
-    Returns:
-        tuple[float, float]: Mean and std sampling rate
-    """
-    x_diff = np.diff(x)
-    freqs = 1 / x_diff
-    return np.mean(freqs, dtype=float), np.std(freqs, dtype=float)
-=======
 def windowing(
     y: np.ndarray,
     method: Literal[
@@ -801,7 +706,7 @@
 
 
 def fw1e2(data: np.ndarray) -> tuple[float, float, float, float]:
-    """Compute Full Width at 1/e² of the input data (using a Gaussian model fitting).
+    """Compute Full Width at 1/e� of the input data (using a Gaussian model fitting).
 
     Args:
         data: X,Y data
@@ -825,4 +730,94 @@
     hw = 2 * sigma
     yhm = fit.GaussianModel.amplitude(amp, sigma) / np.e**2 + base
     return mu - hw, yhm, mu + hw, yhm
->>>>>>> 48018b98
+
+
+def contrast(y: np.ndarray) -> float:
+    """Compute contrast.
+
+    Args:
+        y (numpy.ndarray): Input array
+
+    Returns:
+        np.ndarray: Contrast
+    """
+    max_, min_ = np.max(y), np.min(y)
+    return (max_ - min_) / (max_ + min_)
+
+
+def on_sliding_window(
+    arr: np.ndarray, window_size: int, func: Callable[[np.ndarray], float]
+) -> np.ndarray:
+    """Apply a function on a sliding window.
+
+    Args:
+        arr (numpy.ndarray): Input array
+        window_size (int): Window size
+        func (Callable): Function to apply on the sliding window
+
+    Returns:
+        np.ndarray: Result of the function applied on the sliding window (same shape
+         as input array)
+    """
+    new_arr = np.zeros(arr.shape)
+    for idx, window in enumerate(
+        np.lib.stride_tricks.sliding_window_view(arr, window_size, subok=True),
+        start=window_size // 2,
+    ):
+        new_arr[idx] = func(window)
+    new_arr[: window_size // 2] = new_arr[window_size // 2]
+    new_arr[-window_size // 2 :] = new_arr[-window_size // 2]
+    return new_arr
+
+
+def local_contrast(y: np.ndarray, n: int = 3) -> np.ndarray:
+    """Compute local contrast.
+
+    Args:
+        y (numpy.ndarray): Input array
+        n (int): Window size
+
+    Returns:
+        np.ndarray: Local contrast
+    """
+    return on_sliding_window(y, n, contrast)
+
+
+def mean_local_constrast(y: np.ndarray, n: int = 3) -> tuple[float, float]:
+    """Compute average local contrast.
+
+    Args:
+        y (numpy.ndarray): Input array
+        n (int): Window size. Defaults to 3.
+    """
+    local_contrast_arr = local_contrast(y, n)
+    return np.mean(local_contrast_arr, dtype=float), np.std(
+        local_contrast_arr, dtype=float
+    )
+
+
+def sampling_period(x: np.ndarray) -> tuple[float, float]:
+    """Compute mean and std sampling period.
+
+    Args:
+        x (numpy.ndarray): X data
+
+    Returns:
+        tuple[float, float]: Mean and std sampling period
+    """
+    x_diff = np.diff(x)
+    return np.mean(x_diff, dtype=float), np.std(x_diff, dtype=float)
+
+
+def sampling_rate(x: np.ndarray) -> tuple[float, float]:
+    """Compute mean sampling rate.
+
+    Args:
+        x (numpy.ndarray): X data
+
+    Returns:
+        tuple[float, float]: Mean and std sampling rate
+    """
+    x_diff = np.diff(x)
+    freqs = 1 / x_diff
+    return np.mean(freqs, dtype=float), np.std(freqs, dtype=float)