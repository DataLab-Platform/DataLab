# Copyright (c) DataLab Platform Developers, BSD 3-Clause license, see LICENSE file.

"""
.. Signal Processing Algorithms (see parent package :mod:`cdl.algorithms`)
"""

# pylint: disable=invalid-name  # Allows short reference names like x, y, ...

from __future__ import annotations

import numpy as np
import scipy.interpolate
from scipy.optimize import leastsq


# ----- Filtering functions ----------------------------------------------------
def moving_average(y: np.ndarray, n: int) -> np.ndarray:
    """Compute moving average.

    Args:
        y: Input array
        n: Window size

    Returns:
        Moving average
    """
    y_padded = np.pad(y, (n // 2, n - 1 - n // 2), mode="edge")
    return np.convolve(y_padded, np.ones((n,)) / n, mode="valid")


# ----- Misc. functions --------------------------------------------------------
def derivative(x: np.ndarray, y: np.ndarray) -> np.ndarray:
    """Compute numerical derivative.

    Args:
        x: X data
        y: Y data

    Returns:
        Numerical derivative
    """
    dy = np.zeros_like(y)
    dy[0:-1] = np.diff(y) / np.diff(x)
    dy[-1] = (y[-1] - y[-2]) / (x[-1] - x[-2])
    return dy


def normalize(yin: np.ndarray, parameter: str = "maximum") -> np.ndarray:
    """Normalize input array to a given parameter.

    Args:
        yin: Input array
        parameter: Normalization parameter. Defaults to "maximum".
         Supported values: 'maximum', 'amplitude', 'area', 'energy'

    Returns:
        Normalized array
    """
    axis = len(yin.shape) - 1
    if parameter == "maximum":
        maximum = np.max(yin, axis)
        if axis == 1:
            maximum = maximum.reshape((len(maximum), 1))
        maxarray = np.tile(maximum, yin.shape[axis]).reshape(yin.shape)
        return yin / maxarray
    if parameter == "amplitude":
        ytemp = np.array(yin, copy=True)
        minimum = np.min(yin, axis)
        if axis == 1:
            minimum = minimum.reshape((len(minimum), 1))
        ytemp -= minimum
        return normalize(ytemp, parameter="maximum")
    if parameter == "area":
        return yin / yin.sum()
    if parameter == "energy":
        return yin / np.sqrt(np.sum(yin * yin.conjugate()))
    if parameter == "rms":
        return yin / np.sqrt(np.mean(yin * yin.conjugate()))
    raise RuntimeError(f"Unsupported parameter {parameter}")


def xy_fft(
    x: np.ndarray, y: np.ndarray, shift: bool = True
) -> tuple[np.ndarray, np.ndarray]:
    """Compute FFT on X,Y data.

    Args:
        x: X data
        y: Y data
        shift: Shift the zero frequency to the center of the spectrum. Defaults to True.

    Returns:
        X data, Y data (tuple)
    """
    y1 = np.fft.fft(y)
    x1 = np.fft.fftfreq(x.shape[-1], d=x[1] - x[0])
    if shift:
        x1 = np.fft.fftshift(x1)
        y1 = np.fft.fftshift(y1)
    return x1, y1


def xy_ifft(
    x: np.ndarray, y: np.ndarray, shift: bool = True
) -> tuple[np.ndarray, np.ndarray]:
    """Compute iFFT on X,Y data.

    Args:
        x: X data
        y: Y data
        shift: Shift the zero frequency to the center of the spectrum. Defaults to True.

    Returns:
        X data, Y data (tuple)
    """
    x1 = np.fft.fftfreq(x.shape[-1], d=x[1] - x[0])
    if shift:
        x1 = np.fft.ifftshift(x1)
        y = np.fft.ifftshift(y)
    y1 = np.fft.ifft(y)
    return x1, y1.real


def sort_frequencies(x: np.ndarray, y: np.ndarray) -> np.ndarray:
    """Sort from X,Y data by computing FFT(y).

    Args:
        x: X data
        y: Y data

    Returns:
        Sorted frequencies in ascending order
    """
    freqs, fourier = xy_fft(x, y, shift=False)
    return freqs[np.argsort(fourier)]


# ----- Peak detection functions -----------------------------------------------
def peak_indexes(
    y, thres: float = 0.3, min_dist: int = 1, thres_abs: bool = False
) -> np.ndarray:
    #  Copyright (c) 2014 Lucas Hermann Negri
    #  Unmodified code snippet from PeakUtils 1.3.0
    """Peak detection routine.

    Finds the numeric index of the peaks in *y* by taking its first order
    difference. By using *thres* and *min_dist* parameters, it is possible
    to reduce the number of detected peaks. *y* must be signed.

    Parameters
    ----------
    y : ndarray (signed)
        1D amplitude data to search for peaks.
    thres : float between [0., 1.]
        Normalized threshold. Only the peaks with amplitude higher than the
        threshold will be detected.
    min_dist : int
        Minimum distance between each detected peak. The peak with the highest
        amplitude is preferred to satisfy this constraint.
    thres_abs: boolean
        If True, the thres value will be interpreted as an absolute value,
        instead of a normalized threshold.

    Returns
    -------
    ndarray
        Array containing the numeric indexes of the peaks that were detected
    """
    if isinstance(y, np.ndarray) and np.issubdtype(y.dtype, np.unsignedinteger):
        raise ValueError("y must be signed")

    if not thres_abs:
        thres = thres * (np.max(y) - np.min(y)) + np.min(y)

    # compute first order difference
    dy = np.diff(y)

    # propagate left and right values successively to fill all plateau pixels
    # (0-value)
    (zeros,) = np.where(dy == 0)

    # check if the signal is totally flat
    if len(zeros) == len(y) - 1:
        return np.array([])

    if len(zeros):
        # compute first order difference of zero indexes
        zeros_diff = np.diff(zeros)
        # check when zeros are not chained together
        (zeros_diff_not_one,) = np.add(np.where(zeros_diff != 1), 1)
        # make an array of the chained zero indexes
        zero_plateaus = np.split(zeros, zeros_diff_not_one)

        # fix if leftmost value in dy is zero
        if zero_plateaus[0][0] == 0:
            dy[zero_plateaus[0]] = dy[zero_plateaus[0][-1] + 1]
            zero_plateaus.pop(0)

        # fix if rightmost value of dy is zero
        if len(zero_plateaus) > 0 and zero_plateaus[-1][-1] == len(dy) - 1:
            dy[zero_plateaus[-1]] = dy[zero_plateaus[-1][0] - 1]
            zero_plateaus.pop(-1)

        # for each chain of zero indexes
        for plateau in zero_plateaus:
            median = np.median(plateau)
            # set leftmost values to leftmost non zero values
            dy[plateau[plateau < median]] = dy[plateau[0] - 1]
            # set rightmost and middle values to rightmost non zero values
            dy[plateau[plateau >= median]] = dy[plateau[-1] + 1]

    # find the peaks by using the first order difference
    peaks = np.where(
        (np.hstack([dy, 0.0]) < 0.0)
        & (np.hstack([0.0, dy]) > 0.0)
        & (np.greater(y, thres))
    )[0]

    # handle multiple peaks, respecting the minimum distance
    if peaks.size > 1 and min_dist > 1:
        highest = peaks[np.argsort(y[peaks])][::-1]
        rem = np.ones(y.size, dtype=bool)
        rem[peaks] = False

        for peak in highest:
            if not rem[peak]:
                sl = slice(max(0, peak - min_dist), peak + min_dist + 1)
                rem[sl] = True
                rem[peak] = False

        peaks = np.arange(y.size)[~rem]

    return peaks


def xpeak(x: np.ndarray, y: np.ndarray) -> float:
    """Return default peak X-position (assuming a single peak).

    Args:
        x: X data
        y: Y data

    Returns:
        Peak X-position
    """
    peaks = peak_indexes(y)
    if peaks.size == 1:
        return x[peaks[0]]
    return np.average(x, weights=y)


def interpolate(
    x: np.ndarray,
    y: np.ndarray,
    xnew: np.ndarray,
    method: str,
    fill_value: float | None = None,
) -> np.ndarray:
    """Interpolate data.

    Args:
        x: X data
        y: Y data
        xnew: New X data
        method: Interpolation method. Valid values are 'linear', 'spline',
         'quadratic', 'cubic', 'barycentric', 'pchip'
        fill_value: Fill value. Defaults to None.
         This value is used to fill in for requested points outside of the
         X data range. It is only used if the method argument is 'linear',
         'cubic' or 'pchip'.

    Returns:
        Interpolated Y data
    """
    interpolator_extrap = None
    if method == "linear":
        # Linear interpolation using NumPy's interp function:
        ynew = np.interp(xnew, x, y, left=fill_value, right=fill_value)
    elif method == "spline":
        # Spline using 1-D interpolation with SciPy's interpolate package:
        # pylint: disable=unbalanced-tuple-unpacking
        knots, coeffs, degree = scipy.interpolate.splrep(x, y, s=0)
        ynew = scipy.interpolate.splev(xnew, (knots, coeffs, degree), der=0)
    elif method == "quadratic":
        # Quadratic interpolation using NumPy's polyval function:
        coeffs = np.polyfit(x, y, 2)
        ynew = np.polyval(coeffs, xnew)
    elif method == "cubic":
        # Cubic interpolation using SciPy's Akima1DInterpolator class:
        interpolator_extrap = scipy.interpolate.Akima1DInterpolator(x, y)
    elif method == "barycentric":
        # Barycentric interpolation using SciPy's BarycentricInterpolator class:
        interpolator = scipy.interpolate.BarycentricInterpolator(x, y)
        ynew = interpolator(xnew)
    elif method == "pchip":
        # PCHIP interpolation using SciPy's PchipInterpolator class:
        interpolator_extrap = scipy.interpolate.PchipInterpolator(x, y)
    else:
        raise ValueError(f"Invalid interpolation method {method}")
    if interpolator_extrap is not None:
        ynew = interpolator_extrap(xnew, extrapolate=fill_value is None)
        if fill_value is not None:
            ynew[xnew < x[0]] = fill_value
            ynew[xnew > x[-1]] = fill_value
    return ynew


<<<<<<< HEAD
def find_nearest_zero_point_idx(y: np.ndarray) -> np.ndarray:
    """Find the x indexes where the corresponding y is the closest to zero (point index
    right before or at zero crossing)

    Args:
        x (numpy.ndarray): X data
        y (numpy.ndarray): Y data
        value (float): Value to find

    Returns:
        np.ndarray: x indexes where the corresponding y is the closest to the given
         value
    """
    xi = np.where((y[:-1] >= 0) & (y[1:] <= 0) | (y[:-1] <= 0) & (y[1:] >= 0))[0]

    return xi


def compute_x_at_value(x: np.ndarray, y: np.ndarray, value: float) -> np.ndarray:
    """Find the x value where the y value is the closest to the given value using
    linear interpolation to deduce the precise x value.

    Args:
        x (numpy.ndarray): X data
        y (numpy.ndarray): Y data
        value (float): Value to find

    Returns:
        float: x value where the y value is the closest to the given value
    """
    leveled_y = y - value
    xi_before = find_nearest_zero_point_idx(leveled_y)
    xi_after = xi_before + 1

    if len(xi_before) == 0:
        return np.array([0.0])
    else:
        # linear interpolation
        p = (leveled_y[xi_after] - leveled_y[xi_before]) / (x[xi_after] - x[xi_before])
        ori = leveled_y[xi_after] - p * x[xi_after]
        x0 = -ori / p  # where the curve cut the absissa
        return x0


def bandwidth(x: np.ndarray, y: np.ndarray, level=3.0) -> float:
    """Compute the bandwidth of the signal at a given level.

    Args:
        x (numpy.ndarray): x signal data
        y (numpy.ndarray): y signal data
        level: Level in dB at which the bandwidth is computed. Defaults to 3.0.

    Returns:
        float: Bandwidth of the signal at the given level
    """
    half_max: float = np.max(y) - level

    bw = compute_x_at_value(x, y, half_max)
    return bw[0]


def enob(x: np.ndarray, y: np.ndarray, full_scale: float = 0.16) -> float:
    """Compute Effective Number of Bits (ENOB).

    Args:
        x (numpy.ndarray): x signal data
        y (numpy.ndarray): y signal data
        full_scale (float): Full scale(V). Defaults to 0.16.
    """
    offset = np.mean(y)
    amplitude = (np.max(y) - np.min(y)) / 2
    phase_origin = 0
    freq = initial_freq(x, y)
    initial_params = [amplitude, freq, phase_origin, offset]

    # Détermination par modélisation (fit) de sinus
    mod_ampl, mod_freq, mod_phase, mod_offset = leastsq(
        _compute_residuals, initial_params, args=(x, y)
    )[0]
    y_th = peval(x, mod_ampl, mod_freq, mod_phase, mod_offset)
    residuals = np.std(y - y_th)
    # residus = np.std(y - peval(x, parametres_initiaux))
    enob = -np.log2(residuals * np.sqrt(12) / full_scale)

    return enob


def initial_freq(x: np.ndarray, y: np.ndarray) -> float:
    """
    Compute the initial frequency of the signal

    Args:
        x (numpy.ndarray): x-axis data
        y (numpy.ndarray): y-axis data

    Returns:
        float: Fréquence du signal
    """
    # soustraction de l'offset pour supprimer la composante continue
    y = y - np.mean(y)
    # Recherche de l'indice du max de la FFT
    i = np.argmax(np.abs(np.fft.fft(y)))
    if i > len(x) / 2:
        i = len(x) - i
    # Si l'indice est supérieure à NbrePts/2 => on est dans le 1/2 spectre miroir
    # transposé
    # (fréquences négatives)
    # Détermination de la fréquence d'échantillonnage
    f_ech = 1 / (x[-1] - x[0])
    # Conversion de l'indice en fréquence
    frequence = i * f_ech
    return frequence


def _compute_residuals(
    opt_params: np.ndarray, x: np.ndarray, y: np.ndarray
) -> np.ndarray:
    """Caller for the compute_residuals function that unpacks the parameters used in
    scipy.optimize.leastsq.

    Args:
        opt_params: The parameters to optimize (amplitude, frequency, phase, offset).
        x: The x-axis data
        y: The y-axis data

    Returns:
        resutl of compute_residuals
    """

    return compute_residuals(x, y, *opt_params)


def compute_residuals(
    x: np.ndarray,
    y: np.ndarray,
    ampl: float,
    freq: float,
    phase: float,
    offset: float,
) -> np.ndarray:
    """
    Measure of the error between the recorded signal y and the signal modeled via the
    peval function

    Args:
        x (numpy.ndarray): x-axis data
        y (numpy.ndarray): y-axis data
        ampl (float): Amplitude
        freq (float): frequency
        phase (float): Phase
        offset (float): Offset


    Returns:
        np.ndarray: Error between the recorded signal y and the modeled signal

    """
    err = y - peval(x, ampl, freq, phase, offset)
    return err


def peval(
    x: np.ndarray,
    ampl: float,
    freq: float,
    phase: float,
    offset: float,
) -> np.ndarray:
    """
    Modelisation of the sinus from the input parameters

    Args:
        x (numpy.ndarray): X data
        ampl (float): Amplitude
        freq (float): Frequency
        phase (float): Phase
        offset (float): Offset

    Returns:
        np.ndarray: Modeled sinus
    """
    return ampl * np.sin(2 * np.pi * freq * x + phase) + offset
=======
def windowing(
    y: np.ndarray,
    win_type: str = "hamming",
    alpha: float = 0.5,
    beta: float = 14.0,
    sigma: float = 7.0,
) -> np.ndarray:
    """Apply windowing to the input data.

    Args:
        x: X data
        y: Y data
        win_type: Windowing function type. Defaults to "hamming".
         Supported values: 'hamming', 'hanning', 'blackman', 'bartlett',
         'tukey', 'rectangular'
        alpha: Tukey window parameter. Defaults to 0.5.
        beta: Kaiser window parameter. Defaults to 14.0.
        sigma: Gaussian window parameter. Defaults to 7.0.

    Returns:
        Windowed Y data
    """
    # Cases without parameters:
    win_func = {
        "barthann": scipy.signal.windows.barthann,
        "bartlett": np.bartlett,
        "blackman": np.blackman,
        "blackman-harris": scipy.signal.windows.blackmanharris,
        "bohman": scipy.signal.windows.bohman,
        "boxcar": scipy.signal.windows.boxcar,
        "cosine": scipy.signal.windows.cosine,
        "exponential": scipy.signal.windows.exponential,
        "flat-top": scipy.signal.windows.flattop,
        "hamming": np.hamming,
        "hanning": np.hanning,
        "lanczos": scipy.signal.windows.lanczos,
        "nuttall": scipy.signal.windows.nuttall,
        "parzen": scipy.signal.windows.parzen,
        "rectangular": np.ones,
        "taylor": scipy.signal.windows.taylor,
    }.get(win_type)
    if win_func is not None:
        return y * win_func(len(y))
    # Cases with parameters:
    if win_type == "tukey":
        return y * scipy.signal.windows.tukey(len(y), alpha)
    if win_type == "kaiser":
        return y * np.kaiser(len(y), beta)
    if win_type == "gaussian":
        return y * scipy.signal.windows.gaussian(len(y), sigma)
    raise ValueError(f"Invalid window type {win_type}")
>>>>>>> e4b3963c
<|MERGE_RESOLUTION|>--- conflicted
+++ resolved
@@ -305,190 +305,6 @@
     return ynew
 
 
-<<<<<<< HEAD
-def find_nearest_zero_point_idx(y: np.ndarray) -> np.ndarray:
-    """Find the x indexes where the corresponding y is the closest to zero (point index
-    right before or at zero crossing)
-
-    Args:
-        x (numpy.ndarray): X data
-        y (numpy.ndarray): Y data
-        value (float): Value to find
-
-    Returns:
-        np.ndarray: x indexes where the corresponding y is the closest to the given
-         value
-    """
-    xi = np.where((y[:-1] >= 0) & (y[1:] <= 0) | (y[:-1] <= 0) & (y[1:] >= 0))[0]
-
-    return xi
-
-
-def compute_x_at_value(x: np.ndarray, y: np.ndarray, value: float) -> np.ndarray:
-    """Find the x value where the y value is the closest to the given value using
-    linear interpolation to deduce the precise x value.
-
-    Args:
-        x (numpy.ndarray): X data
-        y (numpy.ndarray): Y data
-        value (float): Value to find
-
-    Returns:
-        float: x value where the y value is the closest to the given value
-    """
-    leveled_y = y - value
-    xi_before = find_nearest_zero_point_idx(leveled_y)
-    xi_after = xi_before + 1
-
-    if len(xi_before) == 0:
-        return np.array([0.0])
-    else:
-        # linear interpolation
-        p = (leveled_y[xi_after] - leveled_y[xi_before]) / (x[xi_after] - x[xi_before])
-        ori = leveled_y[xi_after] - p * x[xi_after]
-        x0 = -ori / p  # where the curve cut the absissa
-        return x0
-
-
-def bandwidth(x: np.ndarray, y: np.ndarray, level=3.0) -> float:
-    """Compute the bandwidth of the signal at a given level.
-
-    Args:
-        x (numpy.ndarray): x signal data
-        y (numpy.ndarray): y signal data
-        level: Level in dB at which the bandwidth is computed. Defaults to 3.0.
-
-    Returns:
-        float: Bandwidth of the signal at the given level
-    """
-    half_max: float = np.max(y) - level
-
-    bw = compute_x_at_value(x, y, half_max)
-    return bw[0]
-
-
-def enob(x: np.ndarray, y: np.ndarray, full_scale: float = 0.16) -> float:
-    """Compute Effective Number of Bits (ENOB).
-
-    Args:
-        x (numpy.ndarray): x signal data
-        y (numpy.ndarray): y signal data
-        full_scale (float): Full scale(V). Defaults to 0.16.
-    """
-    offset = np.mean(y)
-    amplitude = (np.max(y) - np.min(y)) / 2
-    phase_origin = 0
-    freq = initial_freq(x, y)
-    initial_params = [amplitude, freq, phase_origin, offset]
-
-    # Détermination par modélisation (fit) de sinus
-    mod_ampl, mod_freq, mod_phase, mod_offset = leastsq(
-        _compute_residuals, initial_params, args=(x, y)
-    )[0]
-    y_th = peval(x, mod_ampl, mod_freq, mod_phase, mod_offset)
-    residuals = np.std(y - y_th)
-    # residus = np.std(y - peval(x, parametres_initiaux))
-    enob = -np.log2(residuals * np.sqrt(12) / full_scale)
-
-    return enob
-
-
-def initial_freq(x: np.ndarray, y: np.ndarray) -> float:
-    """
-    Compute the initial frequency of the signal
-
-    Args:
-        x (numpy.ndarray): x-axis data
-        y (numpy.ndarray): y-axis data
-
-    Returns:
-        float: Fréquence du signal
-    """
-    # soustraction de l'offset pour supprimer la composante continue
-    y = y - np.mean(y)
-    # Recherche de l'indice du max de la FFT
-    i = np.argmax(np.abs(np.fft.fft(y)))
-    if i > len(x) / 2:
-        i = len(x) - i
-    # Si l'indice est supérieure à NbrePts/2 => on est dans le 1/2 spectre miroir
-    # transposé
-    # (fréquences négatives)
-    # Détermination de la fréquence d'échantillonnage
-    f_ech = 1 / (x[-1] - x[0])
-    # Conversion de l'indice en fréquence
-    frequence = i * f_ech
-    return frequence
-
-
-def _compute_residuals(
-    opt_params: np.ndarray, x: np.ndarray, y: np.ndarray
-) -> np.ndarray:
-    """Caller for the compute_residuals function that unpacks the parameters used in
-    scipy.optimize.leastsq.
-
-    Args:
-        opt_params: The parameters to optimize (amplitude, frequency, phase, offset).
-        x: The x-axis data
-        y: The y-axis data
-
-    Returns:
-        resutl of compute_residuals
-    """
-
-    return compute_residuals(x, y, *opt_params)
-
-
-def compute_residuals(
-    x: np.ndarray,
-    y: np.ndarray,
-    ampl: float,
-    freq: float,
-    phase: float,
-    offset: float,
-) -> np.ndarray:
-    """
-    Measure of the error between the recorded signal y and the signal modeled via the
-    peval function
-
-    Args:
-        x (numpy.ndarray): x-axis data
-        y (numpy.ndarray): y-axis data
-        ampl (float): Amplitude
-        freq (float): frequency
-        phase (float): Phase
-        offset (float): Offset
-
-
-    Returns:
-        np.ndarray: Error between the recorded signal y and the modeled signal
-
-    """
-    err = y - peval(x, ampl, freq, phase, offset)
-    return err
-
-
-def peval(
-    x: np.ndarray,
-    ampl: float,
-    freq: float,
-    phase: float,
-    offset: float,
-) -> np.ndarray:
-    """
-    Modelisation of the sinus from the input parameters
-
-    Args:
-        x (numpy.ndarray): X data
-        ampl (float): Amplitude
-        freq (float): Frequency
-        phase (float): Phase
-        offset (float): Offset
-
-    Returns:
-        np.ndarray: Modeled sinus
-    """
-    return ampl * np.sin(2 * np.pi * freq * x + phase) + offset
-=======
 def windowing(
     y: np.ndarray,
     win_type: str = "hamming",
@@ -540,4 +356,187 @@
     if win_type == "gaussian":
         return y * scipy.signal.windows.gaussian(len(y), sigma)
     raise ValueError(f"Invalid window type {win_type}")
->>>>>>> e4b3963c
+
+
+def find_nearest_zero_point_idx(y: np.ndarray) -> np.ndarray:
+    """Find the x indexes where the corresponding y is the closest to zero (point index
+    right before or at zero crossing)
+
+    Args:
+        x (numpy.ndarray): X data
+        y (numpy.ndarray): Y data
+        value (float): Value to find
+
+    Returns:
+        np.ndarray: x indexes where the corresponding y is the closest to the given
+         value
+    """
+    xi = np.where((y[:-1] >= 0) & (y[1:] <= 0) | (y[:-1] <= 0) & (y[1:] >= 0))[0]
+
+    return xi
+
+
+def compute_x_at_value(x: np.ndarray, y: np.ndarray, value: float) -> np.ndarray:
+    """Find the x value where the y value is the closest to the given value using
+    linear interpolation to deduce the precise x value.
+
+    Args:
+        x (numpy.ndarray): X data
+        y (numpy.ndarray): Y data
+        value (float): Value to find
+
+    Returns:
+        float: x value where the y value is the closest to the given value
+    """
+    leveled_y = y - value
+    xi_before = find_nearest_zero_point_idx(leveled_y)
+    xi_after = xi_before + 1
+
+    if len(xi_before) == 0:
+        return np.array([0.0])
+    else:
+        # linear interpolation
+        p = (leveled_y[xi_after] - leveled_y[xi_before]) / (x[xi_after] - x[xi_before])
+        ori = leveled_y[xi_after] - p * x[xi_after]
+        x0 = -ori / p  # where the curve cut the absissa
+        return x0
+
+
+def bandwidth(x: np.ndarray, y: np.ndarray, level=3.0) -> float:
+    """Compute the bandwidth of the signal at a given level.
+
+    Args:
+        x (numpy.ndarray): x signal data
+        y (numpy.ndarray): y signal data
+        level: Level in dB at which the bandwidth is computed. Defaults to 3.0.
+
+    Returns:
+        float: Bandwidth of the signal at the given level
+    """
+    half_max: float = np.max(y) - level
+
+    bw = compute_x_at_value(x, y, half_max)
+    return bw[0]
+
+
+def enob(x: np.ndarray, y: np.ndarray, full_scale: float = 0.16) -> float:
+    """Compute Effective Number of Bits (ENOB).
+
+    Args:
+        x (numpy.ndarray): x signal data
+        y (numpy.ndarray): y signal data
+        full_scale (float): Full scale(V). Defaults to 0.16.
+    """
+    offset = np.mean(y)
+    amplitude = (np.max(y) - np.min(y)) / 2
+    phase_origin = 0
+    freq = initial_freq(x, y)
+    initial_params = [amplitude, freq, phase_origin, offset]
+
+    # D�termination par mod�lisation (fit) de sinus
+    mod_ampl, mod_freq, mod_phase, mod_offset = leastsq(
+        _compute_residuals, initial_params, args=(x, y)
+    )[0]
+    y_th = peval(x, mod_ampl, mod_freq, mod_phase, mod_offset)
+    residuals = np.std(y - y_th)
+    # residus = np.std(y - peval(x, parametres_initiaux))
+    enob = -np.log2(residuals * np.sqrt(12) / full_scale)
+
+    return enob
+
+
+def initial_freq(x: np.ndarray, y: np.ndarray) -> float:
+    """
+    Compute the initial frequency of the signal
+
+    Args:
+        x (numpy.ndarray): x-axis data
+        y (numpy.ndarray): y-axis data
+
+    Returns:
+        float: Fréquence du signal
+    """
+    # soustraction de l'offset pour supprimer la composante continue
+    y = y - np.mean(y)
+    # Recherche de l'indice du max de la FFT
+    i = np.argmax(np.abs(np.fft.fft(y)))
+    if i > len(x) / 2:
+        i = len(x) - i
+    # Si l'indice est sup�rieure � NbrePts/2 => on est dans le 1/2 spectre miroir
+    # transpos�
+    # (fr�quences n�gatives)
+    # D�termination de la fr�quence d'�chantillonnage
+    f_ech = 1 / (x[-1] - x[0])
+    # Conversion de l'indice en fr�quence
+    frequence = i * f_ech
+    return frequence
+
+
+def _compute_residuals(
+    opt_params: np.ndarray, x: np.ndarray, y: np.ndarray
+) -> np.ndarray:
+    """Caller for the compute_residuals function that unpacks the parameters used in
+    scipy.optimize.leastsq.
+
+    Args:
+        opt_params: The parameters to optimize (amplitude, frequency, phase, offset).
+        x: The x-axis data
+        y: The y-axis data
+
+    Returns:
+        resutl of compute_residuals
+    """
+
+    return compute_residuals(x, y, *opt_params)
+
+
+def compute_residuals(
+    x: np.ndarray,
+    y: np.ndarray,
+    ampl: float,
+    freq: float,
+    phase: float,
+    offset: float,
+) -> np.ndarray:
+    """
+    Measure of the error between the recorded signal y and the signal modeled via the
+    peval function
+
+    Args:
+        x (numpy.ndarray): x-axis data
+        y (numpy.ndarray): y-axis data
+        ampl (float): Amplitude
+        freq (float): frequency
+        phase (float): Phase
+        offset (float): Offset
+
+
+    Returns:
+        np.ndarray: Error between the recorded signal y and the modeled signal
+
+    """
+    err = y - peval(x, ampl, freq, phase, offset)
+    return err
+
+
+def peval(
+    x: np.ndarray,
+    ampl: float,
+    freq: float,
+    phase: float,
+    offset: float,
+) -> np.ndarray:
+    """
+    Modelisation of the sinus from the input parameters
+
+    Args:
+        x (numpy.ndarray): X data
+        ampl (float): Amplitude
+        freq (float): Frequency
+        phase (float): Phase
+        offset (float): Offset
+
+    Returns:
+        np.ndarray: Modeled sinus
+    """
+    return ampl * np.sin(2 * np.pi * freq * x + phase) + offset