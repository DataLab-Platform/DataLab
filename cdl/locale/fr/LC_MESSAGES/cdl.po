--- conflicted
+++ resolved
@@ -4,11 +4,7 @@
 msgid ""
 msgstr ""
 "Project-Id-Version: PACKAGE VERSION\n"
-<<<<<<< HEAD
 "POT-Creation-Date: 2025-03-15 19:25+0100\n"
-=======
-"POT-Creation-Date: 2025-03-05 18:06+0100\n"
->>>>>>> 4915f70b
 "PO-Revision-Date: YEAR-MO-DA HO:MI+ZONE\n"
 "Last-Translator: FULL NAME <EMAIL@ADDRESS>\n"
 "Language-Team: LANGUAGE <LL@li.org>\n"
@@ -24,10 +20,6 @@
 msgid "Factor"
 msgstr "Facteur"
 
-<<<<<<< HEAD
-=======
-#: cdl\computation\base.py:66 cdl\computation\signal.py:1107
->>>>>>> 4915f70b
 msgid "Constant"
 msgstr "Constante"
 
@@ -59,13 +51,6 @@
 msgid "Size of the moving window"
 msgstr "Taille de la fenêtre glissante"
 
-<<<<<<< HEAD
-=======
-#: cdl\computation\base.py:98 cdl\computation\base.py:108
-#: cdl\computation\image\__init__.py:433 cdl\computation\image\__init__.py:628
-#: cdl\computation\image\edges.py:59 cdl\computation\image\restoration.py:93
-#: cdl\computation\image\restoration.py:128 cdl\computation\signal.py:1065
->>>>>>> 4915f70b
 msgid "Mode"
 msgstr "Mode"
 
@@ -114,10 +99,6 @@
 msgid "Constant value"
 msgstr "Constante"
 
-<<<<<<< HEAD
-=======
-#: cdl\computation\image\__init__.py:361 cdl\computation\signal.py:532
->>>>>>> 4915f70b
 msgid "Threshold"
 msgstr "Seuil"
 
@@ -192,11 +173,6 @@
 msgid "Data type"
 msgstr "Type de données"
 
-<<<<<<< HEAD
-=======
-#: cdl\computation\image\__init__.py:700 cdl\computation\image\__init__.py:1063
-#: cdl\computation\signal.py:451 cdl\widgets\textimport.py:232
->>>>>>> 4915f70b
 msgid "Output image data type."
 msgstr "Type de données de l'image générée."
 
@@ -265,42 +241,18 @@
 msgid "Center"
 msgstr "Centre"
 
-<<<<<<< HEAD
 msgid "Counts"
 msgstr "Coups"
 
 msgid "Destination data type"
 msgstr "Type de données de destination"
 
-=======
-#: cdl\computation\image\__init__.py:999 cdl\computation\signal.py:1004
-msgid "Counts"
-msgstr "Coups"
-
-#: cdl\computation\image\__init__.py:1061 cdl\computation\signal.py:449
-msgid "Destination data type"
-msgstr "Type de données de destination"
-
-#: cdl\computation\image\__init__.py:1224
-#: cdl\computation\image\__init__.py:1225
-#: cdl\computation\image\__init__.py:1266
-#: cdl\computation\image\__init__.py:1282
-#: cdl\computation\image\__init__.py:1301 cdl\computation\signal.py:886
-#: cdl\computation\signal.py:926 cdl\computation\signal.py:945
-#: cdl\computation\signal.py:967 cdl\core\model\signal.py:764
-#: cdl\widgets\fitdialog.py:308
->>>>>>> 4915f70b
 msgid "Frequency"
 msgstr "Fréquence"
 
 msgid "Cut-off frequency ratio"
 msgstr "Fréquence de coupure relative"
 
-<<<<<<< HEAD
-=======
-#: cdl\computation\image\__init__.py:1316 cdl\core\gui\actionhandler.py:887
-#: cdl\core\gui\processor\signal.py:384
->>>>>>> 4915f70b
 msgid "High-pass filter"
 msgstr "Filtre passe-haut"
 
@@ -667,11 +619,6 @@
 msgid "Wavelet"
 msgstr "Ondelette"
 
-<<<<<<< HEAD
-=======
-#: cdl\computation\image\restoration.py:131 cdl\computation\signal.py:1173
-#: cdl\computation\signal.py:1482
->>>>>>> 4915f70b
 msgid "Method"
 msgstr "Méthode"
 
@@ -699,7 +646,6 @@
 msgid "Less than"
 msgstr "Inférieur à"
 
-<<<<<<< HEAD
 msgid "Power"
 msgstr "Puissance"
 
@@ -775,117 +721,6 @@
 msgid "Fill value"
 msgstr "Valeur de remplissage"
 
-=======
-#: cdl\computation\signal.py:509 cdl\core\gui\actionhandler.py:832
-msgid "Power"
-msgstr "Puissance"
-
-#: cdl\computation\signal.py:534
-msgid "Minimum distance"
-msgstr "Distance minimale"
-
-#: cdl\computation\signal.py:609 cdl\core\model\image.py:932
-#: cdl\core\model\image.py:935 cdl\core\model\image.py:953
-#: cdl\core\model\image.py:961 cdl\core\model\signal.py:335
-#: cdl\core\model\signal.py:338 cdl\core\model\signal.py:352
-#: cdl\core\model\signal.py:360
-msgid "X-axis"
-msgstr "Axe des X"
-
-#: cdl\computation\signal.py:609 cdl\core\model\image.py:936
-#: cdl\core\model\image.py:939 cdl\core\model\image.py:962
-#: cdl\core\model\image.py:970 cdl\core\model\signal.py:339
-#: cdl\core\model\signal.py:342 cdl\core\model\signal.py:361
-#: cdl\core\model\signal.py:369
-msgid "Y-axis"
-msgstr "Axe des Y"
-
-#: cdl\computation\signal.py:610
-msgid "Calibrate"
-msgstr "Étalonner"
-
-#: cdl\computation\signal.py:730
-msgid "Bessel"
-msgstr "Bessel"
-
-#: cdl\computation\signal.py:731
-msgid "Butterworth"
-msgstr "Butterworth"
-
-#: cdl\computation\signal.py:732
-msgid "Chebyshev type 1"
-msgstr "Chebyshev de type 1"
-
-#: cdl\computation\signal.py:733
-msgid "Chebyshev type 2"
-msgstr "Chebyshev de type 2"
-
-#: cdl\computation\signal.py:734
-msgid "Elliptic"
-msgstr "Elliptique"
-
-#: cdl\computation\signal.py:742
-msgid "Filter method"
-msgstr "Méthode de filtrage"
-
-#: cdl\computation\signal.py:746
-msgid "Filter order"
-msgstr "Ordre du filtre"
-
-#: cdl\computation\signal.py:748
-msgid "Low cutoff frequency"
-msgstr "Fréquence de coupure basse"
-
-#: cdl\computation\signal.py:753
-msgid "High cutoff frequency"
-msgstr "Fréquence de coupure haute"
-
-#: cdl\computation\signal.py:758
-msgid "Passband ripple"
-msgstr "Ondulation de la bande passante"
-
-#: cdl\computation\signal.py:764
-msgid "Stopband attenuation"
-msgstr "Atténuation de la bande d'arrêt"
-
-#: cdl\computation\signal.py:976 cdl\computation\signal.py:1236
-msgid "Degree"
-msgstr "Degré"
-
-#: cdl\computation\signal.py:1015 cdl\computation\signal.py:1107
-msgid "Linear"
-msgstr "Linéaire"
-
-#: cdl\computation\signal.py:1016
-msgid "Spline"
-msgstr "Spline"
-
-#: cdl\computation\signal.py:1017
-msgid "Quadratic"
-msgstr "Quadratique"
-
-#: cdl\computation\signal.py:1018
-msgid "Cubic"
-msgstr "Cubique"
-
-#: cdl\computation\signal.py:1019
-msgid "Barycentric"
-msgstr "Barycentrique"
-
-#: cdl\computation\signal.py:1020
-msgid "PCHIP"
-msgstr "PCHIP"
-
-#: cdl\computation\signal.py:1022
-msgid "Interpolation method"
-msgstr "Méthode d'interpolation"
-
-#: cdl\computation\signal.py:1024
-msgid "Fill value"
-msgstr "Valeur de remplissage"
-
-#: cdl\computation\signal.py:1026
->>>>>>> 4915f70b
 msgid ""
 "Value to use for points outside the interpolation domain (used only with "
 "linear, cubic and pchip methods)."
@@ -893,7 +728,6 @@
 "Valeur à utiliser pour les points en dehors du domaine d'interpolation "
 "(utilisé uniquement avec les méthodes linéaire, cubique et pchip)."
 
-<<<<<<< HEAD
 msgid "X<sub>min</sub>"
 msgstr "X<sub>min</sub>"
 
@@ -930,6 +764,12 @@
 msgid "Shape parameter of the Gaussian windowing function"
 msgstr "Paramètre de forme de la fonction de fenêtrage gaussienne"
 
+msgid "Radian"
+msgstr "Radian"
+
+msgid "Angle unit"
+msgstr "Unité de l'angle"
+
 msgid "Zero-crossing"
 msgstr "Passage par zéro"
 
@@ -942,100 +782,14 @@
 msgid "Voigt fit"
 msgstr "Ajustement Voigt"
 
-=======
-#: cdl\computation\signal.py:1061
-msgid "X<sub>min</sub>"
-msgstr "X<sub>min</sub>"
-
-#: cdl\computation\signal.py:1062
-msgid "X<sub>max</sub>"
-msgstr "X<sub>max</sub>"
-
-#: cdl\computation\signal.py:1064 cdl\computation\signal.py:1071
-#: cdl\tests\data.py:281
-msgid "Number of points"
-msgstr "Nombre de points"
-
-#: cdl\computation\signal.py:1108
-msgid "Detrending method"
-msgstr "Méthode d'élimation de la tendance"
-
-#: cdl\computation\signal.py:1158
-msgid "Cosine"
-msgstr "Cosinus"
-
-#: cdl\computation\signal.py:1159 cdl\core\gui\actionhandler.py:690
-#: cdl\core\gui\processor\image.py:362 cdl\core\gui\processor\signal.py:116
-msgid "Exponential"
-msgstr "Exponentielle"
-
-#: cdl\computation\signal.py:1160
-msgid "Flat top"
-msgstr "Sommet plat"
-
-#: cdl\computation\signal.py:1161 cdl\core\model\signal.py:995
-#: cdl\tests\scenarios\common.py:217 cdl\tests\scenarios\demo.py:83
-msgid "Gaussian"
-msgstr "Gaussienne"
-
-#: cdl\computation\signal.py:1168
-msgid "Rectangular"
-msgstr "Rectangulaire"
-
-#: cdl\computation\signal.py:1179
-msgid "Shape parameter of the Tukey windowing function"
-msgstr "Paramètre de forme de la fonction de fenêtrage de Tukey"
-
-#: cdl\computation\signal.py:1184
-msgid "Shape parameter of the Kaiser windowing function"
-msgstr "Paramètre de forme de la fonction de fenêtrage de Kaiser"
-
-#: cdl\computation\signal.py:1189
-msgid "Shape parameter of the Gaussian windowing function"
-msgstr "Paramètre de forme de la fonction de fenêtrage gaussienne"
-
-#: cdl\computation\signal.py:1235
-msgid "Radian"
-msgstr "Radian"
-
-#: cdl\computation\signal.py:1238
-msgid "Angle unit"
-msgstr "Unité de l'angle"
-
-#: cdl\computation\signal.py:1477
-msgid "Zero-crossing"
-msgstr "Passage par zéro"
-
-#: cdl\computation\signal.py:1478 cdl\core\gui\actionhandler.py:908
-#: cdl\tests\scenarios\common.py:206 cdl\widgets\fitdialog.py:133
-msgid "Gaussian fit"
-msgstr "Ajustement gaussien"
-
-#: cdl\computation\signal.py:1479 cdl\core\gui\actionhandler.py:909
-#: cdl\tests\scenarios\common.py:207 cdl\widgets\fitdialog.py:161
-msgid "Lorentzian fit"
-msgstr "Ajustement lorentzien"
-
-#: cdl\computation\signal.py:1480 cdl\core\gui\actionhandler.py:910
-#: cdl\tests\scenarios\common.py:208 cdl\widgets\fitdialog.py:189
-msgid "Voigt fit"
-msgstr "Ajustement Voigt"
-
-#: cdl\computation\signal.py:1487
->>>>>>> 4915f70b
 msgid "Lower X boundary (empty for no limit, i.e. start of the signal)"
 msgstr ""
 "Borne X inférieure (vide pour aucune limite, c'est-à-dire le début du signal)"
 
-<<<<<<< HEAD
-=======
-#: cdl\computation\signal.py:1493
->>>>>>> 4915f70b
 msgid "Upper X boundary (empty for no limit, i.e. end of the signal)"
 msgstr ""
 "Borne X supérieure (vide pour aucune limite, c'est-à-dire la fin du signal)"
 
-<<<<<<< HEAD
 msgid "Ordinate"
 msgstr "Coordonnées"
 
@@ -1051,32 +805,6 @@
 msgid "Number of harmonics"
 msgstr "Nombre d'harmoniques"
 
-=======
-#: cdl\computation\signal.py:1534
-msgid "Ordinate"
-msgstr "Coordonnées"
-
-#: cdl\computation\signal.py:1612
-msgid "Full scale"
-msgstr "Pleine échelle"
-
-#: cdl\computation\signal.py:1615
-msgid "Unit for SINAD"
-msgstr "Unité pour SINAD"
-
-#: cdl\computation\signal.py:1615 cdl\core\model\image.py:934
-#: cdl\core\model\image.py:938 cdl\core\model\image.py:942
-#: cdl\core\model\signal.py:337 cdl\core\model\signal.py:341
-#: cdl\core\model\signal.py:766
-msgid "Unit"
-msgstr "Unité"
-
-#: cdl\computation\signal.py:1618
-msgid "Number of harmonics"
-msgstr "Nombre d'harmoniques"
-
-#: cdl\computation\signal.py:1621
->>>>>>> 4915f70b
 msgid "Number of harmonics to consider for THD"
 msgstr "Nombre d'harmoniques à considérer pour le THD"
 
@@ -1141,10 +869,6 @@
 msgid "Remove selected %s"
 msgstr "Supprimer l'objet %s sélectionné"
 
-<<<<<<< HEAD
-=======
-#: cdl\core\gui\actionhandler.py:487 cdl\core\gui\panel\base.py:569
->>>>>>> 4915f70b
 msgid "Delete all"
 msgstr "Supprimer tout"
 
@@ -1163,20 +887,12 @@
 msgid "Paste metadata into selected %s"
 msgstr "Coller les métadonnées dans l'objet %s sélectionné"
 
-<<<<<<< HEAD
-=======
-#: cdl\core\gui\actionhandler.py:512 cdl\core\gui\panel\base.py:834
->>>>>>> 4915f70b
 msgid "Import metadata"
 msgstr "Importer les métadonnées"
 
 msgid "Import metadata into %s"
 msgstr "Importer les métadonnées dans l'objet %s"
 
-<<<<<<< HEAD
-=======
-#: cdl\core\gui\actionhandler.py:520 cdl\core\gui\panel\base.py:857
->>>>>>> 4915f70b
 msgid "Export metadata"
 msgstr "Exporter les métadonnées"
 
@@ -1280,11 +996,6 @@
 msgid "Axis transformation"
 msgstr "Transformation des axes"
 
-<<<<<<< HEAD
-=======
-#: cdl\core\gui\actionhandler.py:707 cdl\core\gui\processor\image.py:470
-#: cdl\core\gui\processor\signal.py:284
->>>>>>> 4915f70b
 msgid "Linear calibration"
 msgstr "Étalonnage linéaire"
 
@@ -1294,19 +1005,9 @@
 msgid "Level adjustment"
 msgstr "Ajustement de niveau"
 
-<<<<<<< HEAD
 msgid "Normalize"
 msgstr "Normaliser"
 
-=======
-#: cdl\core\gui\actionhandler.py:717 cdl\core\gui\processor\image.py:52
-#: cdl\core\gui\processor\signal.py:260
-msgid "Normalize"
-msgstr "Normaliser"
-
-#: cdl\core\gui\actionhandler.py:722 cdl\core\gui\processor\image.py:482
-#: cdl\core\gui\processor\signal.py:292
->>>>>>> 4915f70b
 msgid "Clipping"
 msgstr "Écrêtage"
 
@@ -1319,7 +1020,6 @@
 msgid "Noise reduction"
 msgstr "Réduction de bruit"
 
-<<<<<<< HEAD
 msgid "Gaussian filter"
 msgstr "Filtre gaussien"
 
@@ -1329,35 +1029,12 @@
 msgid "Moving median"
 msgstr "Médiane mobile"
 
-=======
-#: cdl\core\gui\actionhandler.py:734 cdl\core\gui\processor\image.py:505
-#: cdl\core\gui\processor\signal.py:316
-msgid "Gaussian filter"
-msgstr "Filtre gaussien"
-
-#: cdl\core\gui\actionhandler.py:738 cdl\core\gui\processor\image.py:518
-#: cdl\core\gui\processor\signal.py:329
-msgid "Moving average"
-msgstr "Moyenne mobile"
-
-#: cdl\core\gui\actionhandler.py:742 cdl\core\gui\processor\image.py:529
-#: cdl\core\gui\processor\signal.py:340
-msgid "Moving median"
-msgstr "Médiane mobile"
-
-#: cdl\core\gui\actionhandler.py:746 cdl\core\gui\processor\image.py:536
-#: cdl\core\gui\processor\signal.py:347
->>>>>>> 4915f70b
 msgid "Wiener filter"
 msgstr "Filtre de Wiener"
 
 msgid "Fourier analysis"
 msgstr "Analyse de Fourier"
 
-<<<<<<< HEAD
-=======
-#: cdl\core\gui\actionhandler.py:751 cdl\core\gui\processor\signal.py:407
->>>>>>> 4915f70b
 msgid "FFT"
 msgstr "FFT"
 
@@ -1367,37 +1044,18 @@
 msgid "Inverse FFT"
 msgstr "FFT inverse"
 
-<<<<<<< HEAD
 msgid "Magnitude spectrum"
 msgstr "Spectre d'amplitude"
 
-=======
-#: cdl\core\gui\actionhandler.py:761 cdl\core\gui\processor\image.py:562
-#: cdl\core\gui\processor\signal.py:426
-msgid "Magnitude spectrum"
-msgstr "Spectre d'amplitude"
-
-#: cdl\core\gui\actionhandler.py:765 cdl\core\gui\processor\signal.py:433
->>>>>>> 4915f70b
 msgid "Phase spectrum"
 msgstr "Spectre de phase"
 
 msgid "Power spectral density"
 msgstr "Densité spectrale de puissance"
 
-<<<<<<< HEAD
 msgid "Statistics"
 msgstr "Statistiques"
 
-=======
-#: cdl\core\gui\actionhandler.py:775 cdl\core\gui\processor\image.py:1105
-#: cdl\core\gui\processor\signal.py:729
-msgid "Statistics"
-msgstr "Statistiques"
-
-#: cdl\core\gui\actionhandler.py:782 cdl\core\gui\processor\image.py:324
-#: cdl\core\gui\processor\signal.py:738
->>>>>>> 4915f70b
 msgid "Histogram"
 msgstr "Histogramme"
 
@@ -1407,17 +1065,9 @@
 msgid "Show results"
 msgstr "Afficher les résultats"
 
-<<<<<<< HEAD
 msgid "Plot results"
 msgstr "Tracer les résultats"
 
-=======
-#: cdl\core\gui\actionhandler.py:808 cdl\core\gui\panel\base.py:1257
-msgid "Plot results"
-msgstr "Tracer les résultats"
-
-#: cdl\core\gui\actionhandler.py:814 cdl\core\gui\panel\base.py:1304
->>>>>>> 4915f70b
 msgid "Delete results"
 msgstr "Supprimer les résultats"
 
@@ -1427,24 +1077,21 @@
 msgid "Square root"
 msgstr "Racine carrée"
 
-<<<<<<< HEAD
 msgid "Derivative"
 msgstr "Dérivée"
 
-=======
-#: cdl\core\gui\actionhandler.py:844 cdl\core\gui\processor\signal.py:267
-msgid "Derivative"
-msgstr "Dérivée"
-
-#: cdl\core\gui\actionhandler.py:850 cdl\core\gui\processor\signal.py:272
->>>>>>> 4915f70b
 msgid "Integral"
 msgstr "Intégrale"
 
 msgid "Reverse X-axis"
 msgstr "Inverser l'axe des X"
 
-<<<<<<< HEAD
+msgid "Convert to Cartesian coordinates"
+msgstr "Convertir en coordonnées cartésiennes"
+
+msgid "Convert to polar coordinates"
+msgstr "Convertir en coordonnées polaires"
+
 msgid "Frequency filters"
 msgstr "Filtres fréquentiels"
 
@@ -1478,86 +1125,18 @@
 msgid "CDF fit"
 msgstr "Ajustement CDF"
 
-=======
-#: cdl\core\gui\actionhandler.py:872
-msgid "Convert to Cartesian coordinates"
-msgstr "Convertir en coordonnées cartésiennes"
-
-#: cdl\core\gui\actionhandler.py:876
-msgid "Convert to polar coordinates"
-msgstr "Convertir en coordonnées polaires"
-
-#: cdl\core\gui\actionhandler.py:880
-msgid "Frequency filters"
-msgstr "Filtres fréquentiels"
-
-#: cdl\core\gui\actionhandler.py:882 cdl\core\gui\processor\signal.py:376
-msgid "Low-pass filter"
-msgstr "Filtre passe-bas"
-
-#: cdl\core\gui\actionhandler.py:892 cdl\core\gui\processor\signal.py:392
-msgid "Band-pass filter"
-msgstr "Filtre passe-bande"
-
-#: cdl\core\gui\actionhandler.py:897 cdl\core\gui\processor\signal.py:400
-msgid "Band-stop filter"
-msgstr "Filtre coupe-bande"
-
-#: cdl\core\gui\actionhandler.py:901
-msgid "Fitting"
-msgstr "Ajustement"
-
-#: cdl\core\gui\actionhandler.py:902 cdl\tests\scenarios\common.py:209
-msgid "Linear fit"
-msgstr "Ajustement linéaire"
-
-#: cdl\core\gui\actionhandler.py:904 cdl\core\gui\processor\signal.py:640
-msgid "Polynomial fit"
-msgstr "Ajustement polynomial"
-
-#: cdl\core\gui\actionhandler.py:912 cdl\core\gui\processor\signal.py:699
-#: cdl\widgets\fitdialog.py:252
-msgid "Multi-Gaussian fit"
-msgstr "Ajustement multi-gaussien"
-
-#: cdl\core\gui\actionhandler.py:916 cdl\tests\scenarios\common.py:210
-#: cdl\widgets\fitdialog.py:285
-msgid "Exponential fit"
-msgstr "Ajustement exponentiel"
-
-#: cdl\core\gui\actionhandler.py:917 cdl\tests\scenarios\common.py:212
-#: cdl\widgets\fitdialog.py:321
-msgid "Sinusoidal fit"
-msgstr "Ajustement sinusoïdal"
-
-#: cdl\core\gui\actionhandler.py:919 cdl\tests\scenarios\common.py:211
-#: cdl\widgets\fitdialog.py:361
-msgid "CDF fit"
-msgstr "Ajustement CDF"
-
-#: cdl\core\gui\actionhandler.py:922
->>>>>>> 4915f70b
 msgid "Cumulative distribution function fit, related to Error function (erf)"
 msgstr ""
 "Fonction de distribution cumulative (CDF), liée à la fonction d'erreur (erf)"
 
-<<<<<<< HEAD
 msgid "Windowing"
 msgstr "Fenêtrage"
 
-=======
-#: cdl\core\gui\actionhandler.py:928 cdl\core\gui\processor\signal.py:511
-msgid "Windowing"
-msgstr "Fenêtrage"
-
-#: cdl\core\gui\actionhandler.py:931
->>>>>>> 4915f70b
 msgid "Apply a window function (or apodization): Hanning, Hamming, ..."
 msgstr ""
 "Appliquer une fonction de fenêtrage (ou d'apodisation) : Hanning, "
 "Hamming, ..."
 
-<<<<<<< HEAD
 msgid "Detrending"
 msgstr "Elimination de tendance"
 
@@ -1606,81 +1185,9 @@
 msgid "Compute Full Width at Maximum"
 msgstr "Calcule la largeur à maximum"
 
-msgid "X values at min/max"
-msgstr "Valeurs de X aux min/max"
-
-=======
-#: cdl\core\gui\actionhandler.py:936 cdl\core\gui\processor\signal.py:489
-msgid "Detrending"
-msgstr "Elimination de tendance"
-
-#: cdl\core\gui\actionhandler.py:941 cdl\core\gui\processor\signal.py:455
-msgid "Interpolation"
-msgstr "Interpolation"
-
-#: cdl\core\gui\actionhandler.py:946 cdl\core\gui\processor\signal.py:462
-#: cdl\core\gui\processor\signal.py:477
-msgid "Resampling"
-msgstr "Rééchantillonnage"
-
-#: cdl\core\gui\actionhandler.py:950
-msgid "Stability analysis"
-msgstr "Analyse de stabilité"
-
-#: cdl\core\gui\actionhandler.py:952 cdl\core\gui\processor\signal.py:524
-msgid "Allan variance"
-msgstr "Variance d'Allan"
-
-#: cdl\core\gui\actionhandler.py:956 cdl\core\gui\processor\signal.py:537
-msgid "Allan deviation"
-msgstr "Ecart-type d'Allan"
-
-#: cdl\core\gui\actionhandler.py:960
-msgid "Modified Allan deviation"
-msgstr "Ecart-type d'Allan modifié"
-
-#: cdl\core\gui\actionhandler.py:964 cdl\core\gui\processor\signal.py:576
-msgid "Hadamard variance"
-msgstr "Variance de Hadamard"
-
-#: cdl\core\gui\actionhandler.py:968 cdl\core\gui\processor\signal.py:589
-msgid "Total variance"
-msgstr "Variance totale"
-
-#: cdl\core\gui\actionhandler.py:972 cdl\core\gui\processor\signal.py:602
-msgid "Time deviation"
-msgstr "Ecart-type temporel"
-
-#: cdl\core\gui\actionhandler.py:976
-msgid "All stability features"
-msgstr "Toutes les analyses de stabilité"
-
-#: cdl\core\gui\actionhandler.py:979
-msgid "Compute all stability features"
-msgstr "Calcule toutes les analyses de stabilité"
-
-#: cdl\core\gui\actionhandler.py:984
-msgid "Full width at half-maximum"
-msgstr "Largeur à mi-hauteur"
-
-#: cdl\core\gui\actionhandler.py:987
-msgid "Compute Full Width at Half-Maximum (FWHM)"
-msgstr "Calcule la largeur à mi-hauteur (LMH)"
-
-#: cdl\core\gui\actionhandler.py:991
-msgid "Full width at"
-msgstr "Largeur à "
-
-#: cdl\core\gui\actionhandler.py:993
-msgid "Compute Full Width at Maximum"
-msgstr "Calcule la largeur à maximum"
-
-#: cdl\core\gui\actionhandler.py:997
 msgid "Abscissa of the minimum and maximum"
 msgstr "Abscisse du minimum et du maximum"
 
-#: cdl\core\gui\actionhandler.py:999
->>>>>>> 4915f70b
 msgid ""
 "Compute the smallest argument of the minima and the smallest argument of the "
 "maxima"
@@ -1688,7 +1195,6 @@
 "Calcule le plus petit argument du minimum et le plus petit argument du "
 "maximum"
 
-<<<<<<< HEAD
 msgid "Abscissa at y=..."
 msgstr "Abscisse pour y=..."
 
@@ -1698,28 +1204,11 @@
 msgid "Sampling rate and period"
 msgstr "Fréquence et période d'échantillonnage"
 
-=======
-#: cdl\core\gui\actionhandler.py:1005
-msgid "Abscissa at y=..."
-msgstr "Abscisse pour y=..."
-
-#: cdl\core\gui\actionhandler.py:1009 cdl\core\gui\processor\image.py:1128
-#: cdl\core\gui\processor\image.py:1138 cdl\core\gui\processor\signal.py:213
-msgid "Peak detection"
-msgstr "Détection de pics"
-
-#: cdl\core\gui\actionhandler.py:1015 cdl\core\gui\processor\signal.py:769
-msgid "Sampling rate and period"
-msgstr "Fréquence et période d'échantillonnage"
-
-#: cdl\core\gui\actionhandler.py:1018
->>>>>>> 4915f70b
 msgid "Compute sampling rate and period for a constant sampling signal"
 msgstr ""
 "Calcule la fréquence et la période d'échantillonnage pour un signal à pas "
 "constant"
 
-<<<<<<< HEAD
 msgid "Dynamic parameters"
 msgstr "Paramètres dynamiques"
 
@@ -1729,38 +1218,15 @@
 msgid "Bandwidth at -3dB"
 msgstr "Bande passante à -3dB"
 
-=======
-#: cdl\core\gui\actionhandler.py:1023 cdl\core\gui\processor\signal.py:788
-msgid "Dynamic parameters"
-msgstr "Paramètres dynamiques"
-
-#: cdl\core\gui\actionhandler.py:1026
-msgid "Compute dynamic parameters: ENOB, SNR, SINAD, THD, ..."
-msgstr "Calcule les paramètres dynamiques : ENOB, SNR, SINAD, THD..."
-
-#: cdl\core\gui\actionhandler.py:1029
-msgid "Bandwidth at -3dB"
-msgstr "Bande passante à -3dB"
-
-#: cdl\core\gui\actionhandler.py:1032
->>>>>>> 4915f70b
 msgid ""
 "Compute bandwidth at -3dB assuming a low-pass filter already expressed in dB"
 msgstr ""
 "Calcule la bande passante à -3dB en supposant un filtre passe-bas déjà "
 "exprimé en dB"
 
-<<<<<<< HEAD
 msgid "Contrast"
 msgstr "Contraste"
 
-=======
-#: cdl\core\gui\actionhandler.py:1038 cdl\core\gui\processor\signal.py:744
-msgid "Contrast"
-msgstr "Contraste"
-
-#: cdl\core\gui\actionhandler.py:1040
->>>>>>> 4915f70b
 msgid ""
 "Compute contrast of a signal, i.e. (max-min)/(max+min), e.g. for an image "
 "profile"
@@ -1768,7 +1234,6 @@
 "Calcule le contraste d'un signal, c'est-à-dire (max-min)/(max+min), p.ex. "
 "pour un profil d'image"
 
-<<<<<<< HEAD
 msgid "Curve anti-aliasing"
 msgstr "Anticrénelage des courbes"
 
@@ -1778,21 +1243,6 @@
 msgid "Reset curve styles"
 msgstr "Réinitialiser les styles de courbes"
 
-=======
-#: cdl\core\gui\actionhandler.py:1048
-msgid "Curve anti-aliasing"
-msgstr "Anticrénelage des courbes"
-
-#: cdl\core\gui\actionhandler.py:1051
-msgid "Toggle curve anti-aliasing on/off (may slow down plotting)"
-msgstr "Active/désactive l'anticrénelage des courbes (peut ralentir le tracé)"
-
-#: cdl\core\gui\actionhandler.py:1056
-msgid "Reset curve styles"
-msgstr "Réinitialiser les styles de courbes"
-
-#: cdl\core\gui\actionhandler.py:1060
->>>>>>> 4915f70b
 msgid ""
 "Curve styles are looped over a list of predefined styles.\n"
 "This action resets the list to its initial state."
@@ -1800,7 +1250,6 @@
 "Les styles de courbes sont parcourus dans une liste de styles prédéfinis.\n"
 "Cette action réinitialise la liste à son état initial."
 
-<<<<<<< HEAD
 msgid "Convolution"
 msgstr "Convolution"
 
@@ -1822,6 +1271,9 @@
 msgid "Flip horizontally"
 msgstr "Symétrie horizontale"
 
+msgid "Flip diagonally"
+msgstr "Symétrie diagonale"
+
 msgid "Flip vertically"
 msgstr "Symétrie verticale"
 
@@ -2074,388 +1526,10 @@
 msgid "Blob detection (LOG)"
 msgstr "Détection de taches (LOG)"
 
-=======
-#: cdl\core\gui\actionhandler.py:1071 cdl\core\gui\processor\signal.py:500
-msgid "Convolution"
-msgstr "Convolution"
-
-#: cdl\core\gui\actionhandler.py:1082 cdl\core\gui\main.py:1636
-#: cdl\core\gui\roieditor.py:462
-msgid "image"
-msgstr "image"
-
-#: cdl\core\gui\actionhandler.py:1090
-msgid "Show contrast panel"
-msgstr "Afficher le panneau de contraste"
-
-#: cdl\core\gui\actionhandler.py:1092
-msgid "Show or hide contrast adjustment panel"
-msgstr "Afficher ou cacher le panneau de réglage du contraste"
-
-#: cdl\core\gui\actionhandler.py:1105
-msgid "Flat-field correction"
-msgstr "Correction de champ plat"
-
-#: cdl\core\gui\actionhandler.py:1111
-msgid "Flip or rotation"
-msgstr "Symétrie ou rotation"
-
-#: cdl\core\gui\actionhandler.py:1113
-msgid "Flip horizontally"
-msgstr "Symétrie horizontale"
-
-#: cdl\core\gui\actionhandler.py:1120
-msgid "Flip diagonally"
-msgstr "Symétrie diagonale"
-
-#: cdl\core\gui\actionhandler.py:1126
-msgid "Flip vertically"
-msgstr "Symétrie verticale"
-
-#: cdl\core\gui\actionhandler.py:1132
-msgid "Rotate %s right"
-msgstr "Rotation directe de %s"
-
-#: cdl\core\gui\actionhandler.py:1139
-msgid "Rotate %s left"
-msgstr "Rotation inverse de %s"
-
-#: cdl\core\gui\actionhandler.py:1145
-msgid "Rotate by..."
-msgstr "Rotation de..."
-
-#: cdl\core\gui\actionhandler.py:1149
-msgid "Intensity profiles"
-msgstr "Profils d'intensité"
-
-#: cdl\core\gui\actionhandler.py:1151
-msgid "Line profile..."
-msgstr "Profil rectiligne..."
-
-#: cdl\core\gui\actionhandler.py:1154
-msgid "Extract horizontal or vertical profile"
-msgstr "Extraire un profil horizontal ou vertical"
-
-#: cdl\core\gui\actionhandler.py:1159
-msgid "Segment profile..."
-msgstr "Profil le long d'un segment..."
-
-#: cdl\core\gui\actionhandler.py:1162
-msgid "Extract profile along a segment"
-msgstr "Extraire un profil le long d'un segment"
-
-#: cdl\core\gui\actionhandler.py:1166
-msgid "Average profile..."
-msgstr "Profil moyen..."
-
-#: cdl\core\gui\actionhandler.py:1169
-msgid "Extract average horizontal or vertical profile"
-msgstr "Extraire un profil moyen horizontal ou vertical"
-
-#: cdl\core\gui\actionhandler.py:1173
-msgid "Radial profile extraction..."
-msgstr "Extraire le profil radial..."
-
-#: cdl\core\gui\actionhandler.py:1176
-msgid "Radial profile extraction around image centroid"
-msgstr "Extraire le profil radial autour du barycentre de l'image"
-
-#: cdl\core\gui\actionhandler.py:1180
-msgid "Distribute on a grid..."
-msgstr "Distribuer sur une grille..."
-
-#: cdl\core\gui\actionhandler.py:1186
-msgid "Reset image positions"
-msgstr "Réinitialiser les positions des images"
-
-#: cdl\core\gui\actionhandler.py:1193
-msgid "Thresholding"
-msgstr "Seuillage"
-
-#: cdl\core\gui\actionhandler.py:1195
-msgid "Parametric thresholding"
-msgstr "Seuillage paramétrique"
-
-#: cdl\core\gui\actionhandler.py:1199
-msgid "ISODATA thresholding"
-msgstr "Seuillage ISODATA"
-
-#: cdl\core\gui\actionhandler.py:1203
-msgid "Li thresholding"
-msgstr "Seuillage Li"
-
-#: cdl\core\gui\actionhandler.py:1207
-msgid "Mean thresholding"
-msgstr "Seuillage moyen"
-
-#: cdl\core\gui\actionhandler.py:1211
-msgid "Minimum thresholding"
-msgstr "Seuillage minimum"
-
-#: cdl\core\gui\actionhandler.py:1215
-msgid "Otsu thresholding"
-msgstr "Seuillage Otsu"
-
-#: cdl\core\gui\actionhandler.py:1219
-msgid "Triangle thresholding"
-msgstr "Seuillage Triangle"
-
-#: cdl\core\gui\actionhandler.py:1223
-msgid "Yen thresholding"
-msgstr "Seuillage Yen"
-
-#: cdl\core\gui\actionhandler.py:1227
-msgid "All thresholding methods"
-msgstr "Toutes les méthodes de seuillage"
-
-#: cdl\core\gui\actionhandler.py:1230
-msgid "Apply all thresholding methods"
-msgstr "Appliquer toutes les méthodes de seuillage"
-
-#: cdl\core\gui\actionhandler.py:1232
-msgid "Exposure"
-msgstr "Exposition"
-
-#: cdl\core\gui\actionhandler.py:1234 cdl\core\gui\processor\image.py:681
-msgid "Gamma correction"
-msgstr "Correction gamma"
-
-#: cdl\core\gui\actionhandler.py:1238
-msgid "Logarithmic correction"
-msgstr "Correction logarithmique"
-
-#: cdl\core\gui\actionhandler.py:1242 cdl\core\gui\processor\image.py:706
-msgid "Sigmoid correction"
-msgstr "Correction sigmoïde"
-
-#: cdl\core\gui\actionhandler.py:1246 cdl\core\gui\processor\image.py:733
-msgid "Histogram equalization"
-msgstr "Egalisation d'histogramme"
-
-#: cdl\core\gui\actionhandler.py:1250 cdl\core\gui\processor\image.py:747
-msgid "Adaptive histogram equalization"
-msgstr "Egalisation d'histogramme adaptative"
-
-#: cdl\core\gui\actionhandler.py:1254
-msgid "Intensity rescaling"
-msgstr "Ajustement des niveaux"
-
-#: cdl\core\gui\actionhandler.py:1257
-msgid "Restoration"
-msgstr "Restauration"
-
-#: cdl\core\gui\actionhandler.py:1259 cdl\core\gui\processor\image.py:758
-#: cdl\core\gui\processor\image.py:824
-msgid "Total variation denoising"
-msgstr "Filtrage variationnel (débruitage)"
-
-#: cdl\core\gui\actionhandler.py:1263 cdl\core\gui\processor\image.py:772
-#: cdl\core\gui\processor\image.py:825
-msgid "Bilateral filter denoising"
-msgstr "Filtrage bilatéral (débruitage)"
-
-#: cdl\core\gui\actionhandler.py:1267 cdl\core\gui\processor\image.py:786
-#: cdl\core\gui\processor\image.py:826
-msgid "Wavelet denoising"
-msgstr "Débruitage par ondelettes"
-
-#: cdl\core\gui\actionhandler.py:1271
-msgid "White Top-Hat denoising"
-msgstr "Débruitage Top-Hat"
-
-#: cdl\core\gui\actionhandler.py:1275
-msgid "All denoising methods"
-msgstr "Tous les débruitages"
-
-#: cdl\core\gui\actionhandler.py:1278
-msgid "Apply all denoising methods"
-msgstr "Appliquer tous les débruitages"
-
-#: cdl\core\gui\actionhandler.py:1280
-msgid "Morphology"
-msgstr "Morphologie"
-
-#: cdl\core\gui\actionhandler.py:1282
-msgid "White Top-Hat (disk)"
-msgstr "Top-Hat (disque)"
-
-#: cdl\core\gui\actionhandler.py:1286
-msgid "Black Top-Hat (disk)"
-msgstr "Top-Hat dual (disque)"
-
-#: cdl\core\gui\actionhandler.py:1290
-msgid "Erosion (disk)"
-msgstr "Erosion (disque)"
-
-#: cdl\core\gui\actionhandler.py:1294
-msgid "Dilation (disk)"
-msgstr "Dilatation (disque)"
-
-#: cdl\core\gui\actionhandler.py:1298
-msgid "Opening (disk)"
-msgstr "Ouverture (disque)"
-
-#: cdl\core\gui\actionhandler.py:1302
-msgid "Closing (disk)"
-msgstr "Fermeture (disque)"
-
-#: cdl\core\gui\actionhandler.py:1306
-msgid "All morphological operations"
-msgstr "Toutes les opérations morphologiques"
-
-#: cdl\core\gui\actionhandler.py:1309
-msgid "Apply all morphological operations"
-msgstr "Appliquer toutes les opérations morphologiques"
-
-#: cdl\core\gui\actionhandler.py:1311
-msgid "Edges"
-msgstr "Contours"
-
-#: cdl\core\gui\actionhandler.py:1313 cdl\core\gui\processor\image.py:947
-msgid "Roberts filter"
-msgstr "Filtre de Roberts"
-
-#: cdl\core\gui\actionhandler.py:1316 cdl\core\gui\processor\image.py:953
-msgid "Prewitt filter"
-msgstr "Filtre de Prewitt"
-
-#: cdl\core\gui\actionhandler.py:1321 cdl\core\gui\processor\image.py:961
-msgid "Prewitt filter (horizontal)"
-msgstr "Filtre de Prewitt (horizontal)"
-
-#: cdl\core\gui\actionhandler.py:1325 cdl\core\gui\processor\image.py:970
-msgid "Prewitt filter (vertical)"
-msgstr "Filtre de Prewitt (vertical)"
-
-#: cdl\core\gui\actionhandler.py:1329 cdl\core\gui\processor\image.py:977
-msgid "Sobel filter"
-msgstr "Filtre de Sobel"
-
-#: cdl\core\gui\actionhandler.py:1334 cdl\core\gui\processor\image.py:985
-msgid "Sobel filter (horizontal)"
-msgstr "Filtre de Sobel (horizontal)"
-
-#: cdl\core\gui\actionhandler.py:1338 cdl\core\gui\processor\image.py:994
-msgid "Sobel filter (vertical)"
-msgstr "Filtre de Sobel (vertical)"
-
-#: cdl\core\gui\actionhandler.py:1342 cdl\core\gui\processor\image.py:1001
-msgid "Scharr filter"
-msgstr "Filtre de Scharr"
-
-#: cdl\core\gui\actionhandler.py:1347 cdl\core\gui\processor\image.py:1009
-msgid "Scharr filter (horizontal)"
-msgstr "Filtre de Scharr (horizontal)"
-
-#: cdl\core\gui\actionhandler.py:1351 cdl\core\gui\processor\image.py:1018
-msgid "Scharr filter (vertical)"
-msgstr "Filtre de Scharr (vertical)"
-
-#: cdl\core\gui\actionhandler.py:1355 cdl\core\gui\processor\image.py:1025
-msgid "Farid filter"
-msgstr "Filtre de Farid"
-
-#: cdl\core\gui\actionhandler.py:1360 cdl\core\gui\processor\image.py:1033
-msgid "Farid filter (horizontal)"
-msgstr "Filtre de Farid (horizontal)"
-
-#: cdl\core\gui\actionhandler.py:1364 cdl\core\gui\processor\image.py:1042
-msgid "Farid filter (vertical)"
-msgstr "Filtre de Farid (vertical)"
-
-#: cdl\core\gui\actionhandler.py:1368 cdl\core\gui\processor\image.py:1049
-msgid "Laplace filter"
-msgstr "Filtre de Laplace"
-
-#: cdl\core\gui\actionhandler.py:1373
-msgid "All edges filters"
-msgstr "Tous les filtres de contours"
-
-#: cdl\core\gui\actionhandler.py:1376
-msgid "Compute all edges filters"
-msgstr "Calcule tous les filtres de contours"
-
-#: cdl\core\gui\actionhandler.py:1379 cdl\core\gui\processor\image.py:940
-msgid "Canny filter"
-msgstr "Filtre de Canny"
-
-#: cdl\core\gui\actionhandler.py:1382 cdl\core\gui\processor\image.py:587
-msgid "Butterworth filter"
-msgstr "Filtre de Butterworth"
-
-#: cdl\core\gui\actionhandler.py:1390 cdl\core\gui\processor\image.py:1111
-#: cdl\tests\features\images\centroid_unit_test.py:62
-#: cdl\tests\features\images\enclosingcircle_unit_test.py:30
-msgid "Centroid"
-msgstr "Barycentre"
-
-#: cdl\core\gui\actionhandler.py:1393
-msgid "Compute image centroid"
-msgstr "Calcule le barycentre de l'image"
-
-#: cdl\core\gui\actionhandler.py:1396
-msgid "Minimum enclosing circle center"
-msgstr "Centre du cercle minimum"
-
-#: cdl\core\gui\actionhandler.py:1398
-msgid "Compute smallest enclosing circle center"
-msgstr "Calcule le centre du cercle minimum"
-
-#: cdl\core\gui\actionhandler.py:1401
-msgid "2D peak detection"
-msgstr "Détection de pics 2D"
-
-#: cdl\core\gui\actionhandler.py:1404
-msgid "Compute automatic 2D peak detection"
-msgstr "Détection automatique de pics 2D"
-
-#: cdl\core\gui\actionhandler.py:1407
-msgid "Contour detection"
-msgstr "Détection de contours"
-
-#: cdl\core\gui\actionhandler.py:1409
-msgid "Compute contour shape fit"
-msgstr "Ajustement d'une forme géométrique à un contour"
-
-#: cdl\core\gui\actionhandler.py:1412
-msgid "Circle Hough transform"
-msgstr "Transformée de Hough circulaire"
-
-#: cdl\core\gui\actionhandler.py:1414
-msgid "Detect circular shapes using circle Hough transform"
-msgstr "Détection de formes circulaires à partir d'une tranformée de Hough"
-
-#: cdl\core\gui\actionhandler.py:1417
-msgid "Blob detection"
-msgstr "Détection de taches"
-
-#: cdl\core\gui\actionhandler.py:1419 cdl\core\gui\processor\image.py:1203
-msgid "Blob detection (DOG)"
-msgstr "Détection de taches (gaussien)"
-
-#: cdl\core\gui\actionhandler.py:1421
-msgid "Detect blobs using Difference of Gaussian (DOG) method"
-msgstr "Détection de taches basée sur la méthode du discriminant gaussien"
-
-#: cdl\core\gui\actionhandler.py:1424 cdl\core\gui\processor\image.py:1216
-msgid "Blob detection (DOH)"
-msgstr "Détection de taches (hessien)"
-
-#: cdl\core\gui\actionhandler.py:1426
-msgid "Detect blobs using Determinant of Hessian (DOH) method"
-msgstr "Détection de taches basée sur la méthode du discriminant hessien"
-
-#: cdl\core\gui\actionhandler.py:1429 cdl\core\gui\processor\image.py:1229
-msgid "Blob detection (LOG)"
-msgstr "Détection de taches (LOG)"
-
-#: cdl\core\gui\actionhandler.py:1431
->>>>>>> 4915f70b
 msgid "Detect blobs using Laplacian of Gaussian (LOG) method"
 msgstr ""
 "Détection de taches basée sur la méthode du laplacien de gaussien (LOG)"
 
-<<<<<<< HEAD
 msgid "Blob detection (OpenCV)"
 msgstr "Détection de taches (OpenCV)"
 
@@ -2465,22 +1539,6 @@
 msgid "Resize"
 msgstr "Redimensionner"
 
-=======
-#: cdl\core\gui\actionhandler.py:1434 cdl\core\gui\processor\image.py:1243
-msgid "Blob detection (OpenCV)"
-msgstr "Détection de taches (OpenCV)"
-
-#: cdl\core\gui\actionhandler.py:1436
-msgid "Detect blobs using OpenCV SimpleBlobDetector"
-msgstr "Détection de taches basée sur SimpleBlobDetector d'OpenCV"
-
-#: cdl\core\gui\actionhandler.py:1443 cdl\core\gui\processor\image.py:219
-#: cdl\core\gui\processor\image.py:231
-msgid "Resize"
-msgstr "Redimensionner"
-
-#: cdl\core\gui\actionhandler.py:1449
->>>>>>> 4915f70b
 msgid "Pixel binning"
 msgstr "Binning"
 
@@ -2758,11 +1816,6 @@
 "Souhaitez-vous supprimer tous les signaux et images avant d'importer des "
 "données depuis un fichier HDF5 ?"
 
-<<<<<<< HEAD
-=======
-#: cdl\core\gui\main.py:1382 cdl\core\gui\panel\base.py:759
-#: cdl\core\gui\panel\macro.py:564 cdl\widgets\h5browser.py:618
->>>>>>> 4915f70b
 msgid "Open"
 msgstr "Ouvrir"
 
@@ -2825,7 +1878,6 @@
 msgid "Drag files here to open"
 msgstr "Déposer des fichiers ici pour les ouvrir"
 
-<<<<<<< HEAD
 msgid "Properties"
 msgstr "Propriétés"
 
@@ -2869,33 +1921,6 @@
 msgid "Delete metadata"
 msgstr "Supprimer les métadonnées"
 
-=======
-#: cdl\core\gui\panel\base.py:88 cdl\core\model\base.py:407
-msgid "Properties"
-msgstr "Propriétés"
-
-#: cdl\core\gui\panel\base.py:112
-msgid "Analysis parameters"
-msgstr "Paramètres d'analyse"
-
-#: cdl\core\gui\panel\base.py:539
-msgid "Delete group(s)"
-msgstr "Supprimer le(s) groupe(s)"
-
-#: cdl\core\gui\panel\base.py:540
-msgid "Are you sure you want to delete the selected group(s)?"
-msgstr "Êtes-vous sûr de vouloir supprimer le(s) groupe(s) sélectionné(s) ?"
-
-#: cdl\core\gui\panel\base.py:570
-msgid "Do you want to delete all objects (%s)?"
-msgstr "Souhaitez-vous supprimer tous les objets (%s) ?"
-
-#: cdl\core\gui\panel\base.py:594
-msgid "Delete metadata"
-msgstr "Supprimer les métadonnées"
-
-#: cdl\core\gui\panel\base.py:595
->>>>>>> 4915f70b
 msgid ""
 "Some selected objects have regions of interest.<br>Do you want to delete "
 "them as well?"
@@ -2903,7 +1928,6 @@
 "Certains objets sélectionnés ont des régions d'intérêt.<br>Souhaitez-vous "
 "les supprimer également ?"
 
-<<<<<<< HEAD
 msgid "New group"
 msgstr "Nouveau groupe"
 
@@ -2931,70 +1955,16 @@
 msgid "Results"
 msgstr "Résultats"
 
-=======
-#: cdl\core\gui\panel\base.py:647
-msgid "New group"
-msgstr "Nouveau groupe"
-
-#: cdl\core\gui\panel\base.py:647 cdl\core\gui\panel\base.py:667
-msgid "Group name:"
-msgstr "Nom du groupe :"
-
-#: cdl\core\gui\panel\base.py:666
-msgid "Rename group"
-msgstr "Renommer le groupe"
-
-#: cdl\core\gui\panel\base.py:725 cdl\core\gui\panel\base.py:816
-msgid "Adding objects to workspace"
-msgstr "Ajout d'objets à l'espace de travail"
-
-#: cdl\core\gui\panel\base.py:786 cdl\core\gui\panel\macro.py:543
-msgid "Save as"
-msgstr "Enregistrer sous"
-
-#: cdl\core\gui\panel\base.py:902 cdl\core\gui\plothandler.py:347
-msgid "Creating plot items"
-msgstr "Création des objets graphiques"
-
-#: cdl\core\gui\panel\base.py:946 cdl\core\gui\panel\base.py:963
-#: cdl\core\gui\panel\base.py:1131
-msgid "Annotations"
-msgstr "Annotations"
-
-#: cdl\core\gui\panel\base.py:1060 cdl\core\gui\roieditor.py:440
-#: cdl\core\model\base.py:1202
-msgid "Regions of interest"
-msgstr "Régions d'intérêt"
-
-#: cdl\core\gui\panel\base.py:1125 cdl\core\gui\panel\base.py:1164
-#: cdl\core\gui\processor\base.py:503
-msgid "Results"
-msgstr "Résultats"
-
-#: cdl\core\gui\panel\base.py:1127
->>>>>>> 4915f70b
 msgid "Show results obtained from previous analysis"
 msgstr ""
 "Afficher les résultats obtenus avec des analyses réalisées précédemment"
 
-<<<<<<< HEAD
 msgid "Open a dialog to edit annotations"
 msgstr "Ouvrir une boîte de dialogue pour éditer les annotations"
 
 msgid "No result currently available for this object."
 msgstr "Aucun résultat disponible pour le moment."
 
-=======
-#: cdl\core\gui\panel\base.py:1133
-msgid "Open a dialog to edit annotations"
-msgstr "Ouvrir une boîte de dialogue pour éditer les annotations"
-
-#: cdl\core\gui\panel\base.py:1141
-msgid "No result currently available for this object."
-msgstr "Aucun résultat disponible pour le moment."
-
-#: cdl\core\gui\panel\base.py:1143
->>>>>>> 4915f70b
 msgid ""
 "This feature leverages the results of previous analysis performed on the "
 "selected object(s).<br><br>To compute results, select one or more objects "
@@ -3004,7 +1974,6 @@
 "<br><br>Pour calculer des résultats, sélectionnez un ou plusieurs objets et "
 "choisissez une fonctionnalité dans le menu <u>Analyse</u>."
 
-<<<<<<< HEAD
 msgid "Indices"
 msgstr "Indices"
 
@@ -3023,33 +1992,6 @@
 msgid "Y axis"
 msgstr "Axe des Y"
 
-=======
-#: cdl\core\gui\panel\base.py:1201
-msgid "Indices"
-msgstr "Indices"
-
-#: cdl\core\gui\panel\base.py:1235
-msgid "Plot kind"
-msgstr "Type de graphique"
-
-#: cdl\core\gui\panel\base.py:1239
-msgid "One curve per object (or ROI) and per result title"
-msgstr "Une courbe par objet (ou ROI) et par titre de résultat"
-
-#: cdl\core\gui\panel\base.py:1241
-msgid "One curve per result title"
-msgstr "Une courbe par titre de résultat"
-
-#: cdl\core\gui\panel\base.py:1245
-msgid "X axis"
-msgstr "Axe des X"
-
-#: cdl\core\gui\panel\base.py:1247
-msgid "Y axis"
-msgstr "Axe des Y"
-
-#: cdl\core\gui\panel\base.py:1251
->>>>>>> 4915f70b
 msgid ""
 "Plot results obtained from previous analyses.<br><br>This plot is based on "
 "results associated with '%s' prefix."
@@ -3057,7 +1999,6 @@
 "Tracer les résultats obtenus avec des analyses réalisées précédemment."
 "<br><br>Ce graphique est basé sur les résultats associés au préfixe '%s'."
 
-<<<<<<< HEAD
 msgid ""
 "All objects associated with results must have the same regions of interest "
 "(ROIs) to plot results together."
@@ -3065,9 +2006,6 @@
 "Tous les objets associés aux résultats doivent avoir les mêmes ROIs pour "
 "tracer les résultats ensemble."
 
-=======
-#: cdl\core\gui\panel\base.py:1305
->>>>>>> 4915f70b
 msgid "Are you sure you want to delete all results of the selected object(s)?"
 msgstr ""
 "Êtes-vous sûr de vouloir supprimer tous les résultats des objets "
@@ -3122,10 +2060,6 @@
 msgid "Do you want to continue?"
 msgstr "Souhaitez-vous vraiment continuer ?"
 
-<<<<<<< HEAD
-=======
-#: cdl\core\gui\plothandler.py:181
->>>>>>> 4915f70b
 msgid "Creating geometric shapes"
 msgstr "Création des formes géométriques"
 
@@ -3234,10 +2168,6 @@
 msgid "Flat field correction"
 msgstr "Correction de champ plat"
 
-<<<<<<< HEAD
-=======
-#: cdl\core\gui\processor\image.py:575 cdl\core\gui\processor\signal.py:439
->>>>>>> 4915f70b
 msgid "PSD"
 msgstr "DSP"
 
@@ -3271,10 +2201,6 @@
 msgid "Closing"
 msgstr "Fermeture"
 
-<<<<<<< HEAD
-=======
-#: cdl\core\gui\processor\image.py:1092 cdl\core\gui\processor\signal.py:704
->>>>>>> 4915f70b
 msgid "Extract ROI"
 msgstr "Extraire une ROI"
 
@@ -3299,7 +2225,12 @@
 msgid "Reverse X axis"
 msgstr "Inverser l'axe des X"
 
-<<<<<<< HEAD
+msgid "Cartesian to Polar"
+msgstr "De cartésien à polaire"
+
+msgid "Polar to Cartesian"
+msgstr "De polaire à cartésien"
+
 msgid "iFFT"
 msgstr "iFFT"
 
@@ -3324,49 +2255,6 @@
 msgid "Find abscissa"
 msgstr "Trouver l'abscisse"
 
-=======
-#: cdl\core\gui\processor\signal.py:239
-msgid "Cartesian to Polar"
-msgstr "De cartésien à polaire"
-
-#: cdl\core\gui\processor\signal.py:252
-msgid "Polar to Cartesian"
-msgstr "De polaire à cartésien"
-
-#: cdl\core\gui\processor\signal.py:414
-msgid "iFFT"
-msgstr "iFFT"
-
-#: cdl\core\gui\processor\signal.py:451
-msgid "signal for X values"
-msgstr "signal pour les valeurs X"
-
-#: cdl\core\gui\processor\signal.py:498
-msgid "signal to convolve with"
-msgstr "signal à convoluer"
-
-#: cdl\core\gui\processor\signal.py:550
-msgid "Overlapping Allan variance"
-msgstr ""
-
-#: cdl\core\gui\processor\signal.py:563
-msgid "Modified Allan variance"
-msgstr ""
-
-#: cdl\core\gui\processor\signal.py:718
-msgid "FWHM"
-msgstr "LMH"
-
-#: cdl\core\gui\processor\signal.py:723
-msgid "FW"
-msgstr "LH"
-
-#: cdl\core\gui\processor\signal.py:761
-msgid "Find abscissa"
-msgstr "Trouver l'abscisse"
-
-#: cdl\core\gui\processor\signal.py:776
->>>>>>> 4915f70b
 msgid "Bandwidth"
 msgstr "Bande passante"
 
