# French translations for cdl.
# Copyright (C) 2025 DataLab Platform Developers
# This file is distributed under the same license as the cdl project.
#
msgid ""
msgstr ""
<<<<<<< HEAD
"Project-Id-Version: cdl 0.20.0\n"
"Report-Msgid-Bugs-To: p.raybaut@codra.fr\n"
"POT-Creation-Date: 2025-05-22 20:24+0200\n"
"PO-Revision-Date: 2025-05-22 15:46+0200\n"
"Last-Translator: Christophe Debonnel <c.debonnel@codra.fr>\n"
"Language: fr\n"
"Language-Team: DataLab Platform Developers <p.raybaut@codra.fr\n"
"Plural-Forms: nplurals=2; plural=(n > 1);\n"
=======
"Project-Id-Version: PACKAGE VERSION\n"
"POT-Creation-Date: 2025-04-20 20:31+0200\n"
"PO-Revision-Date: YEAR-MO-DA HO:MI+ZONE\n"
"Last-Translator: FULL NAME <EMAIL@ADDRESS>\n"
"Language-Team: LANGUAGE <LL@li.org>\n"
"Language: \n"
>>>>>>> 446402fc
"MIME-Version: 1.0\n"
"Content-Type: text/plain; charset=utf-8\n"
"Content-Transfer-Encoding: 8bit\n"
"Generated-By: Babel 2.17.0\n"

msgid "Operator"
msgstr "Opérateur"

msgid "Factor"
msgstr "Facteur"

msgid "Constant"
msgstr "Constante"

msgid "Operation"
msgstr "Opération"

msgid "Convert to `obj1` data type"
msgstr "Convertir vers le type de données de `obj1`"

msgid "Result"
msgstr "Résultat"

msgid ""
"Mode of the filter:\n"
"- 'reflect': Reflect the data at the boundary\n"
"- 'constant': Pad with a constant value\n"
"- 'nearest': Pad with the nearest value\n"
"- 'mirror': Reflect the data at the boundary with the data itself\n"
"- 'wrap': Circular boundary"
msgstr ""
"Mode du filtre :\n"
"- 'reflect' : Réfléchir les données à la frontière\n"
"- 'constant' : Remplir avec une valeur constante\n"
"- 'nearest' : Remplir avec la valeur la plus proche\n"
"- 'mirror' : Réfléchir les données à la frontière avec les données elles-mêmes\n"
"- 'wrap' : Frontière circulaire"

msgid "Size of the moving window"
msgstr "Taille de la fenêtre glissante"

msgid "Mode"
msgstr "Mode"

msgid "Lower clipping value"
msgstr "Borne inférieure d'écrêtage"

msgid "Upper clipping value"
msgstr "Borne supérieure d'écrêtage"

msgid "Maximum"
msgstr "Maximum"

msgid "Amplitude"
msgstr "Amplitude"

msgid "Area"
msgstr "Aire"

msgid "Energy"
msgstr "Energie"

msgid "RMS"
msgstr "RMS"

msgid "Normalize with respect to"
msgstr "Normaliser par rapport à"

msgid "Number of bins"
msgstr "Nombre de classes"

msgid "Lower limit"
msgstr "Limite inférieure"

msgid "Upper limit"
msgstr "Limite supérieure"

msgid "Shift"
msgstr "Décalage"

msgid "Shift zero frequency to center"
msgstr "Décaler la fréquence nulle au centre"

msgid "Logarithmic scale"
msgstr "Echelle logarithmique"

msgid "Constant value"
msgstr "Constante"

msgid "cval"
msgstr "cval"

msgid "Value used for points outside the boundaries of the input if mode is 'constant'"
msgstr "Valeur utilisée pour les points situés en dehors des frontières de l'image d'origine (si le mode est 'constant')"

msgid "Reshape the output array"
msgstr "Redimensionner l'image de destination"

msgid "Reshape the output array so that the input array is contained completely in the output"
msgstr "Redimensionner l'image de destination de sorte qu'elle puisse contenir la totalité de l'image source"

msgid "Prefilter the input image"
msgstr "Prétraitement de l'image d'origine (spline)"

msgid "Order"
msgstr "Ordre"

msgid "Spline interpolation order"
msgstr "Ordre de l'interpolation de type spline"

msgid "columns"
msgstr "colonnes"

msgid "rows"
msgstr "lignes"

msgid "Distribute over"
msgstr "Distribuer selon les"

msgid "Columns"
msgstr "Colonnes"

msgid "Rows"
msgstr "Lignes"

msgid "Column spacing"
msgstr "Espace entre chaque colonne"

msgid "Row spacing"
msgstr "Espace entre chaque ligne"

msgid "Zoom"
msgstr "Zoom"

msgid "Cluster size (X)"
msgstr "Nombre de pixels (X)"

msgid "Number of adjacent pixels to be combined together along X-axis."
msgstr "Nombre de pixels adjacents à regrouper le long de l'axe des X."

msgid "Cluster size (Y)"
msgstr "Nombre de pixels (Y)"

msgid "Number of adjacent pixels to be combined together along Y-axis."
msgstr "Nombre de pixels adjacents à regrouper le long de l'axe des Y."

msgid "Data type"
msgstr "Type de données"

msgid "Change pixel size"
msgstr "Modifier la taille des pixels"

msgid "Change pixel size so that overall image size remains the same."
msgstr "Modification de la taille des pixels de sorte que les dimensions de l'images restent les mêmes après l'opération."

msgid "horizontal"
msgstr "horizontal"

msgid "vertical"
msgstr "vertical"

msgid "Direction"
msgstr "Direction"

msgid "Row"
msgstr "Ligne"

msgid "Column"
msgstr "Colonne"

msgid "Start row"
msgstr "Ligne (début)"

msgid "Start column"
msgstr "Colonne (début)"

msgid "End row"
msgstr "Ligne (fin)"

msgid "End column"
msgstr "Colonne (fin)"

msgid "Profile rectangular area"
msgstr "Zone rectangulaire du profil"

msgid "Row 1"
msgstr "Ligne 1"

msgid "Row 2"
msgstr "Ligne 2"

msgid "Column 1"
msgstr "Colonne 1"

msgid "Column 2"
msgstr "Colonne 2"

msgid "Center position"
msgstr "Position du centre"

msgid "Image centroid"
msgstr "Barycentre de l'image"

msgid "Image center"
msgstr "Centre de l'image"

msgid "User-defined"
msgstr "Défini par l'utilisateur"

msgid "Center"
msgstr "Centre"

msgid "Padding strategy"
msgstr "Stratégie de complément de zéros"

msgid "Rows to add"
msgstr "Lignes à ajouter"

msgid "Columns to add"
msgstr "Colonnes à ajouter"

msgid "Padding position"
msgstr "Position du complément de zéros"

msgid "Cut-off frequency ratio"
msgstr "Fréquence de coupure relative"

msgid "High-pass filter"
msgstr "Filtre passe-haut"

msgid "If True, apply high-pass filter instead of low-pass"
msgstr "Si vrai, appliquer un filtre passe-haut au lieu d'un filtre passe-bas"

msgid "Order of the Butterworth filter"
msgstr "Ordre du filtre de Butterworth"

msgid "Radius<sub>min</sub>"
msgstr "Rayon<sub>min</sub>"

msgid "Radius<sub>max</sub>"
msgstr "Rayon<sub>max</sub>"

msgid "Minimal distance"
msgstr "Distance minimale"

msgid "Relative threshold"
msgstr "Seuil relatif"

msgid "Detection threshold, relative to difference between data maximum and minimum"
msgstr "Seuil de détection, relatif à la différence entre le maximum et le minimum des données de l'image"

msgid "Neighborhoods size"
msgstr "Taille du voisinage"

msgid "Size of the sliding window used in maximum/minimum filtering algorithm"
msgstr "Taille de la fenêtre glissante utilisée dans l'algorithme de filtrage maximum/minimum"

msgid "Create regions of interest"
msgstr "Créer des régions d'intérêt"

msgid "Ellipse"
msgstr "Ellipse"

msgid "Circle"
msgstr "Cercle"

msgid "Polygon"
msgstr "Polygone"

msgid "Shape"
msgstr "Forme"

msgid "The minimum standard deviation for Gaussian Kernel. Keep this low to detect smaller blobs."
msgstr "L'écart-type minimal pour le noyau gaussien. Cette valeur doit être faible pour détecter de petites taches."

msgid "The maximum standard deviation for Gaussian Kernel. Keep this high to detect larger blobs."
msgstr "L'écart-type maximal pour le noyau gaussien. Cette valeur doit être élevée pour détecter de grandes taches."

msgid "Minimum intensity of blobs."
msgstr "Intensité minimale des taches."

msgid "Overlap"
msgstr "Recouvrement"

msgid "If two blobs overlap by a fraction greater than this value, the smaller blob is eliminated."
msgstr "Si deux taches ont un taux de recouvrement supérieur à ce seuil, alors la plus petite tache est éliminée."

msgid "Exclude border"
msgstr "Exclure la bordure"

msgid "If True, exclude blobs from the border of the image."
msgstr "Si le réglage est actif, exclure les taches de la bordure de l'image."

msgid "Log scale"
msgstr "Echelle logarithmique"

msgid "If set intermediate values of standard deviations are interpolated using a logarithmic scale to the base 10. If not, linear interpolation is used."
msgstr "Les valeurs intermédiaires d'écart-type peuvent être interpolées selon une échelle linéaire ou logarithmique."

msgid "Min. threshold"
msgstr "Seuil min."

msgid "The minimum threshold between local maxima and minima. This parameter does not affect the quality of the blobs, only the quantity. Lower thresholds result in larger numbers of blobs."
msgstr "Le seuil minimum entre les maxima et minima locaux. Ce paramètre n'affecte pas la qualité des taches, mais seulement leur nombre. Un seuil bas donne un nombre plus important de taches."

msgid "Max. threshold"
msgstr "Seuil max."

msgid "The maximum threshold between local maxima and minima. This parameter does not affect the quality of the blobs, only the quantity. Lower thresholds result in larger numbers of blobs."
msgstr "Le seuil maximum entre les maxima et minima locaux. Ce paramètre n'affecte pas la qualité des taches, mais seulement leur nombre. Un seuil bas donne un nombre plus important de taches."

msgid "Min. repeatability"
msgstr "Répétabilité min."

msgid "The minimum number of times a blob needs to be detected in a sequence of images to be considered valid."
msgstr "Le nombre minimum de fois qu'une tache doit être détectée dans une séquence d'images pour être considérée valide."

msgid "Min. distance between blobs"
msgstr "Distance min. entre taches"

msgid "The minimum distance between two blobs. If blobs are found closer together than this distance, the smaller blob is removed."
msgstr "La distance minimale entre deux taches. Si deux taches sont détectées à une distance inférieure à celle-ci, alors la plus petite tache est éliminée."

msgid "Filter by color"
msgstr "Filtrer par couleur"

msgid "If true, the image is filtered by color instead of intensity."
msgstr "Si vrai, l'image est filtrée par couleur au lieu d'intensité."

msgid "Blob color"
msgstr "Couleur de la tache"

msgid "The color of the blobs to detect (0 for dark blobs, 255 for light blobs)."
msgstr "La couleur des taches à détecter (0 pour les taches foncées, 255 pour les taches claires)."

msgid "Filter by area"
msgstr "Filtrer par aire"

msgid "If true, the image is filtered by blob area."
msgstr "Si vrai, l'image est filtrée par l'aire des taches."

msgid "Min. area"
msgstr "Aire min."

msgid "The minimum blob area."
msgstr "L'aire minimale des taches."

msgid "Max. area"
msgstr "Aire max."

msgid "The maximum blob area."
msgstr "L'aire maximale des taches."

msgid "Filter by circularity"
msgstr "Filtrer par circularité"

msgid "If true, the image is filtered by blob circularity."
msgstr "Si vrai, l'image est filtrée par la circularité des taches."

msgid "Min. circularity"
msgstr "Circularité min."

msgid "The minimum circularity of the blobs."
msgstr "La circularité minimale des taches."

msgid "Max. circularity"
msgstr "Circularité max."

msgid "The maximum circularity of the blobs."
msgstr "La circularité maximale des taches."

msgid "Filter by inertia"
msgstr "Filtrer par inertie"

msgid "If true, the image is filtered by blob inertia."
msgstr "Si vrai, l'image est filtrée par l'inertie des taches."

msgid "Min. inertia ratio"
msgstr "Ratio d'inertie min."

msgid "The minimum inertia ratio of the blobs."
msgstr "Le ratio d'inertie minimal des taches."

msgid "Max. inertia ratio"
msgstr "Ratio d'inertie max."

msgid "The maximum inertia ratio of the blobs."
msgstr "Le ratio d'inertie maximal des taches."

msgid "Filter by convexity"
msgstr "Filtrer par convexité"

msgid "If true, the image is filtered by blob convexity."
msgstr "Si vrai, l'image est filtrée par la convexité des taches."

msgid "Min. convexity"
msgstr "Convexité min."

msgid "The minimum convexity of the blobs."
msgstr "La convexité minimale des taches."

msgid "Max. convexity"
msgstr "Convexité max."

msgid "The maximum convexity of the blobs."
msgstr "La convexité maximale des taches."

msgid "Standard deviation of the Gaussian filter."
msgstr "Ecart-type du filtrage gaussien"

msgid "Low threshold"
msgstr "Seuil bas"

msgid "Lower bound for hysteresis thresholding (linking edges)."
msgstr "Borne inférieure pour le seuillage par hystérésis (liaison des contours)."

msgid "High threshold"
msgstr "Seuil haut"

msgid "Upper bound for hysteresis thresholding (linking edges)."
msgstr "Borne supérieure pour le seuillage par hystérésis (liaison des contours)."

msgid "Use quantiles"
msgstr "Utiliser les quantiles"

msgid "If True then treat low_threshold and high_threshold as quantiles of the edge magnitude image, rather than absolute edge magnitude values. If True then the thresholds must be in the range [0, 1]."
msgstr "Interprète les seuils bas et haut en tant que quantiles des niveaux des contours, au lieu de valeurs absolues des contours. Si le réglage est actif, alors les seuils doivent être compris entre 0 et 1."

msgid "Value to fill past edges of input if mode is constant."
msgstr "Valeur de remplissage si le mode est constant."

msgid "Gamma"
msgstr "Gamma"

msgid "Gamma correction factor (higher values give more contrast)."
msgstr "Facteur de correction gamma (plus la valeur est élevée, plus le contraste est important)."

msgid "Gain"
msgstr "Gain"

msgid "Gain factor (higher values give more contrast)."
msgstr "Facteur de gain (plus la valeur est élevée, plus le contraste est important)."

msgid "Inverse"
msgstr "Inverse"

msgid "If True, apply inverse logarithmic transformation."
msgstr "Si vrai, appliquer une transformation logarithmique inverse."

msgid "Cutoff"
msgstr "Cutoff"

msgid "Cutoff value (higher values give more contrast)."
msgstr "Valeur de coupure (plus la valeur est élevée, plus le contraste est important)."

msgid "If True, apply inverse sigmoid transformation."
msgstr "Si vrai, appliquer une transformation sigmoïde inverse."

msgid "Input range"
msgstr "Echelle de niveaux en entrée"

msgid "Min and max intensity values of input image ('image' refers to input image min/max levels, 'dtype' refers to input image data type range)."
msgstr "Valeurs min/max d'intensité de l'image en entrée ('image' correspond aux niveaux min/max de l'image en entrée, 'dtype' correspond aux valeurs min/max du type de données de l'image)."

msgid "Output range"
msgstr "Echelle de niveaux en sortie"

msgid "Min and max intensity values of output image  ('image' refers to input image min/max levels, 'dtype' refers to input image data type range).."
msgstr "Valeurs min/max d'intensité de l'image en sortie ('image' correspond aux niveaux min/max de l'image en entrée, 'dtype' correspond aux valeurs min/max du type de données de l'image)."

msgid "Number of bins for image histogram."
msgstr "Nombre de classes de l'histogramme des niveaux de l'image."

msgid "Clipping limit"
msgstr "Écrêtage limite"

msgid "Clipping limit (higher values give more contrast)."
msgstr "Valeur d'écrêtage (plus la valeur est élevée, plus le contraste est important)."

msgid "Footprint (disk) radius."
msgstr "Rayon de l'ouverture circulaire (disque)."

msgid "Radius"
msgstr "Rayon"

msgid "Denoising weight"
msgstr "Poids de débruitage"

msgid "The greater weight, the more denoising (at the expense of fidelity to input)."
msgstr "Plus le poids est élevé, plus le débruitage est fort (aux dépens de la fidélité des données)."

msgid "Relative difference of the value of the cost function that determines the stop criterion. The algorithm stops when: (E_(n-1) - E_n) < eps * E_0"
msgstr "Différence relative de la valeur de la fonction de coût qui détermine le critère d'arrêt de l'algorithme. Ce dernier s'arrête lorsque : (E_(n-1) - E_n) < eps * E_0"

msgid "Max. iterations"
msgstr "Nb. max. d'itérations"

msgid "Maximal number of iterations used for the optimization"
msgstr "Nombre maximal d'itérations utilisé pour l'optimisation"

msgid "Standard deviation for range distance. A larger value results in averaging of pixels with larger spatial differences."
msgstr "Ecart-type dans le domaine spatial. Une valeur élevée a pour effet de moyenner des pixels séparés par de grandes distances."

msgid "Used in conjunction with mode 'constant', the value outside the image boundaries."
msgstr "Valeur de remplissage en dehors des bornes de l'image (en mode constant)."

msgid "Wavelet"
msgstr "Ondelette"

msgid "Manual"
msgstr "Manuel"

msgid "Mean"
msgstr "Moyenne"

msgid "Minimum"
msgstr "Minimum"

msgid "Triangle"
msgstr "Triangle"

msgid "Threshold method"
msgstr "Méthode de seuillage"

msgid "Threshold value"
msgstr "Valeur de seuil"

msgid "Greater than"
msgstr "Supérieur à"

msgid "Less than"
msgstr "Inférieur à"

msgid "Destination data type"
msgstr "Type de données de destination"

msgid "Output image data type."
msgstr "Type de données de l'image générée."

msgid "Power"
msgstr "Puissance"

msgid "Threshold"
msgstr "Seuil"

msgid "Minimum distance"
msgstr "Distance minimale"

msgid "X-axis"
msgstr "Axe des X"

msgid "Y-axis"
msgstr "Axe des Y"

msgid "Calibrate"
msgstr "Étalonner"

msgid "Bessel"
msgstr "Bessel"

msgid "Butterworth"
msgstr "Butterworth"

msgid "Chebyshev type 1"
msgstr "Chebyshev de type 1"

msgid "Chebyshev type 2"
msgstr "Chebyshev de type 2"

msgid "Elliptic"
msgstr "Elliptique"

msgid "Filter method"
msgstr "Méthode de filtrage"

msgid "Filter order"
msgstr "Ordre du filtre"

msgid "Low cutoff frequency"
msgstr "Fréquence de coupure basse"

msgid "High cutoff frequency"
msgstr "Fréquence de coupure haute"

msgid "Passband ripple"
msgstr "Ondulation de la bande passante"

msgid "Stopband attenuation"
msgstr "Atténuation de la bande d'arrêt"

msgid "Strategy"
msgstr "Stratégie"

msgid "Number of points to add"
msgstr "Nombre de points à ajouter"

msgid "Number of points"
msgstr "Nombre de points"

msgid "Frequency"
msgstr "Fréquence"

msgid "Degree"
msgstr "Degré"

msgid "Counts"
msgstr "Coups"

msgid "Linear"
msgstr "Linéaire"

msgid "Spline"
msgstr "Spline"

msgid "Quadratic"
msgstr "Quadratique"

msgid "Cubic"
msgstr "Cubique"

msgid "Barycentric"
msgstr "Barycentrique"

msgid "PCHIP"
msgstr "PCHIP"

msgid "Interpolation method"
msgstr "Méthode d'interpolation"

msgid "Fill value"
msgstr "Valeur de remplissage"

msgid "Value to use for points outside the interpolation domain (used only with linear, cubic and pchip methods)."
msgstr "Valeur à utiliser pour les points en dehors du domaine d'interpolation (utilisé uniquement avec les méthodes linéaire, cubique et pchip)."

msgid "X<sub>min</sub>"
msgstr "X<sub>min</sub>"

msgid "X<sub>max</sub>"
msgstr "X<sub>max</sub>"

msgid "Detrending method"
msgstr "Méthode d'élimation de la tendance"

msgid "Cosine"
msgstr "Cosinus"

msgid "Exponential"
msgstr "Exponentielle"

msgid "Flat top"
msgstr "Sommet plat"

msgid "Gaussian"
msgstr "Gaussienne"

msgid "Rectangular"
msgstr "Rectangulaire"

msgid "Method"
msgstr "Méthode"

msgid "Shape parameter of the Tukey windowing function"
msgstr "Paramètre de forme de la fonction de fenêtrage de Tukey"

msgid "Shape parameter of the Kaiser windowing function"
msgstr "Paramètre de forme de la fonction de fenêtrage de Kaiser"

msgid "Shape parameter of the Gaussian windowing function"
msgstr "Paramètre de forme de la fonction de fenêtrage gaussienne"

msgid "Radian"
msgstr "Radian"

msgid "Angle unit"
msgstr "Unité de l'angle"

msgid "Zero-crossing"
msgstr "Passage par zéro"

msgid "Gaussian fit"
msgstr "Ajustement gaussien"

msgid "Lorentzian fit"
msgstr "Ajustement lorentzien"

msgid "Voigt fit"
msgstr "Ajustement Voigt"

msgid "Lower X boundary (empty for no limit, i.e. start of the signal)"
msgstr "Borne X inférieure (vide pour aucune limite, c'est-à-dire le début du signal)"

msgid "Upper X boundary (empty for no limit, i.e. end of the signal)"
msgstr "Borne X supérieure (vide pour aucune limite, c'est-à-dire la fin du signal)"

msgid "Ordinate"
msgstr "Coordonnées"

msgid "Abscissa"
msgstr "Abscisse"

msgid "Full scale"
msgstr "Pleine échelle"

msgid "Unit for SINAD"
msgstr "Unité pour SINAD"

msgid "Unit"
msgstr "Unité"

msgid "Number of harmonics"
msgstr "Nombre d'harmoniques"

msgid "Number of harmonics to consider for THD"
msgstr "Nombre d'harmoniques à considérer pour le THD"

msgid "DataLab is a generic signal and image processing platform"
msgstr "DataLab est une plateforme générique de traitement du signal et de l'image"

#, python-format
msgid "New %s..."
msgstr "Nouvel objet %s..."

#, python-format
msgid "Create new %s"
msgstr "Créer un nouvel objet %s"

#, python-format
msgid "Open %s..."
msgstr "Ouvrir un objet %s..."

#, python-format
msgid "Open %s"
msgstr "Ouvrir un objet %s"

msgid "Open from directory..."
msgstr "Ouvrir depuis le répertoire..."

#, python-format
msgid "Open %s objects from directory"
msgstr "Ouvrir des objets %s depuis le répertoire"

#, python-format
msgid "Save %s..."
msgstr "Enregistrer un objet %s..."

#, python-format
msgid "Save selected %s"
msgstr "Enregistrer l'objet %s sélectionné"

msgid "Import text file..."
msgstr "Importer un fichier texte..."

msgid "Rename"
msgstr "Renommer"

#, python-format
msgid "Edit title of selected %s or group"
msgstr "Modifier le titre de l'objet %s ou du groupe sélectionné"

msgid "New group..."
msgstr "Nouveau groupe..."

msgid "Create a new group"
msgstr "Créer un nouveau groupe"

msgid "Move up"
msgstr "Déplacer vers le haut"

msgid "Move up selection (groups or objects)"
msgstr "Déplacer vers le haut la sélection (groupes ou objets)"

msgid "Move down"
msgstr "Déplacer vers le bas"

msgid "Move down selection (groups or objects)"
msgstr "Déplacer vers le bas la sélection (groupes ou objets)"

msgid "Duplicate"
msgstr "Dupliquer"

#, python-format
msgid "Duplicate selected %s"
msgstr "Dupliquer l'objet %s sélectionné"

msgid "Remove"
msgstr "Supprimer"

#, python-format
msgid "Remove selected %s"
msgstr "Supprimer l'objet %s sélectionné"

msgid "Delete all"
msgstr "Supprimer tout"

msgid "Delete all groups and objects"
msgstr "Supprimer tous les groupes et objets"

msgid "Copy metadata"
msgstr "Copier les métadonnées"

#, python-format
msgid "Copy metadata from selected %s"
msgstr "Copier les métadonnées de l'objet %s sélectionné"

msgid "Paste metadata"
msgstr "Coller les métadonnées"

#, python-format
msgid "Paste metadata into selected %s"
msgstr "Coller les métadonnées dans l'objet %s sélectionné"

msgid "Import metadata"
msgstr "Importer les métadonnées"

#, python-format
msgid "Import metadata into %s"
msgstr "Importer les métadonnées dans l'objet %s"

msgid "Export metadata"
msgstr "Exporter les métadonnées"

#, python-format
msgid "Export selected %s metadata"
msgstr "Exporter les métadonnées de l'objet %s sélectionné"

msgid "Delete object metadata"
msgstr "Supprimer les métadonnées"

msgid "Delete all that is contained in object metadata"
msgstr "Supprimer toutes les métadonnées liées à l'objet"

msgid "Add object title to plot"
msgstr "Ajouter le titre de l'objet au graphique"

msgid "Add object title as a label to the plot"
msgstr "Ajouter le titre de l'objet comme étiquette au graphique"

msgid "Copy titles to clipboard"
msgstr "Copier les titres dans le presse-papier"

msgid "Copy titles of selected objects to clipboard"
msgstr "Copier les titres des objets sélectionnés dans le presse-papier"

msgid "Edit regions of interest..."
msgstr "Modifier les régions d'intérêt..."

msgid "Remove regions of interest"
msgstr "Supprimer les régions d'intérêt"

msgid "View in a new window"
msgstr "Voir dans une nouvelle fenêtre"

#, python-format
msgid "View selected %s in a new window"
msgstr "Voir l'objet %s sélectionné dans une nouvelle fenêtre"

msgid "Edit annotations"
msgstr "Modifier les annotations"

#, python-format
msgid "Edit annotations of selected %s"
msgstr "Modifier les annotations de l'objet %s sélectionné"

msgid "Refresh manually"
msgstr "Rafraîchir manuellement"

msgid "Refresh plot, even if auto-refresh is enabled"
msgstr "Rafraîchit le graphique, même si le rafraîchissement automatique est activé"

msgid "Constant Operations"
msgstr "Opérations avec une constante"

msgid "Axis transformation"
msgstr "Transformation des axes"

msgid "Level adjustment"
msgstr "Ajustement de niveau"

msgid "Offset correction"
msgstr "Soustraction d'offset"

msgid "Evaluate and subtract the offset value from the data"
msgstr "Évaluer et soustraire la valeur d'offset des données"

msgid "Noise reduction"
msgstr "Réduction de bruit"

msgid "Fourier analysis"
msgstr "Analyse de Fourier"

msgid "ROI extraction"
msgstr "Extraction de ROI"

msgid "Show results"
msgstr "Afficher les résultats"

msgid "Plot results"
msgstr "Tracer les résultats"

msgid "Delete results"
msgstr "Supprimer les résultats"

msgid "signal"
msgstr "signal"

msgid "Frequency filters"
msgstr "Filtres fréquentiels"

msgid "Fitting"
msgstr "Ajustement"

msgid "Linear fit"
msgstr "Ajustement linéaire"

msgid "Polynomial fit"
msgstr "Ajustement polynomial"

msgid "Multi-Gaussian fit"
msgstr "Ajustement multi-gaussien"

msgid "Exponential fit"
msgstr "Ajustement exponentiel"

msgid "Sinusoidal fit"
msgstr "Ajustement sinusoïdal"

msgid "CDF fit"
msgstr "Ajustement CDF"

msgid "Cumulative distribution function fit, related to Error function (erf)"
msgstr "Fonction de distribution cumulative (CDF), liée à la fonction d'erreur (erf)"

msgid "Stability analysis"
msgstr "Analyse de stabilité"

msgid "All stability features"
msgstr "Toutes les analyses de stabilité"

msgid "Compute all stability features"
msgstr "Calcule toutes les analyses de stabilité"

msgid "Full width at y=..."
msgstr "Largeur à y=..."

msgid "Compute the full width at a given y value"
msgstr "Calcule la largeur à une valeur y donnée"

msgid "First abscissa at y=..."
msgstr "Première abscisse à y=..."

msgid "Compute the first abscissa at a given y value (linear interpolation)"
msgstr "Calcule la première abscisse à une valeur y donnée (interpolation linéaire)"

msgid "Ordinate at x=..."
msgstr "Ordonnée à x=..."

msgid "Compute the ordinate at a given x value (linear interpolation)"
msgstr "Calcule l'ordonnée à une valeur x donnée (interpolation linéaire)"

msgid "Peak detection"
msgstr "Détection de pics"

msgid "Curve anti-aliasing"
msgstr "Anticrénelage des courbes"

msgid "Toggle curve anti-aliasing on/off (may slow down plotting)"
msgstr "Active/désactive l'anticrénelage des courbes (peut ralentir le tracé)"

msgid "Reset curve styles"
msgstr "Réinitialiser les styles de courbes"

msgid ""
"Curve styles are looped over a list of predefined styles.\n"
"This action resets the list to its initial state."
msgstr ""
"Les styles de courbes sont parcourus dans une liste de styles prédéfinis.\n"
"Cette action réinitialise la liste à son état initial."

msgid "image"
msgstr "image"

msgid "Show contrast panel"
msgstr "Afficher le panneau de contraste"

msgid "Show or hide contrast adjustment panel"
msgstr "Afficher ou cacher le panneau de réglage du contraste"

msgid "Flip or rotation"
msgstr "Symétrie ou rotation"

msgid "Intensity profiles"
msgstr "Profils d'intensité"

msgid "Line profile..."
msgstr "Profil rectiligne..."

msgid "Extract horizontal or vertical profile"
msgstr "Extraire un profil horizontal ou vertical"

msgid "Segment profile..."
msgstr "Profil le long d'un segment..."

msgid "Extract profile along a segment"
msgstr "Extraire un profil le long d'un segment"

msgid "Average profile..."
msgstr "Profil moyen..."

msgid "Extract average horizontal or vertical profile"
msgstr "Extraire un profil moyen horizontal ou vertical"

msgid "Radial profile extraction..."
msgstr "Extraire le profil radial..."

msgid "Radial profile extraction around image centroid"
msgstr "Extraire le profil radial autour du barycentre de l'image"

msgid "Distribute on a grid..."
msgstr "Distribuer sur une grille..."

msgid "Reset image positions"
msgstr "Réinitialiser les positions des images"

msgid "Thresholding"
msgstr "Seuillage"

msgid "All thresholding methods"
msgstr "Toutes les méthodes de seuillage"

msgid "Apply all thresholding methods"
msgstr "Appliquer toutes les méthodes de seuillage"

msgid "Exposure"
msgstr "Exposition"

msgid "Restoration"
msgstr "Restauration"

msgid "All denoising methods"
msgstr "Tous les débruitages"

msgid "Apply all denoising methods"
msgstr "Appliquer tous les débruitages"

msgid "Morphology"
msgstr "Morphologie"

msgid "All morphological operations"
msgstr "Toutes les opérations morphologiques"

msgid "Apply all morphological operations"
msgstr "Appliquer toutes les opérations morphologiques"

msgid "Edges"
msgstr "Contours"

msgid "All edges filters"
msgstr "Tous les filtres de contours"

msgid "Compute all edges filters"
msgstr "Calcule tous les filtres de contours"

msgid "2D peak detection"
msgstr "Détection de pics 2D"

msgid "Compute automatic 2D peak detection"
msgstr "Détection automatique de pics 2D"

msgid "Blob detection"
msgstr "Détection de taches"

msgid "Resize"
msgstr "Redimensionner"

msgid "Pixel binning"
msgstr "Binning"

msgid "Process signal"
msgstr "Traiter le signal"

#, python-format
msgid "Loading data from %s..."
msgstr "Chargement des données depuis %s..."

msgid "Clipping uint32 data to int32."
msgstr "Troncature de données uint32 en int32."

msgid "No supported data available in HDF5 file(s)."
msgstr "Aucune donnée prise en charge dans le(s) fichier(s) HDF5."

msgid "Macro simple example"
msgstr "Exemple simple de macro"

msgid "Untitled"
msgstr "Sans titre"

#, python-format
msgid "# ==> Unable to run '%s' macro"
msgstr "# ==> Impossible d'exécuter la macro '%s'"

msgid "Macro Python interpreter failed to start!"
msgstr "Le démarrage de l'interpréteur Python des macros a échoué !"

#, python-format
msgid "# ==> Running '%s' macro..."
msgstr "# ==> Exécution de la macro '%s'..."

#, python-format
msgid "Terminating '%s' macro"
msgstr "Arrêt de la macro '%s'"

#, python-format
msgid "# <== '%s' macro has finished"
msgstr "# <== La macro '%s' a terminé son exécution"

#, python-format
msgid "Available memory is below %d MB.<br><br>Do you want to continue?"
msgstr "La mémoire disponible est inférieure à %d Mo.<br><br>Souhaitez-vous néanmoins continuer ?"

msgid "This software is in the <b>beta stage</b> of its release cycle. The focus of beta testing is providing a feature complete software for users interested in trying new features before the final release. However, <u>beta software may not behave as expected and will probably have more bugs or performance issues than completed software</u>."
msgstr "Ce logiciel est en <b>phase beta</b> de son cycle de développement. L'objectif de la phase de beta test est de fournir une version du logiciel disposant de toutes les fonctionnalités prévues dans la version finale, à l'attention d'utilisateurs intéressés de tester en avance de phase ces fonctionnalités. Cependant, <u>un logiciel en version beta peut ne pas fonctionner correctement et présente plus d'anomalies résiduelles et de problèmes de performance que la version finale</u>."

msgid "This software is in the <b>alpha stage</b> of its release cycle. The focus of alpha testing is providing an incomplete software for early testing of specific features by users. Please note that <u>alpha software was not thoroughly tested</u> by the developer before it is released."
msgstr "Ce logiciel est en <b>phase alpha</b> de son cycle de développement. L'objectif de la phase d'alpha test est de fournir une version incomplète du logiciel pour des tests réalisés en amont par des utilisateurs intéressés ou concernés par de nouvelles fonctionnalités ou des corrections d'anomalies. Notez que <u>la version alpha d'un logiciel ne fait pas l'objet de tests poussés avant sa diffusion</u>."

msgid "<i>This is not a stable release.</i>"
msgstr "<i>Ceci n'est pas une version stable.</i>"

msgid "The dependency check feature is not relevant for the standalone version of DataLab."
msgstr "La vérification des dépendances n'est pas pertinente pour la version autonome de DataLab."

msgid "All critical dependencies of DataLab have been qualified on this operating system."
msgstr "Toutes les dépendances critiques de DataLab ont été qualifiées sur ce système d'exploitation."

msgid "Non-compliant dependency:"
msgstr "Dépendance non-conforme :"

msgid "Non-compliant dependencies:"
msgstr "Dépendances non-conformes :"

msgid "DataLab has not yet been qualified on your operating system."
msgstr "DataLab n'a pas encore été qualifié sur votre système d'exploitation."

msgid "At least one dependency does not comply with DataLab qualification standard reference (wrong dependency version has been installed, or dependency source code has been modified, or the application has not yet been qualified on your operating system)."
msgstr "Au moins une dépendance est non-conforme avec le référentiel de qualification de DataLab (la version de la dépendance est non-conforme, ou le code source de la dépendance a été modifié, ou encore l'application n'a pas encore été qualifiée dans le cadre de votre système d'exploitation)."

msgid "This means that the application has not been officially qualified in this context and may not behave as expected."
msgstr "Cela signifie que l'application n'a pas été officiellement qualifiée dans ce contexte et peut donc se comporter de façon inattendue."

msgid "Do you want to see available log files?"
msgstr "Souhaitez-vous consulter les journaux de bord disponibles ?"

#, python-format
msgid "Welcome to %s!"
msgstr "Bienvenue dans %s !"

msgid "Open HDF5 files..."
msgstr "Ouvrir des fichiers HDF5..."

msgid "Open one or several HDF5 files"
msgstr "Ouvrir un ou plusieurs fichier(s) HDF5"

msgid "Save to HDF5 file..."
msgstr "Enregistrer dans un fichier HDF5..."

msgid "Save to HDF5 file"
msgstr "Enregistrer dans un fichier HDF5"

msgid "Browse HDF5 file..."
msgstr "Parcourir un fichier HDF5..."

msgid "Browse an HDF5 file"
msgstr "Parcourir un fichier HDF5"

msgid "Settings..."
msgstr "Préférences..."

msgid "Open settings dialog"
msgstr "Ouvrir la boîte de dialogue des préférences"

msgid "Main Toolbar"
msgstr "Barre d'outils principale"

msgid "Hide window"
msgstr "Cacher la fenêtre"

msgid "Hide DataLab window"
msgstr "Cacher la fenêtre de DataLab"

msgid "Quit"
msgstr "Quitter"

msgid "Quit application"
msgstr "Quitter l'application"

msgid "Auto-refresh"
msgstr "Rafraîchissement automatique"

msgid "Auto-refresh plot when object is modified, added or removed"
msgstr "Rafraîchir le graphique automatiquement lors de la modification, de l'ajout ou de la suppression d'un objet"

msgid "Show first object only"
msgstr "Afficher uniquement le premier objet"

msgid "Show only the first selected object (signal or image)"
msgstr "Afficher uniquement le premier objet sélectionné (signal ou image)"

msgid "Show graphical object titles"
msgstr "Afficher les titres des objets graphiques"

msgid "Show or hide ROI and other graphical object titles or subtitles"
msgstr "Afficher ou cacher les titres (et sous-titres) des régions d'intérêt et autres objets graphiques"

msgid "Signal Panel Toolbar"
msgstr "Barre d'outils du panneau Signal"

msgid "Image Panel Toolbar"
msgstr "Barre d'outils du panneau Image"

msgid "Signal View"
msgstr "Vue Signal"

msgid "Image View"
msgstr "Vue Image"

msgid "Signal Panel"
msgstr "Panneau Signal"

msgid "Image Panel"
msgstr "Panneau Image"

msgid "File"
msgstr "Fichier"

msgid "&Edit"
msgstr "&Édition"

msgid "Operations"
msgstr "Opérations"

msgid "Processing"
msgstr "Traitement"

msgid "Analysis"
msgstr "Analyse"

msgid "Plugins"
msgstr "Plugins"

msgid "&View"
msgstr "&Affichage"

msgid "Online documentation"
msgstr "Documentation en ligne"

msgid "PDF documentation"
msgstr "Documentation PDF"

msgid "Tour"
msgstr "Visite guidée"

msgid "Demo"
msgstr "Démo"

msgid "Test segfault/Python error"
msgstr "Tester un plantage/une erreur Python"

msgid "Log files"
msgstr "Journaux de bord"

msgid "Installation and configuration"
msgstr "Installation et configuration"

msgid "Project home page"
msgstr "Page d'accueil du projet"

msgid "Bug report or feature request"
msgstr "Rapport d'anomalie ou demande de nouvelle fonctionnalité"

msgid "Check critical dependencies..."
msgstr "Vérifier les dépendances critiques..."

msgid "About..."
msgstr "À propos..."

msgid "Console"
msgstr "Console"

msgid "Macro Panel"
msgstr "Gestionnaire de Macros"

msgid "Save"
msgstr "Enregistrer"

#, python-format
msgid "Do you want to clear current workspace (signals and images) before importing data from HDF5 files?<br><br>Choosing to ignore this message will prevent it from being displayed again, and will use the current setting (%s)."
msgstr "Souhaitez-vous effacer l'espace de travail actuel (signaux et images) avant d'importer des données depuis des fichiers HDF5 ?<br><br>Ignorer ce message empêchera son affichage ultérieur, et utilisera le réglage actuel (%s)."

msgid "Yes"
msgstr "Oui"

msgid "No"
msgstr "Non"

msgid "Open"
msgstr "Ouvrir"

msgid "HDF5 files (*.h5 *.hdf5)"
msgstr "Fichiers HDF5 (*.h5 *.hdf5)"

msgid "not started"
msgstr "non démarré"

#, python-format
msgid "started (port %s)"
msgstr "démarré (port %s)"

msgid "enabled"
msgstr "activé"

msgid "disabled"
msgstr "désactivé"

msgid "Advanced configuration:"
msgstr "Configuration avancée :"

msgid "XML-RPC server:"
msgstr "Serveur XML-RPC :"

msgid "Process isolation:"
msgstr "Isolation de processus :"

msgid "Created by"
msgstr "Créé par"

#, python-format
msgid "Developed and maintained by %s open-source project team"
msgstr "Développé et maintenu par l'équipe du projet libre %s"

msgid "About"
msgstr "À propos de"

msgid "Visualization settings"
msgstr "Réglages d'affichage"

#, python-format
msgid "Default visualization settings have changed.<br><br>Do you want to update all active %s objects?"
msgstr "Les réglages d'affichage par défaut ont changé.<br><br>Souhaitez-vous mettre à jour tous les objets %s actifs ?"

msgid "Do you want to save all signals and images to an HDF5 file before quitting DataLab?"
msgstr "Souhaitez-vous enregistrer tous les signaux et images dans un fichier HDF5 avant de quitter DataLab ?"

msgid "Object metadata"
msgstr "Métadonnées de l'objet"

msgid "(click on Metadata button for more details)"
msgstr "(cliquer sur le bouton Métadonnées pour plus de détails)"

msgid "Drag files here to open"
msgstr "Déposer des fichiers ici pour les ouvrir"

msgid "Properties"
msgstr "Propriétés"

msgid "Analysis parameters"
msgstr "Paramètres d'analyse"

msgid "Result shapes"
msgstr "Résultats graphiques"

msgid "Annotations"
msgstr "Annotations"

msgid "Result properties"
msgstr "Résultats numériques"

msgid "Other metadata"
msgstr "Autres métadonnées"

msgid "Select what to keep from the clipboard.<br><br>Result shapes and annotations, if kept, will be merged with existing ones. <u>All other metadata will be replaced</u>."
msgstr "Sélectionnez ce que vous souhaitez conserver dans le presse-papier.<br><br>Les formes graphiques et les annotations, si conservées, seront fusionnées avec celles existantes. <u>Toutes les autres métadonnées seront remplacées</u>."

msgid "Delete group(s)"
msgstr "Supprimer le(s) groupe(s)"

msgid "Are you sure you want to delete the selected group(s)?"
msgstr "Êtes-vous sûr de vouloir supprimer le(s) groupe(s) sélectionné(s) ?"

#, python-format
msgid "Do you want to delete all objects (%s)?"
msgstr "Souhaitez-vous supprimer tous les objets (%s) ?"

msgid "Delete metadata"
msgstr "Supprimer les métadonnées"

msgid "Some selected objects have regions of interest.<br>Do you want to delete them as well?"
msgstr "Certains objets sélectionnés ont des régions d'intérêt.<br>Souhaitez-vous les supprimer également ?"

msgid "New group"
msgstr "Nouveau groupe"

msgid "Group name:"
msgstr "Nom du groupe :"

msgid "Rename object"
msgstr "Renommer l'objet"

msgid "Object name:"
msgstr "Nom de l'objet :"

msgid "Rename group"
msgstr "Renommer le groupe"

msgid "Adding objects to workspace"
msgstr "Ajout d'objets à l'espace de travail"

msgid "Scanning directory"
msgstr "Analyse du répertoire"

msgid "Save as"
msgstr "Enregistrer sous"

msgid "Results"
msgstr "Résultats"

msgid "Show results obtained from previous analysis"
msgstr "Afficher les résultats obtenus avec des analyses réalisées précédemment"

msgid "Open a dialog to edit annotations"
msgstr "Ouvrir une boîte de dialogue pour éditer les annotations"

msgid "No result currently available for this object."
msgstr "Aucun résultat disponible pour le moment."

msgid "This feature leverages the results of previous analysis performed on the selected object(s).<br><br>To compute results, select one or more objects and choose a feature in the <u>Analysis</u> menu."
msgstr "Cette fonctionnalité exploite les résultats d'analyse précédents.<br><br>Pour calculer des résultats, sélectionnez un ou plusieurs objets et choisissez une fonctionnalité dans le menu <u>Analyse</u>."

msgid "Indices"
msgstr "Indices"

msgid "Plot kind"
msgstr "Type de graphique"

msgid "One curve per object (or ROI) and per result title"
msgstr "Une courbe par objet (ou ROI) et par titre de résultat"

msgid "One curve per result title"
msgstr "Une courbe par titre de résultat"

msgid "X axis"
msgstr "Axe des X"

msgid "Y axis"
msgstr "Axe des Y"

#, python-format
msgid "Plot results obtained from previous analyses.<br><br>This plot is based on results associated with '%s' prefix."
msgstr "Tracer les résultats obtenus avec des analyses réalisées précédemment.<br><br>Ce graphique est basé sur les résultats associés au préfixe '%s'."

msgid "All objects associated with results must have the same regions of interest (ROIs) to plot results together."
msgstr "Tous les objets associés aux résultats doivent avoir les mêmes ROIs pour tracer les résultats ensemble."

msgid "Are you sure you want to delete all results of the selected object(s)?"
msgstr "Êtes-vous sûr de vouloir supprimer tous les résultats des objets sélectionnés ?"

msgid "Macro panel"
msgstr "Panneau des macros"

msgid "-***- Macro Console -***-"
msgstr "-***- Console des macros -***-"

msgid "Run macro"
msgstr "Exécuter la macro"

msgid "Stop macro"
msgstr "Arrêter la macro"

msgid "New macro"
msgstr "Nouvelle macro"

msgid "Rename macro"
msgstr "Renommer la macro"

msgid "Import macro from file"
msgstr "Importer la macro depuis un fichier"

msgid "Export macro to file"
msgstr "Exporter la macro vers un fichier"

msgid "Remove macro"
msgstr "Supprimer la macro"

msgid "Macro editor toolbar"
msgstr "Barre d'outils des macros"

msgid "New title:"
msgstr "Nouveau titre :"

msgid "When closed, the macro is <u>permanently destroyed</u>, unless it has been exported first."
msgstr "Lorsqu'elle est fermée, une macro est <u>détruite de manière définitive</u>, sauf si elle a été exportée au préalable."

msgid "Do you want to continue?"
msgstr "Souhaitez-vous vraiment continuer ?"

msgid "Creating geometric shapes"
msgstr "Création des formes géométriques"

msgid "Creating plot items"
msgstr "Création des objets graphiques"

msgid "DataLab relies on various libraries to perform the computation. During the computation, errors may occur because of the data (e.g. division by zero, unexpected data type, etc.) or because of the libraries (e.g. memory error, etc.). If you encounter an error, before reporting it, please ensure that the computation is correct, by checking the data and the parameters."
msgstr "DataLab utilise plusieurs bibliothèques pour réaliser les calculs. Lors des calculs, des erreurs peuvent survenir en raison de la nature des données (par exemple division par zéro, type de données inattendu, etc.) ou à cause de limitations ou d'erreurs dans les bibliothèques (par exemple erreur mémoire, etc.). Si vous rencontrez une erreur, avant de la signaler, assurez-vous que le calcul est correct, en vérifiant les données et les paramètres."

<<<<<<< HEAD
#, python-format
=======
msgid "Parameters"
msgstr "Paramètres"

>>>>>>> 446402fc
msgid "Computing: %s"
msgstr "Calcul en cours : %s"

msgid "In pairwise mode, you need to select objects in at least two groups."
msgstr "En mode 'pairwise', vous devez sélectionner des objets dans au moins deux groupes."

msgid "In pairwise mode, you need to select the same number of objects in each group."
msgstr "En mode 'pairwise', vous devez sélectionner le même nombre d'objets dans chaque groupe."

msgid "Parameters"
msgstr "Paramètres"

#, python-format
msgid "Calculating: %s"
msgstr "Calcul : %s"

#, python-format
msgid "Select %s"
msgstr "Sélectionner %s"

#, python-format
msgid "<u>Note:</u> operation mode is <i>pairwise</i>: %s object(s) expected (i.e. as many as in the first group)"
msgstr "<u>Note :</u> le mode d'opération est <i>pairwise</i> : %s objet(s) attendu(s) (c'est-à-dire autant que dans le premier groupe)"

msgid "<u>Note:</u> operation mode is <i>single operand</i>: 1 object expected"
msgstr "<u>Note :</u> le mode d'opération est <i>single</i> : 1 objet attendu"

msgid "Second operand"
msgstr "Second opérande"

msgid "Sum"
msgstr "Addition"

msgid "Average"
msgstr "Moyenne"

msgid "Difference"
msgstr "Soustraction"

msgid "image to subtract"
msgstr "image à soustraire"

msgid "Quadratic Difference"
msgstr "Différence quadratique"

msgid "Product"
msgstr "Produit"

msgid "Division"
msgstr "Division"

msgid "divider"
msgstr "le diviseur"

msgid "Arithmetic"
msgstr "Arithmétique"

msgid "signal to operate with"
msgstr "signal opérande"

msgid "Add constant"
msgstr "Additionner une constante"

msgid "Subtract constant"
msgstr "Soustraire une constante"

msgid "Multiply by constant"
msgstr "Multiplier par une constante"

msgid "Divide by constant"
msgstr "Diviser par une constante"

msgid "Absolute value"
msgstr "Valeur absolue"

msgid "Real part"
msgstr "Partie réelle"

msgid "Imaginary part"
msgstr "Partie imaginaire"

msgid "Convert data type"
msgstr "Convertir le type de données"

msgid "Logarithm (base 10)"
msgstr "Logarithme (base 10)"

msgid "Flat-field correction"
msgstr "Correction de champ plat"

msgid "flat field image"
msgstr "l'image de champ plat"

msgid "Flip horizontally"
msgstr "Symétrie horizontale"

msgid "Flip diagonally"
msgstr "Symétrie diagonale"

msgid "Flip vertically"
msgstr "Symétrie verticale"

#, python-format
msgid "Rotate %s right"
msgstr "Rotation directe de %s"

#, python-format
msgid "Rotate %s left"
msgstr "Rotation inverse de %s"

msgid "Rotate by..."
msgstr "Rotation de..."

msgid "Line profile"
msgstr "Profil rectiligne"

msgid "Segment profile"
msgstr "Profil le long d'un segment"

msgid "Average profile"
msgstr "Profil moyen"

msgid "Radial profile"
msgstr "Profil radial"

msgid "Linear calibration"
msgstr "Étalonnage linéaire"

msgid "Swap X/Y axes"
msgstr "Permuter les axes X/Y"

msgid "Normalize"
msgstr "Normaliser"

msgid "Clipping"
msgstr "Écrêtage"

msgid "Gaussian filter"
msgstr "Filtre gaussien"

msgid "Moving average"
msgstr "Moyenne mobile"

msgid "Moving median"
msgstr "Médiane mobile"

msgid "Wiener filter"
msgstr "Filtre de Wiener"

msgid "Zero padding"
msgstr "Complément de zéros"

msgid "Zero padding is used to increase the frequency resolution of the FFT"
msgstr "Le complément de zéros est utilisé pour augmenter la résolution de la FFT"

msgid "FFT"
msgstr "FFT"

msgid "Fast Fourier Transform (FFT) is an estimation of the Discrete Fourier Transform (DFT). Results are complex numbers, but only the real part is plotted."
msgstr ""

msgid "Inverse FFT"
msgstr "FFT inverse"

msgid "Inverse Fast Fourier Transform (IFFT) is an estimation of the Inverse Discrete Fourier Transform (IDFT). Results are complex numbers, but only the real part is plotted."
msgstr ""

msgid "Magnitude spectrum"
msgstr "Spectre d'amplitude"

msgid "Magnitude spectrum is the absolute value of the FFT result. It is a measure of the amplitude of the frequency components."
msgstr "Le spectre d'amplitude est la valeur absolue du résultat de la transformée de Fourier rapide. Il mesure l'amplitude des composantes fréquentielles."

msgid "Phase spectrum"
msgstr "Spectre de phase"

msgid "Phase spectrum is the angle of the FFT result. It is a measure of the phase of the frequency components."
msgstr "Le spectre de phase est l'angle du résultat de la transformée de Fourier rapide. Il mesure la phase des composantes fréquentielles."

msgid "Power spectral density"
msgstr "Densité spectrale de puissance"

msgid "Power spectral density (PSD) is the square of the magnitude spectrum. It is a measure of the power of the frequency components."
msgstr "La densité spectrale de puissance est le carré du spectre d'amplitude. Elle mesure la puissance des composantes fréquentielles."

msgid "Parametric thresholding"
msgstr "Seuillage paramétrique"

msgid "Parametric thresholding allows to select a thresholding method and a threshold value."
msgstr "Le seuillage paramétrique permet de sélectionner une méthode de seuillage et une valeur de seuil."

msgid "ISODATA thresholding"
msgstr "Seuillage ISODATA"

msgid "Li thresholding"
msgstr "Seuillage Li"

msgid "Mean thresholding"
msgstr "Seuillage moyen"

msgid "Minimum thresholding"
msgstr "Seuillage minimum"

msgid "Otsu thresholding"
msgstr "Seuillage Otsu"

msgid "Triangle thresholding"
msgstr "Seuillage Triangle"

msgid "Gamma correction"
msgstr "Correction gamma"

msgid "Logarithmic correction"
msgstr "Correction logarithmique"

msgid "Sigmoid correction"
msgstr "Correction sigmoïde"

msgid "Histogram equalization"
msgstr "Egalisation d'histogramme"

msgid "Adaptive histogram equalization"
msgstr "Egalisation d'histogramme adaptative"

msgid "Intensity rescaling"
msgstr "Ajustement des niveaux"

msgid "Total variation denoising"
msgstr "Filtrage variationnel (débruitage)"

msgid "Bilateral filter denoising"
msgstr "Filtrage bilatéral (débruitage)"

msgid "Wavelet denoising"
msgstr "Débruitage par ondelettes"

msgid "White Top-hat denoising"
msgstr "Débruitage Top-Hat"

msgid "White Top-Hat (disk)"
msgstr "Top-Hat (disque)"

msgid "Black Top-Hat (disk)"
msgstr "Top-Hat dual (disque)"

msgid "Erosion (disk)"
msgstr "Erosion (disque)"

msgid "Dilation (disk)"
msgstr "Dilatation (disque)"

msgid "Opening (disk)"
msgstr "Ouverture (disque)"

msgid "Closing (disk)"
msgstr "Fermeture (disque)"

msgid "Roberts filter"
msgstr "Filtre de Roberts"

msgid "Prewitt filter"
msgstr "Filtre de Prewitt"

msgid "Prewitt filter (horizontal)"
msgstr "Filtre de Prewitt (horizontal)"

msgid "Prewitt filter (vertical)"
msgstr "Filtre de Prewitt (vertical)"

msgid "Sobel filter"
msgstr "Filtre de Sobel"

msgid "Sobel filter (horizontal)"
msgstr "Filtre de Sobel (horizontal)"

msgid "Sobel filter (vertical)"
msgstr "Filtre de Sobel (vertical)"

msgid "Scharr filter"
msgstr "Filtre de Scharr"

msgid "Scharr filter (horizontal)"
msgstr "Filtre de Scharr (horizontal)"

msgid "Scharr filter (vertical)"
msgstr "Filtre de Scharr (vertical)"

msgid "Farid filter"
msgstr "Filtre de Farid"

msgid "Farid filter (horizontal)"
msgstr "Filtre de Farid (horizontal)"

msgid "Farid filter (vertical)"
msgstr "Filtre de Farid (vertical)"

msgid "Laplace filter"
msgstr "Filtre de Laplace"

msgid "Canny filter"
msgstr "Filtre de Canny"

msgid "Butterworth filter"
msgstr "Filtre de Butterworth"

msgid "Statistics"
msgstr "Statistiques"

msgid "Histogram"
msgstr "Histogramme"

msgid "Compute image centroid"
msgstr "Calcule le barycentre de l'image"

msgid "Centroid"
msgstr "Barycentre"

msgid "Minimum enclosing circle center"
msgstr "Centre du cercle minimum"

msgid "Compute smallest enclosing circle center"
msgstr "Calcule le centre du cercle minimum"

msgid "Contour detection"
msgstr "Détection de contours"

msgid "Compute contour shape fit"
msgstr "Ajustement d'une forme géométrique à un contour"

msgid "Detect peaks in the image"
msgstr "Détection de pics dans l'image"

msgid "Circle Hough transform"
msgstr "Transformée de Hough circulaire"

msgid "Detect circular shapes using circle Hough transform"
msgstr "Détection de formes circulaires à partir d'une tranformée de Hough"

<<<<<<< HEAD
msgid "Blob detection (DOG)"
msgstr "Détection de taches (gaussien)"

msgid "Detect blobs using Difference of Gaussian (DOG) method"
msgstr "Détection de taches basée sur la méthode du discriminant gaussien"
=======
msgid "Calculating: %s"
msgstr "Calcul : %s"
>>>>>>> 446402fc

msgid "Blob detection (DOH)"
msgstr "Détection de taches (hessien)"

msgid "Detect blobs using Difference of Gaussian (DOH) method"
msgstr "Détection de taches basée sur la méthode du hessien gaussien"

msgid "Blob detection (LOG)"
msgstr "Détection de taches (LOG)"

msgid "Detect blobs using Laplacian of Gaussian (LOG) method"
msgstr "Détection de taches basée sur la méthode du laplacien de gaussien (LOG)"

msgid "Blob detection (OpenCV)"
msgstr "Détection de taches (OpenCV)"

msgid "Detect blobs using OpenCV SimpleBlobDetector"
msgstr "Détection de taches basée sur SimpleBlobDetector d'OpenCV"

msgid "Warning:"
msgstr "Attention :"

msgid "Selected images do not have the same size"
msgstr "Les images sélectionnées n'ont pas la même taille"

msgid "Destination size:"
msgstr "Taille de destination :"

msgid "Binning"
msgstr "Binning"

msgid "Profile"
msgstr "Profil"

msgid "Distribute on grid"
msgstr "Distribuer sur grille"

msgid "Denoise / Top-Hat"
msgstr "Débruitage Top-Hat"

msgid "Extract ROI"
msgstr "Extraire une ROI"

msgid "signal to subtract"
msgstr "signal à soustraire"

msgid "Square root"
msgstr "Racine carrée"

msgid "Derivative"
msgstr "Dérivée"

msgid "Integral"
msgstr "Intégrale"

msgid "Convolution"
msgstr "Convolution"

msgid "signal to convolve with"
msgstr "signal à convoluer"

msgid "Reverse X-axis"
msgstr "Inverser l'axe des X"

msgid "Convert to polar coordinates"
msgstr "Convertir en coordonnées polaires"

msgid "Convert to cartesian coordinates"
msgstr "Convertir en coordonnées cartésiennes"

msgid "Low-pass filter"
msgstr "Filtre passe-bas"

msgid "Band-pass filter"
msgstr "Filtre passe-bande"

msgid "Band-stop filter"
msgstr "Filtre coupe-bande"

msgid "Windowing"
msgstr "Fenêtrage"

msgid "Apply a window function (or apodization): Hanning, Hamming, ..."
msgstr "Appliquer une fonction de fenêtrage (ou d'apodisation) : Hanning, Hamming, ..."

msgid "Detrending"
msgstr "Elimination de tendance"

msgid "Interpolation"
msgstr "Interpolation"

msgid "signal for X values"
msgstr "signal pour les valeurs X"

msgid "Resampling"
msgstr "Rééchantillonnage"

msgid "Allan variance"
msgstr "Variance d'Allan"

msgid "Allan deviation"
msgstr "Ecart-type d'Allan"

msgid "Overlapping Allan variance"
msgstr "Variance d’Allan avec recouvrement"

msgid "Modified Allan variance"
msgstr "Variance d'Allan modifiée"

msgid "Hadamard variance"
msgstr "Variance de Hadamard"

msgid "Total variance"
msgstr "Variance totale"

msgid "Time deviation"
msgstr "Ecart-type temporel"

msgid "X-Y mode"
msgstr "Mode X-Y"

msgid "Y-signal of the X-Y mode"
msgstr "Signal de l'axe des ordonnées du mode X-Y"

msgid "Plot one signal as a fonction of the other one"
msgstr "Tracer un signal en fonction de l'autre"

msgid "Full width at half-maximum"
msgstr "Largeur à mi-hauteur"

msgid "Full width at"
msgstr "Largeur à "

msgid "Abscissa of the minimum and maximum"
msgstr "Abscisse du minimum et du maximum"

msgid "Compute the smallest argument of the minima and the smallest argument of the maxima"
msgstr "Calcule le plus petit argument du minimum et le plus petit argument du maximum"

msgid "Sampling rate and period"
msgstr "Fréquence et période d'échantillonnage"

msgid "Compute sampling rate and period for a constant sampling signal"
msgstr "Calcule la fréquence et la période d'échantillonnage pour un signal à pas constant"

msgid "Dynamic parameters"
msgstr "Paramètres dynamiques"

msgid "Compute dynamic parameters: ENOB, SNR, SINAD, THD, ..."
msgstr "Calcule les paramètres dynamiques : ENOB, SNR, SINAD, THD..."

msgid "Bandwidth at -3dB"
msgstr "Bande passante à -3dB"

msgid "Compute bandwidth at -3dB assuming a low-pass filter already expressed in dB"
msgstr "Calcule la bande passante à -3dB en supposant un filtre passe-bas déjà exprimé en dB"

msgid "Contrast"
msgstr "Contraste"

msgid "Compute contrast of a signal, i.e. (max-min)/(max+min), e.g. for an image profile"
msgstr "Calcule le contraste d'un signal, c'est-à-dire (max-min)/(max+min), p.ex. pour un profil d'image"

msgid "Edit profile parameters"
msgstr "Modifier les paramètres du profil"

msgid "Reset selection"
msgstr "Réinitialiser la sélection"

msgid "Range ROI"
msgstr "Intervalle ROI"

msgid "Rectangular ROI"
msgstr "ROI rectangulaire"

msgid "Circular ROI"
msgstr "ROI circulaire"

msgid "Polygonal ROI"
msgstr "ROI polygonale"

msgid "Graphical ROI"
msgstr "ROI graphique"

msgid "Coordinate-based ROI"
msgstr "ROI par coordonnées"

msgid "Remove all"
msgstr "Supprimer tout"

#, python-format
msgid ""
"Extract all ROIs\n"
"into a single %s"
msgstr ""
"Extraire toutes les ROI\n"
"dans un seul objet %s"

msgid "Remove all ROIs"
msgstr "Supprimer toutes les ROI"

msgid "Are you sure you want to remove all ROIs?"
msgstr "Êtes-vous sûr de vouloir supprimer toutes les ROI ?"

msgid "Regions of interest"
msgstr "Régions d'intérêt"

msgid "Settings for main window and general features"
msgstr "Réglages de la fenêtre principale et des fonctionnalités générales"

msgid "Color mode"
msgstr "Thème de couleur"

msgid "Color mode for the application"
msgstr "Thème de couleur pour l'application"

msgid "Process isolation"
msgstr "Isolation de processus"

msgid "With process isolation, each computation is run in a separate process,<br>which prevents the application from freezing during long computations."
msgstr "Avec l'isolation de processus, chaque calcul est exécuté dans un processus séparé,<br>ce qui évite que l'application ne se fige pendant les calculs longs."

msgid "RPC server"
msgstr "Serveur XML-RPC"

msgid "RPC server is used to communicate with external applications,<br>like your own scripts (e.g. from Spyder or Jupyter) or other software."
msgstr "Le serveur XML-RPC est utilisé pour communiquer avec des applications externes,<br>comme vos propres scripts (par exemple depuis Spyder ou Jupyter) ou d'autres logiciels."

msgid "Available memory threshold"
msgstr "Seuil de mémoire disponible"

msgid "MB"
msgstr "Mo"

msgid "Threshold below which a warning is displayed before loading any new data"
msgstr "Seuil en dessous duquel un avertissement est affiché avant de charger toute nouvelle donnée"

msgid "Third-party plugins"
msgstr "Plugins tiers"

msgid "Disable third-party plugins at startup"
msgstr "Désactiver les plugins tiers au démarrage"

msgid "Plugins path"
msgstr "Chemin des plugins"

msgid "Path to third-party plugins.<br><br>DataLab will discover plugins in this path, as well as in your PYTHONPATH."
msgstr "Chemin d'accès aux plugins tiers.<br><br>DataLab découvrira les plugins dans ce chemin, ainsi que dans votre PYTHONPATH."

msgid "Settings for internal console, used for debugging or advanced users"
msgstr "Réglages de la console interne, utilisée pour le débogage ou les utilisateurs avancés"

msgid "Console enabled"
msgstr "Console activée"

msgid "External editor path"
msgstr "Chemin de l'éditeur externe"

msgid "External editor arguments"
msgstr "Arguments de l'éditeur externe"

msgid "Settings for I/O operations"
msgstr "Réglages des opérations d'entrée/sortie"

msgid "Clear workspace before loading HDF5 file"
msgstr "Effacer l'espace de travail avant de charger un fichier HDF5"

msgid "Ask before clearing workspace"
msgstr "Demander avant d'effacer l'espace de travail"

msgid "HDF5 full path in title"
msgstr "Chemin complet du fichier HDF5 dans le titre"

msgid "If enabled, the full path of the HDF5 data set will be used as the title for the signal/image object.<br>If disabled, only the name of the data set will be used as the title."
msgstr "Si activé, le chemin complet du fichier HDF5 sera utilisé comme titre de l'objet signal/image.<br>Si désactivé, seul le nom du fichier HDF5 sera utilisé comme titre."

msgid "HDF5 file name in title"
msgstr "Nom du fichier HDF5 dans le titre"

msgid "If enabled, the name of the HDF5 file will be used as a suffix in the title of the signal/image object."
msgstr "Si activé, le nom du fichier HDF5 sera utilisé comme suffixe dans le titre de l'objet signal/image."

msgid "Settings for computations"
msgstr "Réglages des calculs"

msgid "Operation mode"
msgstr "Mode d'opération"

#, python-format
msgid "Operation mode for computations taking <i>N</i> inputs:<ul><li><b>single</b>: single operand mode</li><li><b>pairwise</b>: pairwise operation mode</li></ul><br>Computations taking <i>N</i> inputs are the ones where:<ul><li>N(>=2) objects in %s 1 object out</li><li>N(>=1) objects + 1 object in %s N objects out</li></ul>"
msgstr "Mode d'opération pour les calculs prenant <i>N</i> entrées:<ul><li><b>single</b>: mode d'opération avec un seul opérande</li><li><b>pairwise</b>: mode d'opération par paire</li></ul><br>Les calculs prenant <i>N</i> entrées sont ceux où :<ul><li>N(>=2) objets en %s 1 objet en sortie</li><li>N(>=1) objets + 1 objet en %s N objets en sortie</li></ul>"

msgid "FFT shift"
msgstr "Décalage FFT"

msgid "Enable FFT shift to center the zero-frequency component in the frequency spectrum for easier visualization and analysis."
msgstr "Activer le décalage FFT pour centrer la composante de fréquence nulle dans le spectre de fréquence pour une visualisation et une analyse plus faciles."

msgid "Extract ROI in single object"
msgstr "Extraire les ROI dans un seul objet"

msgid "If enabled, multiple ROIs will be extracted into a single object.<br>If disabled, each ROI will be extracted into a separate object."
msgstr "Si activé, plusieurs ROI seront extraites dans un seul objet.<br>Si désactivé, chaque ROI sera extraite dans un objet séparé."

msgid "Keep results after computation"
msgstr "Conserver les résultats après le calcul"

msgid "If enabled, the results of a previous analysis will be kept in object's metadata after the computation.<br>If disabled, the results will be removed from the object's metadata.<br><br>This option is disabled by default because keeping analysis results may be confusing as those results could be outdated following the computation."
msgstr "Si activé, les résultats d'une analyse précédente seront conservés dans les métadonnées de l'objet après le calcul.<br>Si désactivé, les résultats seront supprimés des métadonnées de l'objet.<br><br>Cette option est désactivée par défaut car la conservation des résultats d'analyse peut prêter à confusion, car ces résultats pourraient être obsolètes suite au calcul."

msgid "Ignore warnings"
msgstr "Ignorer les avertissements"

msgid "Ignore warnings during computations"
msgstr "Ignorer les avertissements lors des calculs"

msgid "Default image visualization settings"
msgstr "Réglages d'affichage d'images par défaut"

msgid "Common"
msgstr "Commun"

msgid "Plot toolbar position"
msgstr "Position de la barre d'outils des graphiques"

msgid "Top (above plot)"
msgstr "Haut (au-dessus du graphique)"

msgid "Bottom (below plot)"
msgstr "Bas (en-dessous du graphique)"

msgid "Left (of plot)"
msgstr "Gauche (à gauche du graphique)"

msgid "Right (of plot)"
msgstr "Droite (à droite du graphique)"

msgid "Signal"
msgstr "Signal"

msgid "Use auto downsampling"
msgstr "Utiliser l'auto-sous-échantillonnage"

msgid "Use auto downsampling for large signals"
msgstr "Utiliser l'auto-sous-échantillonnage pour les signaux volumineux"

msgid "Downsampling max points"
msgstr "Nombre max. de points"

msgid "Maximum number of points for downsampling"
msgstr "Nombre maximum de points pour le sous-échantillonnage"

msgid "Image"
msgstr "Image"

msgid "Use reference image LUT range"
msgstr "Utiliser la LUT de l'image de référence"

msgid "If this setting is enabled, images are shown<br>with the same LUT range as the first selected image"
msgstr "Si cette option est activée, les images sont affichées<br>avec la même LUT que la première image sélectionnée"

msgid "Eliminate outliers"
msgstr "Eliminer les bords"

msgid "%"
msgstr "%"

msgid "Eliminate a percentage of the highest and lowest values<br>of the image histogram - <i>recommanded values are below 1%</i>"
msgstr "Eliminer un pourcentage des valeurs les plus hautes et les plus basses<br>de l'histogramme de l'image - <i>les valeurs recommandées sont inférieures à 1%</i>"

msgid "Process isolation enable status"
msgstr "Etat d'activation de l'isolation de processus"

msgid "RPC server enable status"
msgstr "Etat d'activation du serveur XML-RPC"

msgid "Console enable status"
msgstr "Etat d'activation de la console"

msgid "Third-party plugins support"
msgstr "Prise en charge des plugins tiers"

msgid "Third-party plugins path"
msgstr "Chemin des plugins tiers"

msgid "General"
msgstr "Général"

msgid "Visualization"
msgstr "Visualisation"

msgid "I/O"
msgstr "Entrée/sortie"

msgid "Settings"
msgstr "Préférences"

msgid "Restart required"
msgstr "Redémarrage requis"

#, python-format
msgid ""
"The following options have been changed:\n"
"\n"
"- %s\n"
"\n"
"A restart is required for these changes to take effect."
msgstr ""
"Les options suivantes ont été modifiées :\n"
"\n"
"- %s\n"
"\n"
"Un redémarrage est nécessaire pour que ces changements prennent effet."

msgid "Start"
msgstr "Démarrer"

msgid "Close"
msgstr "Fermer"

msgid "Hit <b>Enter</b> to continue to the next step, or <b>Esc</b> to close the tour."
msgstr "Taper <b>Entrée</b> pour passer à l'étape suivante, ou <b>Echap</b> pour fermer la visite guidée."

msgid "Test signal, for the tour"
msgstr "Signal de test, pour la visite guidée"

msgid "Test image, for the tour"
msgstr "Image de test, pour la visite guidée"

msgid "Welcome to DataLab!"
msgstr "Bienvenue dans DataLab !"

msgid "This tour will guide you through the main features of DataLab."
msgstr "Cette visite guidée vous présentera les principales fonctionnalités de DataLab."

msgid "DataLab main window"
msgstr "Fenêtre principale de DataLab"

msgid "This is the main window of DataLab. It is composed of several parts that we will describe in the following steps."
msgstr "Ceci est la fenêtre principale de DataLab. Elle est composée de plusieurs parties que nous décrirons dans les étapes suivantes."

msgid "Menus and toolbars regroup the main actions that can be performed in DataLab. Their content is adapted to the current panel, as we will see in the following steps."
msgstr "Les menus et barres d'outils regroupent les principales actions qui peuvent être réalisées dans DataLab. Leur contenu est adapté au panneau courant, comme nous le verrons dans les étapes suivantes."

msgid "The main window is composed of two main panels: the Signal Panel, and the Image Panel.<br>Switching between panels is done using the highlighted tabs."
msgstr "La fenêtre principale est composée de deux panneaux principaux : le panneau Signal, et le panneau Image.<br>Le passage d'un panneau à l'autre se fait en utilisant les onglets surlignés."

msgid "The <b>Signal Panel</b> is used to manage 1D signals.It is composed of the elements shown in the following steps."
msgstr "Le <b>Panneau Signal</b> est utilisé pour gérer les signaux 1D. Il est composé des éléments décrits dans les étapes suivantes."

msgid "List and properties"
msgstr "Liste et propriétés"

msgid "In the highlighted area, signals are listed at the top, and their properties may be displayed and edited at the bottom.<br><br>Signals are numbered (but may be reorganized) and put together in numbered groups."
msgstr "Dans la zone surlignée, les signaux sont listés en haut, et leurs propriétés peuvent être affichées et éditées en bas.<br><br>Les signaux sont numérotés (mais peuvent être réorganisés) et peuvent être regroupés dans des groupes numérotés."

msgid "View"
msgstr "Vue"

msgid "Signals are plotted in the <b>Signal View</b>.<br><br>Curves may be customized using context menus or the vertical toolbar on the left (appearance settings are saved in the signal metadata)."
msgstr "Les signaux sont tracés dans la <b>Vues Signal</b>.<br><br>Les courbes peuvent être personnalisées en utilisant les menus contextuels ou la barre d'outils verticale à gauche (ces réglages d'apparence sont enregistrés dans les métadonnées du signal)."

msgid "File menu"
msgstr "Menu Fichier"

msgid "The <b>File</b> menu contains actions to create new signals, import and export signals individually (various formats) or to save or restore the whole workspace (HDF5 files)."
msgstr "Le menu <b>Fichier</b> contient les actions pour créer de nouveaux signaux, importer et exporter des signaux individuellement (divers formats) ou pour enregistrer ou restaurer l'ensemble de l'espace de travail (fichiers HDF5)."

msgid "Edit menu"
msgstr "Menu Edition"

msgid "The <b>Edit</b> menu contains actions to edit signals individually or in groups."
msgstr "Le menu <b>Edition</b> contient les actions pour éditer des signaux individuellement ou en groupes."

msgid "Operations menu"
msgstr "Menu Opérations"

msgid "The <b>Operations</b> menu is focused on arithmetic operations, basic mathematical functions or data type conversions."
msgstr "Le menu <b>Opérations</b> est centré sur les opérations arithmétiques, les fonctions mathématiques de base ou les conversions de type de données."

msgid "Processing menu"
msgstr "Menu Traitement"

msgid "The <b>Processing</b> menu regroups 1->1 signal processing actions."
msgstr "Le menu <b>Traitement</b> regroupe les actions de traitement de signaux 1->1."

msgid "Analysis menu"
msgstr "Menu Analyse"

msgid "The <b>Analysis</b> menu regroups 1->0 signal computing actions (that is, actions that do not modify the signals, but compute a result, e.g. scalar values), with optional ROI selection."
msgstr "Le menu <b>Analyse</b> regroupe les actions de calculs de signaux 1->0 (c'est-à-dire les actions qui ne modifient pas les signaux, mais qui calculent un résultat, par exemple des valeurs scalaires), avec une sélection optionnelle de ROI."

msgid "The <b>Image Panel</b> is used to manage 2D images. It is composed of the elements shown in the following steps."
msgstr "Le <b>Panneau Image</b> est utilisé pour gérer les images 2D. Il est composé des éléments décrits dans les étapes suivantes."

msgid "In the highlighted area, images are listed at the top, and their properties may be displayed and edited at the bottom.<br><br>Images are numbered (but may be reorganized) and put together in numbered groups."
msgstr "Dans la zone surlignée, les images sont listées en haut, et leurs propriétés peuvent être affichées et éditées en bas.<br><br>Les images sont numérotées (mais peuvent être réorganisées) et peuvent être regroupées dans des groupes numérotés."

msgid "Images are shown in the <b>Image View</b>.<br><br>The displayed images may be customized using context menus or the vertical toolbar on the left (appearance settings are saved in the image metadata)."
msgstr "Les images sont affichées dans la <b>Vues Image</b>.<br><br>Les images affichées peuvent être personnalisées en utilisant les menus contextuels ou la barre d'outils verticale à gauche (ces réglages d'apparence sont enregistrés dans les métadonnées de l'image)."

msgid "The <b>File</b> menu contains actions to create new images, import and export images individually (various formats) or to save or restore the whole workspace (HDF5 files)."
msgstr "Le menu <b>Fichier</b> contient les actions pour créer de nouvelles images, importer et exporter des images individuellement (divers formats) ou pour enregistrer ou restaurer l'ensemble de l'espace de travail (fichiers HDF5)."

msgid "The <b>Edit</b> menu contains actions to edit images individually or in groups."
msgstr "Le menu <b>Edition</b> contient les actions pour éditer des images individuellement ou en groupes."

msgid "The <b>Operations</b> menu is focused on arithmetic operations, data type conversions, pixel binning resize, intensity profiles..."
msgstr "Le menu <b>Opérations</b> est centré sur les opérations arithmétiques, les conversions de type de données, le redimensionnement par binning de pixels, les profils d'intensité..."

msgid "The <b>Processing</b> menu regroups 1->1 image processing actions (that is, actions that modify the images)."
msgstr "Le menu <b>Traitement</b> regroupe les actions de traitement d'images 1->1 (c'est-à-dire les actions qui modifient les images)."

msgid "The <b>Analysis</b> menu regroups 1->0 image computing actions (that is, actions that do not modify the images, but compute a result, e.g. circle coordinates), with optional ROI selection."
msgstr "Le menu <b>Analyse</b> regroupe les actions de calculs d'images 1->0 (c'est-à-dire les actions qui ne modifient pas les images, mais qui calculent un résultat, par exemple les coordonnées d'un cercle), avec une sélection optionnelle de ROI."

msgid "Extensions"
msgstr "Extensions"

msgid "DataLab is designed to be easily extended with new features, by using <b>Macros</b>, <b>Plugins</b> or <b>Remote Control</b>.<br><br>The common point between these mechanisms is that they are all relying on Python scripts and the <i>DataLab API</i>."
msgstr "DataLab est conçu pour être facilement personnalisable avec de nouvelles fonctionnalités, en utilisant des <b>Macros</b>, des <b>Plugins</b> ou un <b>Contrôle à distance</b>.<br><br>Le point commun entre ces mécanismes est qu'ils reposent tous sur des scripts Python et l'<i>API DataLab</i>."

msgid "Macros"
msgstr "Macros"

msgid "The <b>Macro Panel</b> allows to create, edit and run macros.<br>Macros are saved together with the DataLab workspace (HDF5 file)."
msgstr "Le <b>Gestionnaire de Macros</b> permet de créer, éditer et exécuter des macros.<br>Les macros sont sauvegardées avec l'espace de travail DataLab (fichier HDF5)."

msgid "The <b>Plugins</b> menu regroups features that are not part of the core of DataLab, but that are provided as plugins.<br>(See the documentation for more information about plugins.)"
msgstr "Le menu <b>Plugins</b> regroupe des fonctionnalités qui ne font pas partie du coeur de DataLab, mais qui sont fournies sous forme de plugins.<br>(Voir la documentation pour plus d'informations sur les plugins.)"

msgid "This is the end of the tour!"
msgstr "C'est la fin de la visite guidée !"

msgid "You can show the tour again, or close this dialog box."
msgstr "Vous pouvez afficher la visite guidée à nouveau, ou fermer cette boîte de dialogue."

msgid "All supported files"
msgstr "Tous les fichiers pris en charge"

msgid "Image I/O formats"
msgstr "Formats d'entrée/sortie d'images"

msgid "Text files"
msgstr "Fichiers texte"

msgid "MAT-Files"
msgstr "Fichiers MAT"

msgid "Signal I/O formats"
msgstr "Formats d'entrée/sortie de signaux"

msgid "CSV files"
msgstr "Fichiers CSV"

msgid "NumPy binary files"
msgstr "Fichiers binaires NumPy"

msgid "Seed"
msgstr "Graine"

msgid "Uniform distribution lower bound"
msgstr "Borne inférieure de la distribution uniforme"

msgid "Uniform distribution higher bound"
msgstr "Borne supérieure de la distribution uniforme"

msgid "Normal distribution mean"
msgstr "Moyenne de la distribution normale"

msgid "Normal distribution standard deviation"
msgstr "Ecart-type de la distribution normale"

msgid "Geometry"
msgstr "Géométrie"

msgid "Top left corner"
msgstr "Coin supérieur gauche"

msgid "Center coordinates"
msgstr "Coordonnées du centre"

msgid "Coordinates"
msgstr "Coordonnées"

msgid "Data"
msgstr "Données"

msgid "Metadata"
msgstr "Métadonnées"

msgid "Origin"
msgstr "Origine"

msgid "Pixel spacing"
msgstr "Taille des pixels"

msgid "Image title"
msgstr "Titre de l'image"

msgid "Title"
msgstr "Titre"

msgid "Z-axis"
msgstr "Axe des Z"

msgid "Scales"
msgstr "Echelles"

msgid "Auto scale"
msgstr "Echelle automatique"

msgid "Lower bound"
msgstr "Borne inférieure"

msgid "Upper bound"
msgstr "Borne supérieure"

msgid "LUT range"
msgstr "Plage de LUT"

msgid "zeros"
msgstr "zéros"

msgid "empty"
msgstr "vide"

msgid "gaussian"
msgstr "gaussienne"

msgid "random (uniform law)"
msgstr "aléatoire (loi uniforme)"

msgid "random (normal law)"
msgstr "aléatoire (loi normale)"

msgid "Height"
msgstr "Hauteur"

msgid "Image height: number of rows"
msgstr "Hauteur de l'image : nombre de lignes"

msgid "Image width: number of columns"
msgstr "Largeur de l'image : nombre de colonnes"

msgid "Width"
msgstr "Largeur"

msgid "Type"
msgstr "Type"

msgid "Untitled image"
msgstr "Image sans titre"

msgid "2D-gaussian image"
msgstr "Gaussienne 2D"

msgid "First point coordinate"
msgstr "Coordonnée du premier point"

msgid "Last point coordinate"
msgstr "Coordonnée du dernier point"

msgid "Data and metadata"
msgstr "Données et métadonnées"

msgid "Signal title"
msgstr "Titre du signal"

msgid "Titles and units"
msgstr "Titres et unités"

msgid "lorentzian"
msgstr "lorentzienne"

msgid "sinus"
msgstr "sinus"

msgid "cosinus"
msgstr "cosinus"

msgid "sawtooth"
msgstr "dent de scie"

msgid "triangle"
msgstr "triangle"

msgid "square"
msgstr "carré"

msgid "cardinal sine"
msgstr "sinus cardinal"

msgid "step"
msgstr "échelon"

msgid "exponential"
msgstr "exponentielle"

msgid "pulse"
msgstr "impulsion"

msgid "polynomial"
msgstr "polynomial"

msgid "experimental"
msgstr "expérimental"

msgid "Phase"
msgstr "Phase"

msgid "Offset"
msgstr "Offset"

msgid "Exponent"
msgstr "Exposant"

msgid "End"
msgstr "Fin"

msgid "Select one point then press OK to accept"
msgstr "Sélectionnez un point puis appuyez sur OK pour valider"

msgid "Edit experimental curve"
msgstr "Editer la courbe expérimentale"

msgid "Insert point"
msgstr "Insérer un point"

msgid "Signal size (total number of points)"
msgstr "Nombre de points"

msgid "Size"
msgstr "Taille"

msgid "Untitled signal"
msgstr "Signal sans titre"

msgid "Lorentzian"
msgstr "Lorentzienne"

msgid "Sinusoid"
msgstr "Sinusoïde"

msgid "Sawtooth function"
msgstr "Fontion dents de scie"

msgid "Triangle function"
msgstr "Fonction triangle"

msgid "Square function"
msgstr "Fonction carrée"

msgid "Cardinal sine"
msgstr "Sinus cardinal"

msgid "Step function"
msgstr "Fonction échelon"

msgid "Exponential function"
msgstr "Fonction exponentielle"

msgid "Pulse function"
msgstr "Fonction impulsion"

msgid "Polynomial function"
msgstr "Fonction polynomiale"

msgid "Experimental points"
msgstr "Points expérimentaux"

msgid "Registered plugins:"
msgstr "Plugins enregistrés :"

msgid "No plugins available"
msgstr "Aucun plugin disponible"

msgid "Plugins are disabled (see DataLab settings)"
msgstr "Les plugins sont désactivés (voir les préférences de DataLab)"

msgid "Warning"
msgstr "Attention"

msgid "Error"
msgstr "Erreur"

msgid "Information"
msgstr "Information"

msgid "Question"
msgstr "Question"

msgid "Test data"
msgstr "Données de test"

msgid "Testing DataLab functionalities"
msgstr "Tester les fonctionnalités de DataLab"

msgid "Add noise"
msgstr "Ajouter du bruit"

msgid "Noise"
msgstr "Bruit"

msgid "Ring"
msgstr "Anneau"

msgid "Add noise to signal"
msgstr "Ajouter du bruit au signal"

msgid "Load spectrum of paracetamol"
msgstr "Charger le spectre du paracétamol"

msgid "Create noisy signal"
msgstr "Créer un signal bruité"

msgid "Add noise to image"
msgstr "Ajouter du bruit à l'image"

msgid "Create image with peaks"
msgstr "Créer une image avec des pics"

msgid "Create 2D sin cos image"
msgstr "Créer une image 2D sin cos"

msgid "Create 2D noisy gauss image"
msgstr "Créer une image 2D gaussienne bruitée"

msgid "Create 2D multi gauss image"
msgstr "Créer une image 2D multi-gaussienne"

msgid "Create annotated image"
msgstr "Créer une image annotée"

msgid "Create 2D step image"
msgstr "Créer une image 2D échelon"

msgid "Create ring image"
msgstr "Créer une image avec un anneau"

msgid "Mean of the Gaussian distribution"
msgstr "Moyenne de la distribution gaussienne"

msgid "Standard deviation"
msgstr "Ecart-type"

msgid "Standard deviation of the Gaussian distribution"
msgstr "Ecart-type de la distribution gaussienne"

msgid "Seed for random number generator"
msgstr "Graine du générateur de nombres aléatoires"

msgid "Number"
msgstr "Nombre"

msgid "Sigma of the 2D Gaussian"
msgstr "Sigma de la gaussienne 2D"

msgid "Amplitude of the 2D Gaussian"
msgstr "Amplitude de la gaussienne 2D"

msgid "Attenuation"
msgstr "Atténuation"

msgid "X<sub>center</sub>"
msgstr "X<sub>centre</sub>"

msgid "Y<sub>center</sub>"
msgstr "Y<sub>centre</sub>"

msgid "Intensity"
msgstr "Intensité"

msgid "Host application"
msgstr "Application hôte"

msgid "Raise window"
msgstr "Placer la fenêtre au premier plan"

msgid "Add signal objects"
msgstr "Ajouter des objets signaux"

msgid "Add image objects"
msgstr "Ajouter des objets images"

msgid "Remove all objects"
msgstr "Supprimer tous les objets"

msgid "Import macro from file (example)"
msgstr "Importer une macro depuis un fichier (exemple)"

msgid "Close DataLab"
msgstr "Fermer DataLab"

msgid "This the host application, which embeds DataLab."
msgstr "Ceci est une application embarquant DataLab."

msgid "Open DataLab"
msgstr "Ouvrir DataLab"

msgid "Import signal from DataLab"
msgstr "Importer un signal depuis DataLab"

msgid "Import image from DataLab"
msgstr "Importer une image depuis DataLab"

msgid "Remote client test"
msgstr "Test du client distant"

msgid "This the client application, which connects to DataLab."
msgstr "Ceci l'application cliente, qui se connecte à DataLab."

msgid "Connect to DataLab"
msgstr "Se connecter à DataLab"

msgid "Execute multiple commands"
msgstr "Exécuter des commandes multiples"

msgid "Get object titles"
msgstr "Obtenir la liste des titres"

msgid "Get object uuids"
msgstr "Obtenir la liste des uuids"

msgid "Get object"
msgstr "Obtenir un objet"

msgid "Raw data (2D-Gaussian)"
msgstr "Image brute (gaussienne 2D)"

msgid "Flat data (Uniform random)"
msgstr "Image d'homogénéité (Distribution uniforme)"

msgid "Random function"
msgstr "Fonction gaussienne aléatoire"

msgid "Click OK to start the demo.<br><br><u>Note:</u><br>- Demo will cover a <i>selection</i> of DataLab features (for a complete list of features, please refer to the documentation).<br>- It won't require any user interaction."
msgstr "Cliquer sur OK pour démarrer la démo.<br><br><u>Note :</u><br>- La démo couvre une <i>sélection</i> des fonctionnalités de DataLab (pour une liste complète des fonctionnalités, veuillez vous référer à la documentation).<br>- Elle ne nécessite aucune interaction de l'utilisateur."

msgid "Click OK to end demo."
msgstr "Cliquer sur OK pour terminer la démo."

msgid "Cancel"
msgstr "Annuler"

msgid "Error:"
msgstr "Erreur:"

msgid "Context"
msgstr "Contexte"

#, python-format
msgid "The file %s could not be read:"
msgstr "Le fichier %s n'a pas pu être ouvert :"

#, python-format
msgid "The file %s could not be written:"
msgstr "Le fichier %s n'a pas pu être enregistré :"

msgid "in this folder"
msgstr "dans ce dossier"

msgid "Open tab menu"
msgstr "Ouvrir le menu des onglets"

msgid "Connection to DataLab"
msgstr "Connexion à DataLab"

msgid "Contents of file"
msgstr "Contenu du fichier"

msgid "Polymomial fit"
msgstr "Ajustement polynomial"

msgid "Base line"
msgstr "Ligne de base"

msgid "Std-dev"
msgstr "Ecart-type"

msgid "Y0"
msgstr "Y0"

msgid "A coefficient"
msgstr "Coefficient A"

msgid "B coefficient"
msgstr "Coefficient B"

msgid "y0 constant"
msgstr "Constante y0"

msgid "Continuous component"
msgstr "Composante continue"

msgid "Collapse all"
msgstr "Replier tout"

msgid "Expand all"
msgstr "Déplier tout"

msgid "Restore"
msgstr "Restaurer"

msgid "Restore original tree layout"
msgstr "Restaurer l'organisation initiale de l'arbre"

msgid "Collapse selection"
msgstr "Replier la sélection"

msgid "Expand selection"
msgstr "Déplier la sélection"

msgid "HDF5 Browser"
msgstr "Explorateur HDF5"

msgid "Value"
msgstr "Valeur"

msgid "Name"
msgstr "Nom"

msgid "Unsupported data"
msgstr "Données non prises en charge"

msgid "Group"
msgstr "Groupe"

msgid "Attributes"
msgstr "Attributs"

msgid "Show array"
msgstr "Afficher le tableau"

msgid "Path"
msgstr "Chemin"

msgid "Description"
msgstr "Description"

msgid "Textual preview"
msgstr "Aperçu textuel"

msgid "Select HDF5 file"
msgstr "Sélectionner un fichier HDF5"

msgid "Check all"
msgstr "Cocher tout"

msgid "Uncheck all"
msgstr "Décocher tout"

msgid "Show only supported data"
msgstr "Afficher uniquement les données prises en charge"

msgid "Show values"
msgstr "Afficher les valeurs"

msgid "Image background selection"
msgstr "Sélection de l'arrière-plan de l'image"

msgid "Background area"
msgstr "Zone d'arrière-plan"

msgid "Background value:"
msgstr "Valeur de l'arrière-plan :"

msgid "Installation configuration"
msgstr "Configuration d'installation"

msgid "User configuration"
msgstr "Configuration utilisateur"

msgid "Plugins and I/O features"
msgstr "Plugins et fonctionnalités d'entrée/sortie"

msgid "Log files were generated during current session."
msgstr "Des journaux de bord ont été générés lors de la session en cours."

msgid "Log files were generated during last session."
msgstr "Des journaux de bord ont été générés lors de la dernière session."

msgid "Log files are currently empty."
msgstr "Les journaux de bord sont vides."

msgid "Signal baseline selection"
msgstr "Sélection de la ligne de base du signal"

msgid "Select X value with cursor"
msgstr "Sélectionner la valeur X avec le curseur"

msgid "Select Y value with cursor"
msgstr "Sélectionner la valeur Y avec le curseur"

msgid "Apply"
msgstr "Appliquer"

msgid "Apply cursor position"
msgstr "Appliquer la position du curseur"

msgid "Cursor position"
msgstr "Position du curseur"

msgid "Minimum distance:"
msgstr "Distance minimale :"

msgid "Signal peak detection"
msgstr "Détection de pics 1D"

msgid "Memory available:"
msgstr "Mémoire disponible :"

msgid "Memory used:"
msgstr "Mémoire utilisée :"

msgid "Alarm threshold:"
msgstr "Seuil d'alarme :"

msgid "Memory:"
msgstr "Mémoire :"

msgid "Plugins:"
msgstr "Plugins :"

msgid "XML-RPC:"
msgstr "XML-RPC :"

msgid "Source"
msgstr "Source"

msgid "Clipboard"
msgstr "Presse-papiers"

msgid "Source of the data"
msgstr "Source des données"

msgid "File containing the data"
msgstr "Fichier contenant les données"

msgid "Preview parameters"
msgstr "Paramètres de l'aperçu"

msgid "Maximum Number of Rows"
msgstr "Nombre maximum de lignes"

msgid "Maximum number of rows to display"
msgstr "Nombre maximum de lignes à afficher"

msgid "Select the source of the data:"
msgstr "Sélectionner la source des données :"

msgid "Source Parameters"
msgstr "Paramètres de la source"

msgid "Delimiter"
msgstr "Délimiteur"

msgid "Tab"
msgstr "Tabulation"

msgid "Space"
msgstr "Espace"

msgid "Column delimiter character"
msgstr "Caractère délimiteur de colonne"

msgid "Decimal"
msgstr "Décimal"

msgid "Point"
msgstr "Point"

msgid "Comma"
msgstr "Virgule"

msgid "Decimal separator character"
msgstr "Caractère séparateur décimal"

msgid "Comments"
msgstr "Commentaires"

msgid "Character that indicates a comment line"
msgstr "Caractère indiquant une ligne de commentaire"

msgid "Rows to Skip"
msgstr "Lignes à sauter"

msgid "Number of rows to skip at the beginning of the file (including comments)"
msgstr "Nombre de lignes à sauter au début du fichier (y compris les commentaires)"

msgid "Max. nb of rows"
msgstr "Nb max. de lignes"

msgid "Maximum number of rows to import"
msgstr "Nombre maximum de lignes à importer"

msgid "Header"
msgstr "En-tête"

msgid "None"
msgstr "Aucun"

msgid "Infer"
msgstr "Inférer"

msgid "First row"
msgstr "Première ligne"

msgid "Row index to use as the column names"
msgstr "Indice de ligne à utiliser comme noms de colonnes"

msgid "Transpose"
msgstr "Transposer"

msgid "Transpose the data (swap rows and columns)"
msgstr "Transposer les données (échanger les lignes et les colonnes)"

msgid "Output signal data type."
msgstr "Type de données du signal de sortie."

msgid "First Column is X"
msgstr "La première colonne est X"

msgid ""
"First column contains the X values\n"
"(ignored if there is only one column)"
msgstr ""
"La première colonne contient les valeurs des X\n"
"(ignoré s'il n'y a qu'une seule colonne)"

msgid "Raw Data"
msgstr "Données brutes"

msgid "Preview"
msgstr "Aperçu"

msgid "Data Preview"
msgstr "Aperçu des données"

msgid "Preview and modify the import settings:"
msgstr "Aperçu et modification des paramètres d'importation :"

msgid "Import Parameters"
msgstr "Paramètres d'importation"

msgid "Reading data"
msgstr "Lecture des données"

#, python-format
msgid ""
"The number of signals to import is very high (%d).\n"
"This may be an error.\n"
"\n"
"Are you sure you want to continue?"
msgstr ""
"Le nombre de signaux à importer est très élevé (%d).\n"
"Cela peut être une erreur.\n"
"\n"
"Etes-vous sûr de vouloir continuer ?"

msgid "Graphical Representation"
msgstr "Représentation graphique"

msgid "Graphical representation of the imported data"
msgstr "Représentation graphique des données importées"

#, python-format
msgid "Unselect the %s that you do not want to import:"
msgstr "Désélectionner les %s que vous ne voulez pas importer :"

msgid "signals"
msgstr "signaux"

msgid "images"
msgstr "images"

msgid "Select all"
msgstr "Tout sélectionner"

msgid "Adding data to the plot"
msgstr "Ajout des données au graphique"

msgid "X label"
msgstr "Titre X"

msgid "Y label"
msgstr "Titre Y"

msgid "X unit"
msgstr "Unité X"

msgid "Y unit"
msgstr "Unité Y"

msgid "Z label"
msgstr "Titre Z"

msgid "Z unit"
msgstr "Unité Z"

msgid "Labels and units"
msgstr "Titres et unités"

msgid "Set the labels and units for the imported data"
msgstr "Définir les titres et unités pour les données importées"

msgid "The following title, labels and units will be applied to the data.<br><br><i><u>Note</u>: Leave empty the labels and units to keep the default values (i.e. the values which were inferred from the data).</i>"
msgstr "Les titres, étiquettes et unités suivants seront appliqués aux données.<br><br><i><u>Note</u> : Laisser vide les étiquettes et unités pour conserver les valeurs par défaut (c'est-à-dire les valeurs qui ont été déduites des données)."

msgid "clipboard"
msgstr "presse-papiers"

msgid "Imported from:"
msgstr "Importer depuis :"

msgid "DataLab Import Wizard"
msgstr "Assistant d'importation de DataLab"

msgid "Error message"
msgstr "Message d'erreur"

msgid "The following traceback may help to understand the problem:"
msgstr "Le traceback suivant peut aider à comprendre le problème :"

msgid "Warning message"
msgstr "Message d'avertissement"

msgid "Please take into account the following warning message:"
msgstr "Merci de prendre en compte le message d'avertissement suivant :"

msgid "An error has occured during the following context:"
msgstr "Une erreur est survenue dans le contexte suivant:"

msgid "Tip"
msgstr "Astuce"

msgid "Please click on the 'Ignore' button to ignore this warning next time."
msgstr "Merci de cliquer sur le bouton 'Ignorer' pour ignorer cet avertissement la prochaine fois."

msgid "Back"
msgstr "Précédent"

msgid "Next"
msgstr "Suivant"

msgid "Finish"
msgstr "Terminer"

msgid "Welcome to the Example Wizard"
msgstr "Bienvenue dans l'assistant exemple"

msgid "This wizard will guide you through the process of importing data."
msgstr "Cet assistant vous guidera à travers le processus d'importation de données."

msgid "Select the Source of the Data"
msgstr "Sélectionner la source des données"

msgid "Select the source of the data to be imported (clipboard or file)."
msgstr "Sélectionner la source des données à importer (presse-papiers ou fichier)."

msgid "Browse..."
msgstr "Parcourir..."

msgid "Select the File to Import"
msgstr "Sélectionner le fichier à importer"

msgid "CSV Files (*.csv);;Text Files (*.txt);;All Files (*)"
msgstr "Fichiers CSV (*.csv);;Fichiers texte (*.txt);;Tous les fichiers (*)"

msgid "Please select the file to import."
msgstr "Merci de sélectionner le fichier à importer."

msgid "Example Wizard"
msgstr "Assistant exemple"
<|MERGE_RESOLUTION|>--- conflicted
+++ resolved
@@ -4,23 +4,14 @@
 #
 msgid ""
 msgstr ""
-<<<<<<< HEAD
 "Project-Id-Version: cdl 0.20.0\n"
 "Report-Msgid-Bugs-To: p.raybaut@codra.fr\n"
-"POT-Creation-Date: 2025-05-22 20:24+0200\n"
+"POT-Creation-Date: 2025-06-19 15:29+0200\n"
 "PO-Revision-Date: 2025-05-22 15:46+0200\n"
 "Last-Translator: Christophe Debonnel <c.debonnel@codra.fr>\n"
 "Language: fr\n"
 "Language-Team: DataLab Platform Developers <p.raybaut@codra.fr\n"
 "Plural-Forms: nplurals=2; plural=(n > 1);\n"
-=======
-"Project-Id-Version: PACKAGE VERSION\n"
-"POT-Creation-Date: 2025-04-20 20:31+0200\n"
-"PO-Revision-Date: YEAR-MO-DA HO:MI+ZONE\n"
-"Last-Translator: FULL NAME <EMAIL@ADDRESS>\n"
-"Language-Team: LANGUAGE <LL@li.org>\n"
-"Language: \n"
->>>>>>> 446402fc
 "MIME-Version: 1.0\n"
 "Content-Type: text/plain; charset=utf-8\n"
 "Content-Transfer-Encoding: 8bit\n"
@@ -1535,25 +1526,19 @@
 msgid "DataLab relies on various libraries to perform the computation. During the computation, errors may occur because of the data (e.g. division by zero, unexpected data type, etc.) or because of the libraries (e.g. memory error, etc.). If you encounter an error, before reporting it, please ensure that the computation is correct, by checking the data and the parameters."
 msgstr "DataLab utilise plusieurs bibliothèques pour réaliser les calculs. Lors des calculs, des erreurs peuvent survenir en raison de la nature des données (par exemple division par zéro, type de données inattendu, etc.) ou à cause de limitations ou d'erreurs dans les bibliothèques (par exemple erreur mémoire, etc.). Si vous rencontrez une erreur, avant de la signaler, assurez-vous que le calcul est correct, en vérifiant les données et les paramètres."
 
-<<<<<<< HEAD
-#, python-format
-=======
+#, python-format
+msgid "Computing: %s"
+msgstr "Calcul en cours : %s"
+
+msgid "In pairwise mode, you need to select objects in at least two groups."
+msgstr "En mode 'pairwise', vous devez sélectionner des objets dans au moins deux groupes."
+
+msgid "In pairwise mode, you need to select the same number of objects in each group."
+msgstr "En mode 'pairwise', vous devez sélectionner le même nombre d'objets dans chaque groupe."
+
 msgid "Parameters"
 msgstr "Paramètres"
 
->>>>>>> 446402fc
-msgid "Computing: %s"
-msgstr "Calcul en cours : %s"
-
-msgid "In pairwise mode, you need to select objects in at least two groups."
-msgstr "En mode 'pairwise', vous devez sélectionner des objets dans au moins deux groupes."
-
-msgid "In pairwise mode, you need to select the same number of objects in each group."
-msgstr "En mode 'pairwise', vous devez sélectionner le même nombre d'objets dans chaque groupe."
-
-msgid "Parameters"
-msgstr "Paramètres"
-
 #, python-format
 msgid "Calculating: %s"
 msgstr "Calcul : %s"
@@ -1880,16 +1865,11 @@
 msgid "Detect circular shapes using circle Hough transform"
 msgstr "Détection de formes circulaires à partir d'une tranformée de Hough"
 
-<<<<<<< HEAD
 msgid "Blob detection (DOG)"
 msgstr "Détection de taches (gaussien)"
 
 msgid "Detect blobs using Difference of Gaussian (DOG) method"
 msgstr "Détection de taches basée sur la méthode du discriminant gaussien"
-=======
-msgid "Calculating: %s"
-msgstr "Calcul : %s"
->>>>>>> 446402fc
 
 msgid "Blob detection (DOH)"
 msgstr "Détection de taches (hessien)"
