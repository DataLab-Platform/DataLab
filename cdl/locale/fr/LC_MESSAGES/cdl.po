--- conflicted
+++ resolved
@@ -4,11 +4,7 @@
 msgid ""
 msgstr ""
 "Project-Id-Version: PACKAGE VERSION\n"
-<<<<<<< HEAD
-"POT-Creation-Date: 2025-03-15 11:59+0100\n"
-=======
 "POT-Creation-Date: 2025-03-15 19:25+0100\n"
->>>>>>> f809fd95
 "PO-Revision-Date: YEAR-MO-DA HO:MI+ZONE\n"
 "Last-Translator: FULL NAME <EMAIL@ADDRESS>\n"
 "Language-Team: LANGUAGE <LL@li.org>\n"
@@ -788,12 +784,9 @@
 msgstr ""
 "Borne X supérieure (vide pour aucune limite, c'est-à-dire la fin du signal)"
 
-<<<<<<< HEAD
 msgid "Ordinate"
 msgstr "Coordonnées"
 
-=======
->>>>>>> f809fd95
 msgid "Full scale"
 msgstr "Pleine échelle"
 
@@ -1129,7 +1122,8 @@
 
 msgid "Apply a window function (or apodization): Hanning, Hamming, ..."
 msgstr ""
-"Appliquer une fonction de fenêtrage (ou d'apodisation) : Hanning, Hamming..."
+"Appliquer une fonction de fenêtrage (ou d'apodisation) : Hanning, "
+"Hamming, ..."
 
 msgid "Detrending"
 msgstr "Elimination de tendance"
@@ -1140,7 +1134,6 @@
 msgid "Resampling"
 msgstr "Rééchantillonnage"
 
-<<<<<<< HEAD
 msgid "Stability analysis"
 msgstr "Analyse de stabilité"
 
@@ -1168,8 +1161,6 @@
 msgid "Compute all stability features"
 msgstr "Calcule toutes les analyses de stabilité"
 
-=======
->>>>>>> f809fd95
 msgid "Full width at half-maximum"
 msgstr "Largeur à mi-hauteur"
 
@@ -1182,9 +1173,8 @@
 msgid "Compute Full Width at Maximum"
 msgstr "Calcule la largeur à maximum"
 
-<<<<<<< HEAD
-msgid "Abscissa of the minimum and maximum"
-msgstr "Abscisse du minimum et du maximum"
+msgid "X values at min/max"
+msgstr "Valeurs de X aux min/max"
 
 msgid ""
 "Compute the smallest argument of the minima and the smallest argument of the "
@@ -1195,13 +1185,6 @@
 
 msgid "Abscissa at y=..."
 msgstr "Abscisse pour y=..."
-=======
-msgid "X values at min/max"
-msgstr "Valeurs de X aux min/max"
-
-msgid "Compute X values at signal minimum and maximum"
-msgstr "Calcule les valeurs de X aux minima et maxima du signal"
->>>>>>> f809fd95
 
 msgid "Peak detection"
 msgstr "Détection de pics"
@@ -1270,23 +1253,12 @@
 msgid "Flat-field correction"
 msgstr "Correction de champ plat"
 
-<<<<<<< HEAD
 msgid "Flip or rotation"
 msgstr "Symétrie ou rotation"
-=======
-msgid "Rotation"
-msgstr "Rotation"
->>>>>>> f809fd95
 
 msgid "Flip horizontally"
 msgstr "Symétrie horizontale"
 
-<<<<<<< HEAD
-msgid "Flip diagonally"
-msgstr "Symétrie diagonale"
-
-=======
->>>>>>> f809fd95
 msgid "Flip vertically"
 msgstr "Symétrie verticale"
 
@@ -1296,13 +1268,8 @@
 msgid "Rotate %s left"
 msgstr "Rotation inverse de %s"
 
-<<<<<<< HEAD
 msgid "Rotate by..."
 msgstr "Rotation de..."
-=======
-msgid "Rotate arbitrarily..."
-msgstr "Rotation arbitraire..."
->>>>>>> f809fd95
 
 msgid "Intensity profiles"
 msgstr "Profils d'intensité"
@@ -1902,8 +1869,6 @@
 msgid "Analysis parameters"
 msgstr "Paramètres d'analyse"
 
-<<<<<<< HEAD
-=======
 msgid "Regions of interest"
 msgstr "Régions d'intérêt"
 
@@ -1929,7 +1894,6 @@
 "fusionnées avec celles existantes. <u>Toutes les autres métadonnées seront "
 "remplacées</u>."
 
->>>>>>> f809fd95
 msgid "Delete group(s)"
 msgstr "Supprimer le(s) groupe(s)"
 
@@ -1967,15 +1931,12 @@
 msgid "Creating plot items"
 msgstr "Création des objets graphiques"
 
-<<<<<<< HEAD
 msgid "Annotations"
 msgstr "Annotations"
 
 msgid "Regions of interest"
 msgstr "Régions d'intérêt"
 
-=======
->>>>>>> f809fd95
 msgid "Results"
 msgstr "Résultats"
 
@@ -2023,8 +1984,6 @@
 "Tracer les résultats obtenus avec des analyses réalisées précédemment."
 "<br><br>Ce graphique est basé sur les résultats associés au préfixe '%s'."
 
-<<<<<<< HEAD
-=======
 msgid ""
 "All objects associated with results must have the same regions of interest "
 "(ROIs) to plot results together."
@@ -2032,7 +1991,6 @@
 "Tous les objets associés aux résultats doivent avoir les mêmes ROIs pour "
 "tracer les résultats ensemble."
 
->>>>>>> f809fd95
 msgid "Are you sure you want to delete all results of the selected object(s)?"
 msgstr ""
 "Êtes-vous sûr de vouloir supprimer tous les résultats des objets "
@@ -2261,27 +2219,21 @@
 msgid "signal to convolve with"
 msgstr "signal à convoluer"
 
-<<<<<<< HEAD
 msgid "Overlapping Allan variance"
 msgstr ""
 
 msgid "Modified Allan variance"
 msgstr ""
 
-=======
->>>>>>> f809fd95
 msgid "FWHM"
 msgstr "LMH"
 
 msgid "FW"
 msgstr "LH"
 
-<<<<<<< HEAD
 msgid "Find abscissa"
 msgstr "Trouver l'abscisse"
 
-=======
->>>>>>> f809fd95
 msgid "Bandwidth"
 msgstr "Bande passante"
 
@@ -2419,12 +2371,9 @@
 msgid "Extract ROI in single object"
 msgstr "Extraire les ROI dans un seul objet"
 
-<<<<<<< HEAD
-=======
 msgid "Keep results after computation"
 msgstr "Conserver les résultats après le calcul"
 
->>>>>>> f809fd95
 msgid "Ignore warnings"
 msgstr "Ignorer les avertissements"
 
@@ -2891,19 +2840,11 @@
 msgid "Height"
 msgstr "Hauteur"
 
-<<<<<<< HEAD
 msgid "Image height: number of rows"
 msgstr "Hauteur de l'image : nombre de lignes"
 
 msgid "Image width: number of columns"
 msgstr "Largeur de l'image : nombre de colonnes"
-=======
-msgid "Image height (total number of rows)"
-msgstr "Hauteur de l'image (nombre de lignes)"
-
-msgid "Image width (total number of columns)"
-msgstr "Largeur de l'image (nombre de colonnes)"
->>>>>>> f809fd95
 
 msgid "Width"
 msgstr "Largeur"
@@ -3415,11 +3356,7 @@
 msgstr "Caractère délimiteur de colonne"
 
 msgid "Decimal"
-<<<<<<< HEAD
-msgstr ""
-=======
 msgstr "Décimal"
->>>>>>> f809fd95
 
 msgid "Comma"
 msgstr "Virgule"
@@ -3481,11 +3418,8 @@
 "First column contains the X values\n"
 "(ignored if there is only one column)"
 msgstr ""
-<<<<<<< HEAD
-=======
 "La première colonne contient les valeurs des X\n"
 "(ignoré s'il n'y a qu'une seule colonne)"
->>>>>>> f809fd95
 
 msgid "Raw Data"
 msgstr "Données brutes"
