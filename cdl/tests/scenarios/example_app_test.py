--- conflicted
+++ resolved
@@ -40,12 +40,8 @@
             filter_by_circularity=True,
             min_circularity=0.2,
         )
-<<<<<<< HEAD
-        proxy.calc("blob_opencv", param)
-=======
         with skip_if_opencv_missing():
-            proxy.compute_blob_opencv(param)
->>>>>>> 3eed2f21
+            proxy.calc("blob_opencv", param)
 
 
 if __name__ == "__main__":
