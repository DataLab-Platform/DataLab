--- conflicted
+++ resolved
@@ -7,15 +7,9 @@
 # pylint: disable=invalid-name  # Allows short reference names like x, y, ...
 # guitest: show
 
-<<<<<<< HEAD
 import sigima_.param
 from cdl.adapters_plotpy.factories import create_adapter_from_object
-from cdl.tests import cdltest_app_context
-=======
-import cdl.param
-from cdl.obj import create_image
 from cdl.tests import cdltest_app_context, skip_if_opencv_missing
->>>>>>> 37af45eb
 from cdl.tests.data import get_test_image
 from sigima_ import create_image
 
