# Copyright (c) DataLab Platform Developers, BSD 3-Clause license, see LICENSE file.

"""
Custom curve and image stats tool unit test.

<<<<<<< HEAD
PlotPy's statistics tools (`plotpy.tools.CurveStatsTool` and
`plotpy.tools.ImageStatsTool` are customized in `cdl.gui.docks` module).
=======
PlotPy's statistics tools (`plotpy.tools.XCurveStatsTool`,
`plotpy.tools.YCurveStatsTool`, and `plotpy.tools.ImageStatsTool`
are customized in `cdl.core.gui.docks` module).
>>>>>>> 731e526e
"""

# pylint: disable=invalid-name  # Allows short reference names like x, y, ...
# guitest: show

from __future__ import annotations

import numpy as np
import plotpy
from guidata.qthelpers import exec_dialog, qt_app_context
from packaging.version import Version
from plotpy.constants import PlotType
from plotpy.tests.unit.utils import drag_mouse
from plotpy.tools import CurveStatsTool, ImageStatsTool

try:
    from plotpy.tools import YRangeCursorTool
except ImportError:
    # YRangeCursorTool is not available in PlotPy < 2.8
    YRangeCursorTool = None

from qtpy import QtWidgets as QW

from cdl.adapters_plotpy.factories import create_adapter_from_object
from cdl.gui.docks import DataLabPlotWidget
from cdl.tests.data import create_multigauss_image, create_paracetamol_signal
from sigima_.obj import ImageObj, SignalObj


def simulate_stats_tool(
    plot_type: PlotType,
    obj: SignalObj | ImageObj,
    x_path: np.ndarray,
    y_path: np.ndarray,
) -> None:
    """Simulate stats tool with a custom signal or image."""
    widget = DataLabPlotWidget(plot_type)
    plot = widget.get_plot()
    item = create_adapter_from_object(obj).make_item()
    plot.add_item(item)
    plot.set_active_item(item)
    item.unselect()
    if plot_type == PlotType.CURVE:
        classes = [CurveStatsTool]
        if YRangeCursorTool is not None:
            classes.append(YRangeCursorTool)
    else:
        classes = [
            ImageStatsTool,
        ]
    for klass in classes:
        stattool = widget.get_manager().get_tool(klass)
        stattool.activate()
        if Version(plotpy.__version__) < Version("2.4"):
            qapp = QW.QApplication.instance()
            drag_mouse(widget, qapp, x_path, y_path)
        else:
            drag_mouse(widget, x_path, y_path)
    return widget


def test_stats_tool() -> None:
    """Test `XCurveStatsTool` with a custom signal."""
    sig = create_paracetamol_signal()
    ima = create_multigauss_image()
    with qt_app_context():
        dlg = QW.QDialog()
        dlg.setWindowTitle("Stats Tool Test")
        dlg.resize(1200, 600)
        swidget = simulate_stats_tool(PlotType.CURVE, sig, [0.01, 0.02], [0.7, 0.9])
        iwidget = simulate_stats_tool(PlotType.IMAGE, ima, [0.2, 0.8], [0.9, 0.95])
        hlayout = QW.QHBoxLayout()
        hlayout.addWidget(swidget)
        hlayout.addWidget(iwidget)
        dlg.setLayout(hlayout)
    exec_dialog(dlg)


if __name__ == "__main__":
    test_stats_tool()<|MERGE_RESOLUTION|>--- conflicted
+++ resolved
@@ -3,14 +3,9 @@
 """
 Custom curve and image stats tool unit test.
 
-<<<<<<< HEAD
-PlotPy's statistics tools (`plotpy.tools.CurveStatsTool` and
-`plotpy.tools.ImageStatsTool` are customized in `cdl.gui.docks` module).
-=======
 PlotPy's statistics tools (`plotpy.tools.XCurveStatsTool`,
 `plotpy.tools.YCurveStatsTool`, and `plotpy.tools.ImageStatsTool`
-are customized in `cdl.core.gui.docks` module).
->>>>>>> 731e526e
+are customized in `cdl.gui.docks` module).
 """
 
 # pylint: disable=invalid-name  # Allows short reference names like x, y, ...
